# SPDX-License-Identifier: GPL-2.0-only

# Unlike the kernel space, exported headers are written in standard C.
#  - Forbid C++ style comments
#  - Use '__inline__', '__asm__' instead of 'inline', 'asm'
#
# -std=c90 (equivalent to -ansi) catches the violation of those.
# We cannot go as far as adding -Wpedantic since it emits too many warnings.
UAPI_CFLAGS := -std=c90 -Wall -Werror=implicit-function-declaration

override c_flags = $(UAPI_CFLAGS) -Wp,-MD,$(depfile) -I$(objtree)/usr/include

# The following are excluded for now because they fail to build.
#
# Do not add a new header to the blacklist without legitimate reason.
# Please consider to fix the header first.
#
# Sorted alphabetically.
header-test- += asm/shmbuf.h
header-test- += asm/signal.h
header-test- += asm/ucontext.h
header-test- += drm/vmwgfx_drm.h
header-test- += linux/am437x-vpfe.h
header-test- += linux/android/binder.h
header-test- += linux/android/binderfs.h
header-test- += linux/coda.h
header-test- += linux/elfcore.h
header-test- += linux/errqueue.h
header-test- += linux/fsmap.h
header-test- += linux/hdlc/ioctl.h
header-test- += linux/ivtv.h
header-test- += linux/kexec.h
header-test- += linux/matroxfb.h
header-test- += linux/nfc.h
header-test- += linux/omap3isp.h
header-test- += linux/omapfb.h
header-test- += linux/patchkey.h
header-test- += linux/phonet.h
header-test- += linux/reiserfs_xattr.h
header-test- += linux/sctp.h
header-test- += linux/signal.h
header-test- += linux/sysctl.h
header-test- += linux/usb/audio.h
header-test- += linux/v4l2-mediabus.h
header-test- += linux/v4l2-subdev.h
header-test- += linux/videodev2.h
header-test- += linux/vm_sockets.h
header-test- += sound/asequencer.h
header-test- += sound/asoc.h
header-test- += sound/asound.h
header-test- += sound/compress_offload.h
header-test- += sound/emu10k1.h
header-test- += sound/sfnt_info.h
header-test- += xen/evtchn.h
header-test- += xen/gntdev.h
header-test- += xen/privcmd.h

# More headers are broken in some architectures

ifeq ($(SRCARCH),arc)
header-test- += linux/bpf_perf_event.h
endif

ifeq ($(SRCARCH),ia64)
header-test- += asm/setup.h
header-test- += asm/sigcontext.h
header-test- += asm/perfmon.h
header-test- += asm/perfmon_default_smpl.h
header-test- += linux/if_bonding.h
endif

ifeq ($(SRCARCH),mips)
header-test- += asm/stat.h
endif

ifeq ($(SRCARCH),powerpc)
header-test- += asm/stat.h
header-test- += linux/bpf_perf_event.h
endif

ifeq ($(SRCARCH),riscv)
header-test- += linux/bpf_perf_event.h
endif

ifeq ($(SRCARCH),sparc)
header-test- += asm/stat.h
header-test- += asm/uctx.h
header-test- += asm/fbio.h
endif

# asm-generic/*.h is used by asm/*.h, and should not be included directly
header-test- += asm-generic/%

<<<<<<< HEAD
extra-y := $(patsubst $(obj)/%.h,%.hdrtest, $(shell find $(obj) -name '*.h'))
=======
extra-y := $(patsubst $(obj)/%.h,%.hdrtest, $(shell find $(obj) -name '*.h' 2>/dev/null))
>>>>>>> a7196caf

quiet_cmd_hdrtest = HDRTEST $<
      cmd_hdrtest = \
		$(CC) $(c_flags) -S -o /dev/null -x c /dev/null \
			$(if $(filter-out $(header-test-), $*.h), -include $<); \
		$(PERL) $(srctree)/scripts/headers_check.pl $(obj) $(SRCARCH) $<; \
		touch $@

$(obj)/%.hdrtest: $(obj)/%.h FORCE
	$(call if_changed_dep,hdrtest)

clean-files += $(filter-out Makefile, $(notdir $(wildcard $(obj)/*)))<|MERGE_RESOLUTION|>--- conflicted
+++ resolved
@@ -91,11 +91,7 @@
 # asm-generic/*.h is used by asm/*.h, and should not be included directly
 header-test- += asm-generic/%
 
-<<<<<<< HEAD
-extra-y := $(patsubst $(obj)/%.h,%.hdrtest, $(shell find $(obj) -name '*.h'))
-=======
 extra-y := $(patsubst $(obj)/%.h,%.hdrtest, $(shell find $(obj) -name '*.h' 2>/dev/null))
->>>>>>> a7196caf
 
 quiet_cmd_hdrtest = HDRTEST $<
       cmd_hdrtest = \
