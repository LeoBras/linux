// SPDX-License-Identifier: GPL-2.0
/*
 * Detect hard lockups on a system
 *
 * started by Don Zickus, Copyright (C) 2010 Red Hat, Inc.
 *
 * Note: Most of this code is borrowed heavily from the original softlockup
 * detector, so thanks to Ingo for the initial implementation.
 * Some chunks also taken from the old x86-specific nmi watchdog code, thanks
 * to those contributors as well.
 */

#define pr_fmt(fmt) "NMI watchdog: " fmt

#include <linux/nmi.h>
#include <linux/atomic.h>
#include <linux/module.h>
#include <linux/sched/debug.h>

#include <asm/irq_regs.h>
#include <linux/perf_event.h>

static DEFINE_PER_CPU(bool, hard_watchdog_warn);
static DEFINE_PER_CPU(bool, watchdog_nmi_touch);
static DEFINE_PER_CPU(struct perf_event *, watchdog_ev);
<<<<<<< HEAD
static struct cpumask dead_events_mask;

static unsigned long hardlockup_allcpu_dumped;
static unsigned int watchdog_cpus;
=======
static DEFINE_PER_CPU(struct perf_event *, dead_event);
static struct cpumask dead_events_mask;

static unsigned long hardlockup_allcpu_dumped;
static atomic_t watchdog_cpus = ATOMIC_INIT(0);
>>>>>>> 39dae59d

void arch_touch_nmi_watchdog(void)
{
	/*
	 * Using __raw here because some code paths have
	 * preemption enabled.  If preemption is enabled
	 * then interrupts should be enabled too, in which
	 * case we shouldn't have to worry about the watchdog
	 * going off.
	 */
	raw_cpu_write(watchdog_nmi_touch, true);
}
EXPORT_SYMBOL(arch_touch_nmi_watchdog);

#ifdef CONFIG_HARDLOCKUP_CHECK_TIMESTAMP
static DEFINE_PER_CPU(ktime_t, last_timestamp);
static DEFINE_PER_CPU(unsigned int, nmi_rearmed);
static ktime_t watchdog_hrtimer_sample_threshold __read_mostly;

void watchdog_update_hrtimer_threshold(u64 period)
{
	/*
	 * The hrtimer runs with a period of (watchdog_threshold * 2) / 5
	 *
	 * So it runs effectively with 2.5 times the rate of the NMI
	 * watchdog. That means the hrtimer should fire 2-3 times before
	 * the NMI watchdog expires. The NMI watchdog on x86 is based on
	 * unhalted CPU cycles, so if Turbo-Mode is enabled the CPU cycles
	 * might run way faster than expected and the NMI fires in a
	 * smaller period than the one deduced from the nominal CPU
	 * frequency. Depending on the Turbo-Mode factor this might be fast
	 * enough to get the NMI period smaller than the hrtimer watchdog
	 * period and trigger false positives.
	 *
	 * The sample threshold is used to check in the NMI handler whether
	 * the minimum time between two NMI samples has elapsed. That
	 * prevents false positives.
	 *
	 * Set this to 4/5 of the actual watchdog threshold period so the
	 * hrtimer is guaranteed to fire at least once within the real
	 * watchdog threshold.
	 */
	watchdog_hrtimer_sample_threshold = period * 2;
}

static bool watchdog_check_timestamp(void)
{
	ktime_t delta, now = ktime_get_mono_fast_ns();

	delta = now - __this_cpu_read(last_timestamp);
	if (delta < watchdog_hrtimer_sample_threshold) {
		/*
		 * If ktime is jiffies based, a stalled timer would prevent
		 * jiffies from being incremented and the filter would look
		 * at a stale timestamp and never trigger.
		 */
		if (__this_cpu_inc_return(nmi_rearmed) < 10)
			return false;
	}
	__this_cpu_write(nmi_rearmed, 0);
	__this_cpu_write(last_timestamp, now);
	return true;
}
#else
static inline bool watchdog_check_timestamp(void)
{
	return true;
}
#endif

static struct perf_event_attr wd_hw_attr = {
	.type		= PERF_TYPE_HARDWARE,
	.config		= PERF_COUNT_HW_CPU_CYCLES,
	.size		= sizeof(struct perf_event_attr),
	.pinned		= 1,
	.disabled	= 1,
};

/* Callback function for perf event subsystem */
static void watchdog_overflow_callback(struct perf_event *event,
				       struct perf_sample_data *data,
				       struct pt_regs *regs)
{
	/* Ensure the watchdog never gets throttled */
	event->hw.interrupts = 0;

	if (__this_cpu_read(watchdog_nmi_touch) == true) {
		__this_cpu_write(watchdog_nmi_touch, false);
		return;
	}

	if (!watchdog_check_timestamp())
		return;

	/* check for a hardlockup
	 * This is done by making sure our timer interrupt
	 * is incrementing.  The timer interrupt should have
	 * fired multiple times before we overflow'd.  If it hasn't
	 * then this is a good indication the cpu is stuck
	 */
	if (is_hardlockup()) {
		int this_cpu = smp_processor_id();

		/* only print hardlockups once */
		if (__this_cpu_read(hard_watchdog_warn) == true)
			return;

		pr_emerg("Watchdog detected hard LOCKUP on cpu %d", this_cpu);
		print_modules();
		print_irqtrace_events(current);
		if (regs)
			show_regs(regs);
		else
			dump_stack();

		/*
		 * Perform all-CPU dump only once to avoid multiple hardlockups
		 * generating interleaving traces
		 */
		if (sysctl_hardlockup_all_cpu_backtrace &&
				!test_and_set_bit(0, &hardlockup_allcpu_dumped))
			trigger_allbutself_cpu_backtrace();

		if (hardlockup_panic)
			nmi_panic(regs, "Hard LOCKUP");

		__this_cpu_write(hard_watchdog_warn, true);
		return;
	}

	__this_cpu_write(hard_watchdog_warn, false);
	return;
}

static int hardlockup_detector_event_create(void)
{
	unsigned int cpu = smp_processor_id();
	struct perf_event_attr *wd_attr;
	struct perf_event *evt;

	wd_attr = &wd_hw_attr;
	wd_attr->sample_period = hw_nmi_get_sample_period(watchdog_thresh);

	/* Try to register using hardware perf events */
	evt = perf_event_create_kernel_counter(wd_attr, cpu, NULL,
					       watchdog_overflow_callback, NULL);
	if (IS_ERR(evt)) {
		pr_info("Perf event create on CPU %d failed with %ld\n", cpu,
			PTR_ERR(evt));
		return PTR_ERR(evt);
	}
	this_cpu_write(watchdog_ev, evt);
	return 0;
}

/**
 * hardlockup_detector_perf_enable - Enable the local event
 */
void hardlockup_detector_perf_enable(void)
{
	if (hardlockup_detector_event_create())
		return;

<<<<<<< HEAD
	if (!watchdog_cpus++)
=======
	/* use original value for check */
	if (!atomic_fetch_inc(&watchdog_cpus))
>>>>>>> 39dae59d
		pr_info("Enabled. Permanently consumes one hw-PMU counter.\n");

	perf_event_enable(this_cpu_read(watchdog_ev));
}

/**
 * hardlockup_detector_perf_disable - Disable the local event
 */
void hardlockup_detector_perf_disable(void)
{
	struct perf_event *event = this_cpu_read(watchdog_ev);

	if (event) {
		perf_event_disable(event);
<<<<<<< HEAD
		cpumask_set_cpu(smp_processor_id(), &dead_events_mask);
		watchdog_cpus--;
=======
		this_cpu_write(watchdog_ev, NULL);
		this_cpu_write(dead_event, event);
		cpumask_set_cpu(smp_processor_id(), &dead_events_mask);
		atomic_dec(&watchdog_cpus);
>>>>>>> 39dae59d
	}
}

/**
 * hardlockup_detector_perf_cleanup - Cleanup disabled events and destroy them
 *
 * Called from lockup_detector_cleanup(). Serialized by the caller.
 */
void hardlockup_detector_perf_cleanup(void)
{
	int cpu;

	for_each_cpu(cpu, &dead_events_mask) {
<<<<<<< HEAD
		struct perf_event *event = per_cpu(watchdog_ev, cpu);

		/*
		 * Required because for_each_cpu() reports  unconditionally
		 * CPU0 as set on UP kernels. Sigh.
		 */
		if (event)
			perf_event_release_kernel(event);
		per_cpu(watchdog_ev, cpu) = NULL;
	}
	cpumask_clear(&dead_events_mask);
}

/**
 * hardlockup_detector_perf_stop - Globally stop watchdog events
 *
 * Special interface for x86 to handle the perf HT bug.
 */
void __init hardlockup_detector_perf_stop(void)
{
	int cpu;

	lockdep_assert_cpus_held();

	for_each_online_cpu(cpu) {
		struct perf_event *event = per_cpu(watchdog_ev, cpu);

		if (event)
			perf_event_disable(event);
	}
}

=======
		struct perf_event *event = per_cpu(dead_event, cpu);

		/*
		 * Required because for_each_cpu() reports  unconditionally
		 * CPU0 as set on UP kernels. Sigh.
		 */
		if (event)
			perf_event_release_kernel(event);
		per_cpu(dead_event, cpu) = NULL;
	}
	cpumask_clear(&dead_events_mask);
}

/**
 * hardlockup_detector_perf_stop - Globally stop watchdog events
 *
 * Special interface for x86 to handle the perf HT bug.
 */
void __init hardlockup_detector_perf_stop(void)
{
	int cpu;

	lockdep_assert_cpus_held();

	for_each_online_cpu(cpu) {
		struct perf_event *event = per_cpu(watchdog_ev, cpu);

		if (event)
			perf_event_disable(event);
	}
}

>>>>>>> 39dae59d
/**
 * hardlockup_detector_perf_restart - Globally restart watchdog events
 *
 * Special interface for x86 to handle the perf HT bug.
 */
void __init hardlockup_detector_perf_restart(void)
{
	int cpu;

	lockdep_assert_cpus_held();

	if (!(watchdog_enabled & NMI_WATCHDOG_ENABLED))
		return;

	for_each_online_cpu(cpu) {
		struct perf_event *event = per_cpu(watchdog_ev, cpu);

		if (event)
			perf_event_enable(event);
	}
}

/**
 * hardlockup_detector_perf_init - Probe whether NMI event is available at all
 */
int __init hardlockup_detector_perf_init(void)
{
	int ret = hardlockup_detector_event_create();

	if (ret) {
		pr_info("Perf NMI watchdog permanently disabled\n");
	} else {
		perf_event_release_kernel(this_cpu_read(watchdog_ev));
		this_cpu_write(watchdog_ev, NULL);
	}
	return ret;
}<|MERGE_RESOLUTION|>--- conflicted
+++ resolved
@@ -23,18 +23,11 @@
 static DEFINE_PER_CPU(bool, hard_watchdog_warn);
 static DEFINE_PER_CPU(bool, watchdog_nmi_touch);
 static DEFINE_PER_CPU(struct perf_event *, watchdog_ev);
-<<<<<<< HEAD
-static struct cpumask dead_events_mask;
-
-static unsigned long hardlockup_allcpu_dumped;
-static unsigned int watchdog_cpus;
-=======
 static DEFINE_PER_CPU(struct perf_event *, dead_event);
 static struct cpumask dead_events_mask;
 
 static unsigned long hardlockup_allcpu_dumped;
 static atomic_t watchdog_cpus = ATOMIC_INIT(0);
->>>>>>> 39dae59d
 
 void arch_touch_nmi_watchdog(void)
 {
@@ -198,12 +191,8 @@
 	if (hardlockup_detector_event_create())
 		return;
 
-<<<<<<< HEAD
-	if (!watchdog_cpus++)
-=======
 	/* use original value for check */
 	if (!atomic_fetch_inc(&watchdog_cpus))
->>>>>>> 39dae59d
 		pr_info("Enabled. Permanently consumes one hw-PMU counter.\n");
 
 	perf_event_enable(this_cpu_read(watchdog_ev));
@@ -218,15 +207,10 @@
 
 	if (event) {
 		perf_event_disable(event);
-<<<<<<< HEAD
-		cpumask_set_cpu(smp_processor_id(), &dead_events_mask);
-		watchdog_cpus--;
-=======
 		this_cpu_write(watchdog_ev, NULL);
 		this_cpu_write(dead_event, event);
 		cpumask_set_cpu(smp_processor_id(), &dead_events_mask);
 		atomic_dec(&watchdog_cpus);
->>>>>>> 39dae59d
 	}
 }
 
@@ -240,40 +224,6 @@
 	int cpu;
 
 	for_each_cpu(cpu, &dead_events_mask) {
-<<<<<<< HEAD
-		struct perf_event *event = per_cpu(watchdog_ev, cpu);
-
-		/*
-		 * Required because for_each_cpu() reports  unconditionally
-		 * CPU0 as set on UP kernels. Sigh.
-		 */
-		if (event)
-			perf_event_release_kernel(event);
-		per_cpu(watchdog_ev, cpu) = NULL;
-	}
-	cpumask_clear(&dead_events_mask);
-}
-
-/**
- * hardlockup_detector_perf_stop - Globally stop watchdog events
- *
- * Special interface for x86 to handle the perf HT bug.
- */
-void __init hardlockup_detector_perf_stop(void)
-{
-	int cpu;
-
-	lockdep_assert_cpus_held();
-
-	for_each_online_cpu(cpu) {
-		struct perf_event *event = per_cpu(watchdog_ev, cpu);
-
-		if (event)
-			perf_event_disable(event);
-	}
-}
-
-=======
 		struct perf_event *event = per_cpu(dead_event, cpu);
 
 		/*
@@ -306,7 +256,6 @@
 	}
 }
 
->>>>>>> 39dae59d
 /**
  * hardlockup_detector_perf_restart - Globally restart watchdog events
  *
