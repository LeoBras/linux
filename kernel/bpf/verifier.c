--- conflicted
+++ resolved
@@ -2093,8 +2093,6 @@
 	src_known = tnum_is_const(src_reg.var_off);
 	dst_known = tnum_is_const(dst_reg->var_off);
 
-<<<<<<< HEAD
-=======
 	if ((src_known && (smin_val != smax_val || umin_val != umax_val)) ||
 	    smin_val > smax_val || umin_val > umax_val) {
 		/* Taint dst register if offset had invalid bounds derived from
@@ -2104,7 +2102,6 @@
 		return 0;
 	}
 
->>>>>>> 0d665e7b
 	if (!src_known &&
 	    opcode != BPF_ADD && opcode != BPF_SUB && opcode != BPF_AND) {
 		__mark_reg_unknown(dst_reg);
