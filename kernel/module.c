/*
   Copyright (C) 2002 Richard Henderson
   Copyright (C) 2001 Rusty Russell, 2002, 2010 Rusty Russell IBM.

    This program is free software; you can redistribute it and/or modify
    it under the terms of the GNU General Public License as published by
    the Free Software Foundation; either version 2 of the License, or
    (at your option) any later version.

    This program is distributed in the hope that it will be useful,
    but WITHOUT ANY WARRANTY; without even the implied warranty of
    MERCHANTABILITY or FITNESS FOR A PARTICULAR PURPOSE.  See the
    GNU General Public License for more details.

    You should have received a copy of the GNU General Public License
    along with this program; if not, write to the Free Software
    Foundation, Inc., 59 Temple Place, Suite 330, Boston, MA  02111-1307  USA
*/
#include <linux/export.h>
#include <linux/extable.h>
#include <linux/moduleloader.h>
#include <linux/trace_events.h>
#include <linux/init.h>
#include <linux/kallsyms.h>
#include <linux/file.h>
#include <linux/fs.h>
#include <linux/sysfs.h>
#include <linux/kernel.h>
#include <linux/slab.h>
#include <linux/vmalloc.h>
#include <linux/elf.h>
#include <linux/proc_fs.h>
#include <linux/security.h>
#include <linux/seq_file.h>
#include <linux/syscalls.h>
#include <linux/fcntl.h>
#include <linux/rcupdate.h>
#include <linux/capability.h>
#include <linux/cpu.h>
#include <linux/moduleparam.h>
#include <linux/errno.h>
#include <linux/err.h>
#include <linux/vermagic.h>
#include <linux/notifier.h>
#include <linux/sched.h>
#include <linux/device.h>
#include <linux/string.h>
#include <linux/mutex.h>
#include <linux/rculist.h>
#include <linux/uaccess.h>
#include <asm/cacheflush.h>
#include <linux/set_memory.h>
#include <asm/mmu_context.h>
#include <linux/license.h>
#include <asm/sections.h>
#include <linux/tracepoint.h>
#include <linux/ftrace.h>
#include <linux/livepatch.h>
#include <linux/async.h>
#include <linux/percpu.h>
#include <linux/kmemleak.h>
#include <linux/jump_label.h>
#include <linux/pfn.h>
#include <linux/bsearch.h>
#include <linux/dynamic_debug.h>
#include <linux/audit.h>
#include <uapi/linux/module.h>
#include "module-internal.h"

#define CREATE_TRACE_POINTS
#include <trace/events/module.h>

#ifndef ARCH_SHF_SMALL
#define ARCH_SHF_SMALL 0
#endif

/*
 * Modules' sections will be aligned on page boundaries
 * to ensure complete separation of code and data, but
 * only when CONFIG_STRICT_MODULE_RWX=y
 */
#ifdef CONFIG_STRICT_MODULE_RWX
# define debug_align(X) ALIGN(X, PAGE_SIZE)
#else
# define debug_align(X) (X)
#endif

/* If this is set, the section belongs in the init part of the module */
#define INIT_OFFSET_MASK (1UL << (BITS_PER_LONG-1))

/*
 * Mutex protects:
 * 1) List of modules (also safely readable with preempt_disable),
 * 2) module_use links,
 * 3) module_addr_min/module_addr_max.
 * (delete and add uses RCU list operations). */
DEFINE_MUTEX(module_mutex);
EXPORT_SYMBOL_GPL(module_mutex);
static LIST_HEAD(modules);

#ifdef CONFIG_MODULES_TREE_LOOKUP

/*
 * Use a latched RB-tree for __module_address(); this allows us to use
 * RCU-sched lookups of the address from any context.
 *
 * This is conditional on PERF_EVENTS || TRACING because those can really hit
 * __module_address() hard by doing a lot of stack unwinding; potentially from
 * NMI context.
 */

static __always_inline unsigned long __mod_tree_val(struct latch_tree_node *n)
{
	struct module_layout *layout = container_of(n, struct module_layout, mtn.node);

	return (unsigned long)layout->base;
}

static __always_inline unsigned long __mod_tree_size(struct latch_tree_node *n)
{
	struct module_layout *layout = container_of(n, struct module_layout, mtn.node);

	return (unsigned long)layout->size;
}

static __always_inline bool
mod_tree_less(struct latch_tree_node *a, struct latch_tree_node *b)
{
	return __mod_tree_val(a) < __mod_tree_val(b);
}

static __always_inline int
mod_tree_comp(void *key, struct latch_tree_node *n)
{
	unsigned long val = (unsigned long)key;
	unsigned long start, end;

	start = __mod_tree_val(n);
	if (val < start)
		return -1;

	end = start + __mod_tree_size(n);
	if (val >= end)
		return 1;

	return 0;
}

static const struct latch_tree_ops mod_tree_ops = {
	.less = mod_tree_less,
	.comp = mod_tree_comp,
};

static struct mod_tree_root {
	struct latch_tree_root root;
	unsigned long addr_min;
	unsigned long addr_max;
} mod_tree __cacheline_aligned = {
	.addr_min = -1UL,
};

#define module_addr_min mod_tree.addr_min
#define module_addr_max mod_tree.addr_max

static noinline void __mod_tree_insert(struct mod_tree_node *node)
{
	latch_tree_insert(&node->node, &mod_tree.root, &mod_tree_ops);
}

static void __mod_tree_remove(struct mod_tree_node *node)
{
	latch_tree_erase(&node->node, &mod_tree.root, &mod_tree_ops);
}

/*
 * These modifications: insert, remove_init and remove; are serialized by the
 * module_mutex.
 */
static void mod_tree_insert(struct module *mod)
{
	mod->core_layout.mtn.mod = mod;
	mod->init_layout.mtn.mod = mod;

	__mod_tree_insert(&mod->core_layout.mtn);
	if (mod->init_layout.size)
		__mod_tree_insert(&mod->init_layout.mtn);
}

static void mod_tree_remove_init(struct module *mod)
{
	if (mod->init_layout.size)
		__mod_tree_remove(&mod->init_layout.mtn);
}

static void mod_tree_remove(struct module *mod)
{
	__mod_tree_remove(&mod->core_layout.mtn);
	mod_tree_remove_init(mod);
}

static struct module *mod_find(unsigned long addr)
{
	struct latch_tree_node *ltn;

	ltn = latch_tree_find((void *)addr, &mod_tree.root, &mod_tree_ops);
	if (!ltn)
		return NULL;

	return container_of(ltn, struct mod_tree_node, node)->mod;
}

#else /* MODULES_TREE_LOOKUP */

static unsigned long module_addr_min = -1UL, module_addr_max = 0;

static void mod_tree_insert(struct module *mod) { }
static void mod_tree_remove_init(struct module *mod) { }
static void mod_tree_remove(struct module *mod) { }

static struct module *mod_find(unsigned long addr)
{
	struct module *mod;

	list_for_each_entry_rcu(mod, &modules, list) {
		if (within_module(addr, mod))
			return mod;
	}

	return NULL;
}

#endif /* MODULES_TREE_LOOKUP */

/*
 * Bounds of module text, for speeding up __module_address.
 * Protected by module_mutex.
 */
static void __mod_update_bounds(void *base, unsigned int size)
{
	unsigned long min = (unsigned long)base;
	unsigned long max = min + size;

	if (min < module_addr_min)
		module_addr_min = min;
	if (max > module_addr_max)
		module_addr_max = max;
}

static void mod_update_bounds(struct module *mod)
{
	__mod_update_bounds(mod->core_layout.base, mod->core_layout.size);
	if (mod->init_layout.size)
		__mod_update_bounds(mod->init_layout.base, mod->init_layout.size);
}

#ifdef CONFIG_KGDB_KDB
struct list_head *kdb_modules = &modules; /* kdb needs the list of modules */
#endif /* CONFIG_KGDB_KDB */

static void module_assert_mutex(void)
{
	lockdep_assert_held(&module_mutex);
}

static void module_assert_mutex_or_preempt(void)
{
#ifdef CONFIG_LOCKDEP
	if (unlikely(!debug_locks))
		return;

	WARN_ON_ONCE(!rcu_read_lock_sched_held() &&
		!lockdep_is_held(&module_mutex));
#endif
}

static bool sig_enforce = IS_ENABLED(CONFIG_MODULE_SIG_FORCE);
#ifndef CONFIG_MODULE_SIG_FORCE
module_param(sig_enforce, bool_enable_only, 0644);
#endif /* !CONFIG_MODULE_SIG_FORCE */

/*
 * Export sig_enforce kernel cmdline parameter to allow other subsystems rely
 * on that instead of directly to CONFIG_MODULE_SIG_FORCE config.
 */
bool is_module_sig_enforced(void)
{
	return sig_enforce;
}
EXPORT_SYMBOL(is_module_sig_enforced);

/* Block module loading/unloading? */
int modules_disabled = 0;
core_param(nomodule, modules_disabled, bint, 0);

/* Waiting for a module to finish initializing? */
static DECLARE_WAIT_QUEUE_HEAD(module_wq);

static BLOCKING_NOTIFIER_HEAD(module_notify_list);

int register_module_notifier(struct notifier_block *nb)
{
	return blocking_notifier_chain_register(&module_notify_list, nb);
}
EXPORT_SYMBOL(register_module_notifier);

int unregister_module_notifier(struct notifier_block *nb)
{
	return blocking_notifier_chain_unregister(&module_notify_list, nb);
}
EXPORT_SYMBOL(unregister_module_notifier);

struct load_info {
	const char *name;
	Elf_Ehdr *hdr;
	unsigned long len;
	Elf_Shdr *sechdrs;
	char *secstrings, *strtab;
	unsigned long symoffs, stroffs;
	struct _ddebug *debug;
	unsigned int num_debug;
	bool sig_ok;
#ifdef CONFIG_KALLSYMS
	unsigned long mod_kallsyms_init_off;
#endif
	struct {
		unsigned int sym, str, mod, vers, info, pcpu;
	} index;
};

/*
 * We require a truly strong try_module_get(): 0 means success.
 * Otherwise an error is returned due to ongoing or failed
 * initialization etc.
 */
static inline int strong_try_module_get(struct module *mod)
{
	BUG_ON(mod && mod->state == MODULE_STATE_UNFORMED);
	if (mod && mod->state == MODULE_STATE_COMING)
		return -EBUSY;
	if (try_module_get(mod))
		return 0;
	else
		return -ENOENT;
}

static inline void add_taint_module(struct module *mod, unsigned flag,
				    enum lockdep_ok lockdep_ok)
{
	add_taint(flag, lockdep_ok);
	set_bit(flag, &mod->taints);
}

/*
 * A thread that wants to hold a reference to a module only while it
 * is running can call this to safely exit.  nfsd and lockd use this.
 */
void __noreturn __module_put_and_exit(struct module *mod, long code)
{
	module_put(mod);
	do_exit(code);
}
EXPORT_SYMBOL(__module_put_and_exit);

/* Find a module section: 0 means not found. */
static unsigned int find_sec(const struct load_info *info, const char *name)
{
	unsigned int i;

	for (i = 1; i < info->hdr->e_shnum; i++) {
		Elf_Shdr *shdr = &info->sechdrs[i];
		/* Alloc bit cleared means "ignore it." */
		if ((shdr->sh_flags & SHF_ALLOC)
		    && strcmp(info->secstrings + shdr->sh_name, name) == 0)
			return i;
	}
	return 0;
}

/* Find a module section, or NULL. */
static void *section_addr(const struct load_info *info, const char *name)
{
	/* Section 0 has sh_addr 0. */
	return (void *)info->sechdrs[find_sec(info, name)].sh_addr;
}

/* Find a module section, or NULL.  Fill in number of "objects" in section. */
static void *section_objs(const struct load_info *info,
			  const char *name,
			  size_t object_size,
			  unsigned int *num)
{
	unsigned int sec = find_sec(info, name);

	/* Section 0 has sh_addr 0 and sh_size 0. */
	*num = info->sechdrs[sec].sh_size / object_size;
	return (void *)info->sechdrs[sec].sh_addr;
}

/* Provided by the linker */
extern const struct kernel_symbol __start___ksymtab[];
extern const struct kernel_symbol __stop___ksymtab[];
extern const struct kernel_symbol __start___ksymtab_gpl[];
extern const struct kernel_symbol __stop___ksymtab_gpl[];
extern const struct kernel_symbol __start___ksymtab_gpl_future[];
extern const struct kernel_symbol __stop___ksymtab_gpl_future[];
extern const s32 __start___kcrctab[];
extern const s32 __start___kcrctab_gpl[];
extern const s32 __start___kcrctab_gpl_future[];
#ifdef CONFIG_UNUSED_SYMBOLS
extern const struct kernel_symbol __start___ksymtab_unused[];
extern const struct kernel_symbol __stop___ksymtab_unused[];
extern const struct kernel_symbol __start___ksymtab_unused_gpl[];
extern const struct kernel_symbol __stop___ksymtab_unused_gpl[];
extern const s32 __start___kcrctab_unused[];
extern const s32 __start___kcrctab_unused_gpl[];
#endif

#ifndef CONFIG_MODVERSIONS
#define symversion(base, idx) NULL
#else
#define symversion(base, idx) ((base != NULL) ? ((base) + (idx)) : NULL)
#endif

static bool each_symbol_in_section(const struct symsearch *arr,
				   unsigned int arrsize,
				   struct module *owner,
				   bool (*fn)(const struct symsearch *syms,
					      struct module *owner,
					      void *data),
				   void *data)
{
	unsigned int j;

	for (j = 0; j < arrsize; j++) {
		if (fn(&arr[j], owner, data))
			return true;
	}

	return false;
}

/* Returns true as soon as fn returns true, otherwise false. */
bool each_symbol_section(bool (*fn)(const struct symsearch *arr,
				    struct module *owner,
				    void *data),
			 void *data)
{
	struct module *mod;
	static const struct symsearch arr[] = {
		{ __start___ksymtab, __stop___ksymtab, __start___kcrctab,
		  NOT_GPL_ONLY, false },
		{ __start___ksymtab_gpl, __stop___ksymtab_gpl,
		  __start___kcrctab_gpl,
		  GPL_ONLY, false },
		{ __start___ksymtab_gpl_future, __stop___ksymtab_gpl_future,
		  __start___kcrctab_gpl_future,
		  WILL_BE_GPL_ONLY, false },
#ifdef CONFIG_UNUSED_SYMBOLS
		{ __start___ksymtab_unused, __stop___ksymtab_unused,
		  __start___kcrctab_unused,
		  NOT_GPL_ONLY, true },
		{ __start___ksymtab_unused_gpl, __stop___ksymtab_unused_gpl,
		  __start___kcrctab_unused_gpl,
		  GPL_ONLY, true },
#endif
	};

	module_assert_mutex_or_preempt();

	if (each_symbol_in_section(arr, ARRAY_SIZE(arr), NULL, fn, data))
		return true;

	list_for_each_entry_rcu(mod, &modules, list) {
		struct symsearch arr[] = {
			{ mod->syms, mod->syms + mod->num_syms, mod->crcs,
			  NOT_GPL_ONLY, false },
			{ mod->gpl_syms, mod->gpl_syms + mod->num_gpl_syms,
			  mod->gpl_crcs,
			  GPL_ONLY, false },
			{ mod->gpl_future_syms,
			  mod->gpl_future_syms + mod->num_gpl_future_syms,
			  mod->gpl_future_crcs,
			  WILL_BE_GPL_ONLY, false },
#ifdef CONFIG_UNUSED_SYMBOLS
			{ mod->unused_syms,
			  mod->unused_syms + mod->num_unused_syms,
			  mod->unused_crcs,
			  NOT_GPL_ONLY, true },
			{ mod->unused_gpl_syms,
			  mod->unused_gpl_syms + mod->num_unused_gpl_syms,
			  mod->unused_gpl_crcs,
			  GPL_ONLY, true },
#endif
		};

		if (mod->state == MODULE_STATE_UNFORMED)
			continue;

		if (each_symbol_in_section(arr, ARRAY_SIZE(arr), mod, fn, data))
			return true;
	}
	return false;
}
EXPORT_SYMBOL_GPL(each_symbol_section);

struct find_symbol_arg {
	/* Input */
	const char *name;
	bool gplok;
	bool warn;

	/* Output */
	struct module *owner;
	const s32 *crc;
	const struct kernel_symbol *sym;
};

static bool check_symbol(const struct symsearch *syms,
				 struct module *owner,
				 unsigned int symnum, void *data)
{
	struct find_symbol_arg *fsa = data;

	if (!fsa->gplok) {
		if (syms->licence == GPL_ONLY)
			return false;
		if (syms->licence == WILL_BE_GPL_ONLY && fsa->warn) {
			pr_warn("Symbol %s is being used by a non-GPL module, "
				"which will not be allowed in the future\n",
				fsa->name);
		}
	}

#ifdef CONFIG_UNUSED_SYMBOLS
	if (syms->unused && fsa->warn) {
		pr_warn("Symbol %s is marked as UNUSED, however this module is "
			"using it.\n", fsa->name);
		pr_warn("This symbol will go away in the future.\n");
		pr_warn("Please evaluate if this is the right api to use and "
			"if it really is, submit a report to the linux kernel "
			"mailing list together with submitting your code for "
			"inclusion.\n");
	}
#endif

	fsa->owner = owner;
	fsa->crc = symversion(syms->crcs, symnum);
	fsa->sym = &syms->start[symnum];
	return true;
}

static int cmp_name(const void *va, const void *vb)
{
	const char *a;
	const struct kernel_symbol *b;
	a = va; b = vb;
	return strcmp(a, b->name);
}

static bool find_symbol_in_section(const struct symsearch *syms,
				   struct module *owner,
				   void *data)
{
	struct find_symbol_arg *fsa = data;
	struct kernel_symbol *sym;

	sym = bsearch(fsa->name, syms->start, syms->stop - syms->start,
			sizeof(struct kernel_symbol), cmp_name);

	if (sym != NULL && check_symbol(syms, owner, sym - syms->start, data))
		return true;

	return false;
}

/* Find a symbol and return it, along with, (optional) crc and
 * (optional) module which owns it.  Needs preempt disabled or module_mutex. */
const struct kernel_symbol *find_symbol(const char *name,
					struct module **owner,
					const s32 **crc,
					bool gplok,
					bool warn)
{
	struct find_symbol_arg fsa;

	fsa.name = name;
	fsa.gplok = gplok;
	fsa.warn = warn;

	if (each_symbol_section(find_symbol_in_section, &fsa)) {
		if (owner)
			*owner = fsa.owner;
		if (crc)
			*crc = fsa.crc;
		return fsa.sym;
	}

	pr_debug("Failed to find symbol %s\n", name);
	return NULL;
}
EXPORT_SYMBOL_GPL(find_symbol);

/*
 * Search for module by name: must hold module_mutex (or preempt disabled
 * for read-only access).
 */
static struct module *find_module_all(const char *name, size_t len,
				      bool even_unformed)
{
	struct module *mod;

	module_assert_mutex_or_preempt();

	list_for_each_entry_rcu(mod, &modules, list) {
		if (!even_unformed && mod->state == MODULE_STATE_UNFORMED)
			continue;
		if (strlen(mod->name) == len && !memcmp(mod->name, name, len))
			return mod;
	}
	return NULL;
}

struct module *find_module(const char *name)
{
	module_assert_mutex();
	return find_module_all(name, strlen(name), false);
}
EXPORT_SYMBOL_GPL(find_module);

#ifdef CONFIG_SMP

static inline void __percpu *mod_percpu(struct module *mod)
{
	return mod->percpu;
}

static int percpu_modalloc(struct module *mod, struct load_info *info)
{
	Elf_Shdr *pcpusec = &info->sechdrs[info->index.pcpu];
	unsigned long align = pcpusec->sh_addralign;

	if (!pcpusec->sh_size)
		return 0;

	if (align > PAGE_SIZE) {
		pr_warn("%s: per-cpu alignment %li > %li\n",
			mod->name, align, PAGE_SIZE);
		align = PAGE_SIZE;
	}

	mod->percpu = __alloc_reserved_percpu(pcpusec->sh_size, align);
	if (!mod->percpu) {
		pr_warn("%s: Could not allocate %lu bytes percpu data\n",
			mod->name, (unsigned long)pcpusec->sh_size);
		return -ENOMEM;
	}
	mod->percpu_size = pcpusec->sh_size;
	return 0;
}

static void percpu_modfree(struct module *mod)
{
	free_percpu(mod->percpu);
}

static unsigned int find_pcpusec(struct load_info *info)
{
	return find_sec(info, ".data..percpu");
}

static void percpu_modcopy(struct module *mod,
			   const void *from, unsigned long size)
{
	int cpu;

	for_each_possible_cpu(cpu)
		memcpy(per_cpu_ptr(mod->percpu, cpu), from, size);
}

bool __is_module_percpu_address(unsigned long addr, unsigned long *can_addr)
{
	struct module *mod;
	unsigned int cpu;

	preempt_disable();

	list_for_each_entry_rcu(mod, &modules, list) {
		if (mod->state == MODULE_STATE_UNFORMED)
			continue;
		if (!mod->percpu_size)
			continue;
		for_each_possible_cpu(cpu) {
			void *start = per_cpu_ptr(mod->percpu, cpu);
			void *va = (void *)addr;

			if (va >= start && va < start + mod->percpu_size) {
				if (can_addr) {
					*can_addr = (unsigned long) (va - start);
					*can_addr += (unsigned long)
						per_cpu_ptr(mod->percpu,
							    get_boot_cpu_id());
				}
				preempt_enable();
				return true;
			}
		}
	}

	preempt_enable();
	return false;
}

/**
 * is_module_percpu_address - test whether address is from module static percpu
 * @addr: address to test
 *
 * Test whether @addr belongs to module static percpu area.
 *
 * RETURNS:
 * %true if @addr is from module static percpu area
 */
bool is_module_percpu_address(unsigned long addr)
{
	return __is_module_percpu_address(addr, NULL);
}

#else /* ... !CONFIG_SMP */

static inline void __percpu *mod_percpu(struct module *mod)
{
	return NULL;
}
static int percpu_modalloc(struct module *mod, struct load_info *info)
{
	/* UP modules shouldn't have this section: ENOMEM isn't quite right */
	if (info->sechdrs[info->index.pcpu].sh_size != 0)
		return -ENOMEM;
	return 0;
}
static inline void percpu_modfree(struct module *mod)
{
}
static unsigned int find_pcpusec(struct load_info *info)
{
	return 0;
}
static inline void percpu_modcopy(struct module *mod,
				  const void *from, unsigned long size)
{
	/* pcpusec should be 0, and size of that section should be 0. */
	BUG_ON(size != 0);
}
bool is_module_percpu_address(unsigned long addr)
{
	return false;
}

bool __is_module_percpu_address(unsigned long addr, unsigned long *can_addr)
{
	return false;
}

#endif /* CONFIG_SMP */

#define MODINFO_ATTR(field)	\
static void setup_modinfo_##field(struct module *mod, const char *s)  \
{                                                                     \
	mod->field = kstrdup(s, GFP_KERNEL);                          \
}                                                                     \
static ssize_t show_modinfo_##field(struct module_attribute *mattr,   \
			struct module_kobject *mk, char *buffer)      \
{                                                                     \
	return scnprintf(buffer, PAGE_SIZE, "%s\n", mk->mod->field);  \
}                                                                     \
static int modinfo_##field##_exists(struct module *mod)               \
{                                                                     \
	return mod->field != NULL;                                    \
}                                                                     \
static void free_modinfo_##field(struct module *mod)                  \
{                                                                     \
	kfree(mod->field);                                            \
	mod->field = NULL;                                            \
}                                                                     \
static struct module_attribute modinfo_##field = {                    \
	.attr = { .name = __stringify(field), .mode = 0444 },         \
	.show = show_modinfo_##field,                                 \
	.setup = setup_modinfo_##field,                               \
	.test = modinfo_##field##_exists,                             \
	.free = free_modinfo_##field,                                 \
};

MODINFO_ATTR(version);
MODINFO_ATTR(srcversion);

static char last_unloaded_module[MODULE_NAME_LEN+1];

#ifdef CONFIG_MODULE_UNLOAD

EXPORT_TRACEPOINT_SYMBOL(module_get);

/* MODULE_REF_BASE is the base reference count by kmodule loader. */
#define MODULE_REF_BASE	1

/* Init the unload section of the module. */
static int module_unload_init(struct module *mod)
{
	/*
	 * Initialize reference counter to MODULE_REF_BASE.
	 * refcnt == 0 means module is going.
	 */
	atomic_set(&mod->refcnt, MODULE_REF_BASE);

	INIT_LIST_HEAD(&mod->source_list);
	INIT_LIST_HEAD(&mod->target_list);

	/* Hold reference count during initialization. */
	atomic_inc(&mod->refcnt);

	return 0;
}

/* Does a already use b? */
static int already_uses(struct module *a, struct module *b)
{
	struct module_use *use;

	list_for_each_entry(use, &b->source_list, source_list) {
		if (use->source == a) {
			pr_debug("%s uses %s!\n", a->name, b->name);
			return 1;
		}
	}
	pr_debug("%s does not use %s!\n", a->name, b->name);
	return 0;
}

/*
 * Module a uses b
 *  - we add 'a' as a "source", 'b' as a "target" of module use
 *  - the module_use is added to the list of 'b' sources (so
 *    'b' can walk the list to see who sourced them), and of 'a'
 *    targets (so 'a' can see what modules it targets).
 */
static int add_module_usage(struct module *a, struct module *b)
{
	struct module_use *use;

	pr_debug("Allocating new usage for %s.\n", a->name);
	use = kmalloc(sizeof(*use), GFP_ATOMIC);
	if (!use)
		return -ENOMEM;

	use->source = a;
	use->target = b;
	list_add(&use->source_list, &b->source_list);
	list_add(&use->target_list, &a->target_list);
	return 0;
}

/* Module a uses b: caller needs module_mutex() */
int ref_module(struct module *a, struct module *b)
{
	int err;

	if (b == NULL || already_uses(a, b))
		return 0;

	/* If module isn't available, we fail. */
	err = strong_try_module_get(b);
	if (err)
		return err;

	err = add_module_usage(a, b);
	if (err) {
		module_put(b);
		return err;
	}
	return 0;
}
EXPORT_SYMBOL_GPL(ref_module);

/* Clear the unload stuff of the module. */
static void module_unload_free(struct module *mod)
{
	struct module_use *use, *tmp;

	mutex_lock(&module_mutex);
	list_for_each_entry_safe(use, tmp, &mod->target_list, target_list) {
		struct module *i = use->target;
		pr_debug("%s unusing %s\n", mod->name, i->name);
		module_put(i);
		list_del(&use->source_list);
		list_del(&use->target_list);
		kfree(use);
	}
	mutex_unlock(&module_mutex);
}

#ifdef CONFIG_MODULE_FORCE_UNLOAD
static inline int try_force_unload(unsigned int flags)
{
	int ret = (flags & O_TRUNC);
	if (ret)
		add_taint(TAINT_FORCED_RMMOD, LOCKDEP_NOW_UNRELIABLE);
	return ret;
}
#else
static inline int try_force_unload(unsigned int flags)
{
	return 0;
}
#endif /* CONFIG_MODULE_FORCE_UNLOAD */

/* Try to release refcount of module, 0 means success. */
static int try_release_module_ref(struct module *mod)
{
	int ret;

	/* Try to decrement refcnt which we set at loading */
	ret = atomic_sub_return(MODULE_REF_BASE, &mod->refcnt);
	BUG_ON(ret < 0);
	if (ret)
		/* Someone can put this right now, recover with checking */
		ret = atomic_add_unless(&mod->refcnt, MODULE_REF_BASE, 0);

	return ret;
}

static int try_stop_module(struct module *mod, int flags, int *forced)
{
	/* If it's not unused, quit unless we're forcing. */
	if (try_release_module_ref(mod) != 0) {
		*forced = try_force_unload(flags);
		if (!(*forced))
			return -EWOULDBLOCK;
	}

	/* Mark it as dying. */
	mod->state = MODULE_STATE_GOING;

	return 0;
}

/**
 * module_refcount - return the refcount or -1 if unloading
 *
 * @mod:	the module we're checking
 *
 * Returns:
 *	-1 if the module is in the process of unloading
 *	otherwise the number of references in the kernel to the module
 */
int module_refcount(struct module *mod)
{
	return atomic_read(&mod->refcnt) - MODULE_REF_BASE;
}
EXPORT_SYMBOL(module_refcount);

/* This exists whether we can unload or not */
static void free_module(struct module *mod);

SYSCALL_DEFINE2(delete_module, const char __user *, name_user,
		unsigned int, flags)
{
	struct module *mod;
	char name[MODULE_NAME_LEN];
	int ret, forced = 0;

	if (!capable(CAP_SYS_MODULE) || modules_disabled)
		return -EPERM;

	if (strncpy_from_user(name, name_user, MODULE_NAME_LEN-1) < 0)
		return -EFAULT;
	name[MODULE_NAME_LEN-1] = '\0';

	audit_log_kern_module(name);

	if (mutex_lock_interruptible(&module_mutex) != 0)
		return -EINTR;

	mod = find_module(name);
	if (!mod) {
		ret = -ENOENT;
		goto out;
	}

	if (!list_empty(&mod->source_list)) {
		/* Other modules depend on us: get rid of them first. */
		ret = -EWOULDBLOCK;
		goto out;
	}

	/* Doing init or already dying? */
	if (mod->state != MODULE_STATE_LIVE) {
		/* FIXME: if (force), slam module count damn the torpedoes */
		pr_debug("%s already dying\n", mod->name);
		ret = -EBUSY;
		goto out;
	}

	/* If it has an init func, it must have an exit func to unload */
	if (mod->init && !mod->exit) {
		forced = try_force_unload(flags);
		if (!forced) {
			/* This module can't be removed */
			ret = -EBUSY;
			goto out;
		}
	}

	/* Stop the machine so refcounts can't move and disable module. */
	ret = try_stop_module(mod, flags, &forced);
	if (ret != 0)
		goto out;

	mutex_unlock(&module_mutex);
	/* Final destruction now no one is using it. */
	if (mod->exit != NULL)
		mod->exit();
	blocking_notifier_call_chain(&module_notify_list,
				     MODULE_STATE_GOING, mod);
	klp_module_going(mod);
	ftrace_release_mod(mod);

	async_synchronize_full();

	/* Store the name of the last unloaded module for diagnostic purposes */
	strlcpy(last_unloaded_module, mod->name, sizeof(last_unloaded_module));

	free_module(mod);
	return 0;
out:
	mutex_unlock(&module_mutex);
	return ret;
}

static inline void print_unload_info(struct seq_file *m, struct module *mod)
{
	struct module_use *use;
	int printed_something = 0;

	seq_printf(m, " %i ", module_refcount(mod));

	/*
	 * Always include a trailing , so userspace can differentiate
	 * between this and the old multi-field proc format.
	 */
	list_for_each_entry(use, &mod->source_list, source_list) {
		printed_something = 1;
		seq_printf(m, "%s,", use->source->name);
	}

	if (mod->init != NULL && mod->exit == NULL) {
		printed_something = 1;
		seq_puts(m, "[permanent],");
	}

	if (!printed_something)
		seq_puts(m, "-");
}

void __symbol_put(const char *symbol)
{
	struct module *owner;

	preempt_disable();
	if (!find_symbol(symbol, &owner, NULL, true, false))
		BUG();
	module_put(owner);
	preempt_enable();
}
EXPORT_SYMBOL(__symbol_put);

/* Note this assumes addr is a function, which it currently always is. */
void symbol_put_addr(void *addr)
{
	struct module *modaddr;
	unsigned long a = (unsigned long)dereference_function_descriptor(addr);

	if (core_kernel_text(a))
		return;

	/*
	 * Even though we hold a reference on the module; we still need to
	 * disable preemption in order to safely traverse the data structure.
	 */
	preempt_disable();
	modaddr = __module_text_address(a);
	BUG_ON(!modaddr);
	module_put(modaddr);
	preempt_enable();
}
EXPORT_SYMBOL_GPL(symbol_put_addr);

static ssize_t show_refcnt(struct module_attribute *mattr,
			   struct module_kobject *mk, char *buffer)
{
	return sprintf(buffer, "%i\n", module_refcount(mk->mod));
}

static struct module_attribute modinfo_refcnt =
	__ATTR(refcnt, 0444, show_refcnt, NULL);

void __module_get(struct module *module)
{
	if (module) {
		preempt_disable();
		atomic_inc(&module->refcnt);
		trace_module_get(module, _RET_IP_);
		preempt_enable();
	}
}
EXPORT_SYMBOL(__module_get);

bool try_module_get(struct module *module)
{
	bool ret = true;

	if (module) {
		preempt_disable();
		/* Note: here, we can fail to get a reference */
		if (likely(module_is_live(module) &&
			   atomic_inc_not_zero(&module->refcnt) != 0))
			trace_module_get(module, _RET_IP_);
		else
			ret = false;

		preempt_enable();
	}
	return ret;
}
EXPORT_SYMBOL(try_module_get);

void module_put(struct module *module)
{
	int ret;

	if (module) {
		preempt_disable();
		ret = atomic_dec_if_positive(&module->refcnt);
		WARN_ON(ret < 0);	/* Failed to put refcount */
		trace_module_put(module, _RET_IP_);
		preempt_enable();
	}
}
EXPORT_SYMBOL(module_put);

#else /* !CONFIG_MODULE_UNLOAD */
static inline void print_unload_info(struct seq_file *m, struct module *mod)
{
	/* We don't know the usage count, or what modules are using. */
	seq_puts(m, " - -");
}

static inline void module_unload_free(struct module *mod)
{
}

int ref_module(struct module *a, struct module *b)
{
	return strong_try_module_get(b);
}
EXPORT_SYMBOL_GPL(ref_module);

static inline int module_unload_init(struct module *mod)
{
	return 0;
}
#endif /* CONFIG_MODULE_UNLOAD */

static size_t module_flags_taint(struct module *mod, char *buf)
{
	size_t l = 0;
	int i;

	for (i = 0; i < TAINT_FLAGS_COUNT; i++) {
		if (taint_flags[i].module && test_bit(i, &mod->taints))
			buf[l++] = taint_flags[i].c_true;
	}

	return l;
}

static ssize_t show_initstate(struct module_attribute *mattr,
			      struct module_kobject *mk, char *buffer)
{
	const char *state = "unknown";

	switch (mk->mod->state) {
	case MODULE_STATE_LIVE:
		state = "live";
		break;
	case MODULE_STATE_COMING:
		state = "coming";
		break;
	case MODULE_STATE_GOING:
		state = "going";
		break;
	default:
		BUG();
	}
	return sprintf(buffer, "%s\n", state);
}

static struct module_attribute modinfo_initstate =
	__ATTR(initstate, 0444, show_initstate, NULL);

static ssize_t store_uevent(struct module_attribute *mattr,
			    struct module_kobject *mk,
			    const char *buffer, size_t count)
{
	kobject_synth_uevent(&mk->kobj, buffer, count);
	return count;
}

struct module_attribute module_uevent =
	__ATTR(uevent, 0200, NULL, store_uevent);

static ssize_t show_coresize(struct module_attribute *mattr,
			     struct module_kobject *mk, char *buffer)
{
	return sprintf(buffer, "%u\n", mk->mod->core_layout.size);
}

static struct module_attribute modinfo_coresize =
	__ATTR(coresize, 0444, show_coresize, NULL);

static ssize_t show_initsize(struct module_attribute *mattr,
			     struct module_kobject *mk, char *buffer)
{
	return sprintf(buffer, "%u\n", mk->mod->init_layout.size);
}

static struct module_attribute modinfo_initsize =
	__ATTR(initsize, 0444, show_initsize, NULL);

static ssize_t show_taint(struct module_attribute *mattr,
			  struct module_kobject *mk, char *buffer)
{
	size_t l;

	l = module_flags_taint(mk->mod, buffer);
	buffer[l++] = '\n';
	return l;
}

static struct module_attribute modinfo_taint =
	__ATTR(taint, 0444, show_taint, NULL);

static struct module_attribute *modinfo_attrs[] = {
	&module_uevent,
	&modinfo_version,
	&modinfo_srcversion,
	&modinfo_initstate,
	&modinfo_coresize,
	&modinfo_initsize,
	&modinfo_taint,
#ifdef CONFIG_MODULE_UNLOAD
	&modinfo_refcnt,
#endif
	NULL,
};

static const char vermagic[] = VERMAGIC_STRING;

static int try_to_force_load(struct module *mod, const char *reason)
{
#ifdef CONFIG_MODULE_FORCE_LOAD
	if (!test_taint(TAINT_FORCED_MODULE))
		pr_warn("%s: %s: kernel tainted.\n", mod->name, reason);
	add_taint_module(mod, TAINT_FORCED_MODULE, LOCKDEP_NOW_UNRELIABLE);
	return 0;
#else
	return -ENOEXEC;
#endif
}

#ifdef CONFIG_MODVERSIONS

static u32 resolve_rel_crc(const s32 *crc)
{
	return *(u32 *)((void *)crc + *crc);
}

static int check_version(const struct load_info *info,
			 const char *symname,
			 struct module *mod,
			 const s32 *crc)
{
	Elf_Shdr *sechdrs = info->sechdrs;
	unsigned int versindex = info->index.vers;
	unsigned int i, num_versions;
	struct modversion_info *versions;

	/* Exporting module didn't supply crcs?  OK, we're already tainted. */
	if (!crc)
		return 1;

	/* No versions at all?  modprobe --force does this. */
	if (versindex == 0)
		return try_to_force_load(mod, symname) == 0;

	versions = (void *) sechdrs[versindex].sh_addr;
	num_versions = sechdrs[versindex].sh_size
		/ sizeof(struct modversion_info);

	for (i = 0; i < num_versions; i++) {
		u32 crcval;

		if (strcmp(versions[i].name, symname) != 0)
			continue;

		if (IS_ENABLED(CONFIG_MODULE_REL_CRCS))
			crcval = resolve_rel_crc(crc);
		else
			crcval = *crc;
		if (versions[i].crc == crcval)
			return 1;
		pr_debug("Found checksum %X vs module %lX\n",
			 crcval, versions[i].crc);
		goto bad_version;
	}

	/* Broken toolchain. Warn once, then let it go.. */
	pr_warn_once("%s: no symbol version for %s\n", info->name, symname);
	return 1;

bad_version:
	pr_warn("%s: disagrees about version of symbol %s\n",
	       info->name, symname);
	return 0;
}

static inline int check_modstruct_version(const struct load_info *info,
					  struct module *mod)
{
	const s32 *crc;

	/*
	 * Since this should be found in kernel (which can't be removed), no
	 * locking is necessary -- use preempt_disable() to placate lockdep.
	 */
	preempt_disable();
	if (!find_symbol(VMLINUX_SYMBOL_STR(module_layout), NULL,
			 &crc, true, false)) {
		preempt_enable();
		BUG();
	}
	preempt_enable();
	return check_version(info, VMLINUX_SYMBOL_STR(module_layout),
			     mod, crc);
}

/* First part is kernel version, which we ignore if module has crcs. */
static inline int same_magic(const char *amagic, const char *bmagic,
			     bool has_crcs)
{
	if (has_crcs) {
		amagic += strcspn(amagic, " ");
		bmagic += strcspn(bmagic, " ");
	}
	return strcmp(amagic, bmagic) == 0;
}
#else
static inline int check_version(const struct load_info *info,
				const char *symname,
				struct module *mod,
				const s32 *crc)
{
	return 1;
}

static inline int check_modstruct_version(const struct load_info *info,
					  struct module *mod)
{
	return 1;
}

static inline int same_magic(const char *amagic, const char *bmagic,
			     bool has_crcs)
{
	return strcmp(amagic, bmagic) == 0;
}
#endif /* CONFIG_MODVERSIONS */

/* Resolve a symbol for this module.  I.e. if we find one, record usage. */
static const struct kernel_symbol *resolve_symbol(struct module *mod,
						  const struct load_info *info,
						  const char *name,
						  char ownername[])
{
	struct module *owner;
	const struct kernel_symbol *sym;
	const s32 *crc;
	int err;

	/*
	 * The module_mutex should not be a heavily contended lock;
	 * if we get the occasional sleep here, we'll go an extra iteration
	 * in the wait_event_interruptible(), which is harmless.
	 */
	sched_annotate_sleep();
	mutex_lock(&module_mutex);
	sym = find_symbol(name, &owner, &crc,
			  !(mod->taints & (1 << TAINT_PROPRIETARY_MODULE)), true);
	if (!sym)
		goto unlock;

	if (!check_version(info, name, mod, crc)) {
		sym = ERR_PTR(-EINVAL);
		goto getname;
	}

	err = ref_module(mod, owner);
	if (err) {
		sym = ERR_PTR(err);
		goto getname;
	}

getname:
	/* We must make copy under the lock if we failed to get ref. */
	strncpy(ownername, module_name(owner), MODULE_NAME_LEN);
unlock:
	mutex_unlock(&module_mutex);
	return sym;
}

static const struct kernel_symbol *
resolve_symbol_wait(struct module *mod,
		    const struct load_info *info,
		    const char *name)
{
	const struct kernel_symbol *ksym;
	char owner[MODULE_NAME_LEN];

	if (wait_event_interruptible_timeout(module_wq,
			!IS_ERR(ksym = resolve_symbol(mod, info, name, owner))
			|| PTR_ERR(ksym) != -EBUSY,
					     30 * HZ) <= 0) {
		pr_warn("%s: gave up waiting for init of module %s.\n",
			mod->name, owner);
	}
	return ksym;
}

/*
 * /sys/module/foo/sections stuff
 * J. Corbet <corbet@lwn.net>
 */
#ifdef CONFIG_SYSFS

#ifdef CONFIG_KALLSYMS
static inline bool sect_empty(const Elf_Shdr *sect)
{
	return !(sect->sh_flags & SHF_ALLOC) || sect->sh_size == 0;
}

struct module_sect_attr {
	struct module_attribute mattr;
	char *name;
	unsigned long address;
};

struct module_sect_attrs {
	struct attribute_group grp;
	unsigned int nsections;
	struct module_sect_attr attrs[0];
};

static ssize_t module_sect_show(struct module_attribute *mattr,
				struct module_kobject *mk, char *buf)
{
	struct module_sect_attr *sattr =
		container_of(mattr, struct module_sect_attr, mattr);
	return sprintf(buf, "0x%pK\n", (void *)sattr->address);
}

static void free_sect_attrs(struct module_sect_attrs *sect_attrs)
{
	unsigned int section;

	for (section = 0; section < sect_attrs->nsections; section++)
		kfree(sect_attrs->attrs[section].name);
	kfree(sect_attrs);
}

static void add_sect_attrs(struct module *mod, const struct load_info *info)
{
	unsigned int nloaded = 0, i, size[2];
	struct module_sect_attrs *sect_attrs;
	struct module_sect_attr *sattr;
	struct attribute **gattr;

	/* Count loaded sections and allocate structures */
	for (i = 0; i < info->hdr->e_shnum; i++)
		if (!sect_empty(&info->sechdrs[i]))
			nloaded++;
	size[0] = ALIGN(sizeof(*sect_attrs)
			+ nloaded * sizeof(sect_attrs->attrs[0]),
			sizeof(sect_attrs->grp.attrs[0]));
	size[1] = (nloaded + 1) * sizeof(sect_attrs->grp.attrs[0]);
	sect_attrs = kzalloc(size[0] + size[1], GFP_KERNEL);
	if (sect_attrs == NULL)
		return;

	/* Setup section attributes. */
	sect_attrs->grp.name = "sections";
	sect_attrs->grp.attrs = (void *)sect_attrs + size[0];

	sect_attrs->nsections = 0;
	sattr = &sect_attrs->attrs[0];
	gattr = &sect_attrs->grp.attrs[0];
	for (i = 0; i < info->hdr->e_shnum; i++) {
		Elf_Shdr *sec = &info->sechdrs[i];
		if (sect_empty(sec))
			continue;
		sattr->address = sec->sh_addr;
		sattr->name = kstrdup(info->secstrings + sec->sh_name,
					GFP_KERNEL);
		if (sattr->name == NULL)
			goto out;
		sect_attrs->nsections++;
		sysfs_attr_init(&sattr->mattr.attr);
		sattr->mattr.show = module_sect_show;
		sattr->mattr.store = NULL;
		sattr->mattr.attr.name = sattr->name;
		sattr->mattr.attr.mode = S_IRUSR;
		*(gattr++) = &(sattr++)->mattr.attr;
	}
	*gattr = NULL;

	if (sysfs_create_group(&mod->mkobj.kobj, &sect_attrs->grp))
		goto out;

	mod->sect_attrs = sect_attrs;
	return;
  out:
	free_sect_attrs(sect_attrs);
}

static void remove_sect_attrs(struct module *mod)
{
	if (mod->sect_attrs) {
		sysfs_remove_group(&mod->mkobj.kobj,
				   &mod->sect_attrs->grp);
		/* We are positive that no one is using any sect attrs
		 * at this point.  Deallocate immediately. */
		free_sect_attrs(mod->sect_attrs);
		mod->sect_attrs = NULL;
	}
}

/*
 * /sys/module/foo/notes/.section.name gives contents of SHT_NOTE sections.
 */

struct module_notes_attrs {
	struct kobject *dir;
	unsigned int notes;
	struct bin_attribute attrs[0];
};

static ssize_t module_notes_read(struct file *filp, struct kobject *kobj,
				 struct bin_attribute *bin_attr,
				 char *buf, loff_t pos, size_t count)
{
	/*
	 * The caller checked the pos and count against our size.
	 */
	memcpy(buf, bin_attr->private + pos, count);
	return count;
}

static void free_notes_attrs(struct module_notes_attrs *notes_attrs,
			     unsigned int i)
{
	if (notes_attrs->dir) {
		while (i-- > 0)
			sysfs_remove_bin_file(notes_attrs->dir,
					      &notes_attrs->attrs[i]);
		kobject_put(notes_attrs->dir);
	}
	kfree(notes_attrs);
}

static void add_notes_attrs(struct module *mod, const struct load_info *info)
{
	unsigned int notes, loaded, i;
	struct module_notes_attrs *notes_attrs;
	struct bin_attribute *nattr;

	/* failed to create section attributes, so can't create notes */
	if (!mod->sect_attrs)
		return;

	/* Count notes sections and allocate structures.  */
	notes = 0;
	for (i = 0; i < info->hdr->e_shnum; i++)
		if (!sect_empty(&info->sechdrs[i]) &&
		    (info->sechdrs[i].sh_type == SHT_NOTE))
			++notes;

	if (notes == 0)
		return;

	notes_attrs = kzalloc(sizeof(*notes_attrs)
			      + notes * sizeof(notes_attrs->attrs[0]),
			      GFP_KERNEL);
	if (notes_attrs == NULL)
		return;

	notes_attrs->notes = notes;
	nattr = &notes_attrs->attrs[0];
	for (loaded = i = 0; i < info->hdr->e_shnum; ++i) {
		if (sect_empty(&info->sechdrs[i]))
			continue;
		if (info->sechdrs[i].sh_type == SHT_NOTE) {
			sysfs_bin_attr_init(nattr);
			nattr->attr.name = mod->sect_attrs->attrs[loaded].name;
			nattr->attr.mode = S_IRUGO;
			nattr->size = info->sechdrs[i].sh_size;
			nattr->private = (void *) info->sechdrs[i].sh_addr;
			nattr->read = module_notes_read;
			++nattr;
		}
		++loaded;
	}

	notes_attrs->dir = kobject_create_and_add("notes", &mod->mkobj.kobj);
	if (!notes_attrs->dir)
		goto out;

	for (i = 0; i < notes; ++i)
		if (sysfs_create_bin_file(notes_attrs->dir,
					  &notes_attrs->attrs[i]))
			goto out;

	mod->notes_attrs = notes_attrs;
	return;

  out:
	free_notes_attrs(notes_attrs, i);
}

static void remove_notes_attrs(struct module *mod)
{
	if (mod->notes_attrs)
		free_notes_attrs(mod->notes_attrs, mod->notes_attrs->notes);
}

#else

static inline void add_sect_attrs(struct module *mod,
				  const struct load_info *info)
{
}

static inline void remove_sect_attrs(struct module *mod)
{
}

static inline void add_notes_attrs(struct module *mod,
				   const struct load_info *info)
{
}

static inline void remove_notes_attrs(struct module *mod)
{
}
#endif /* CONFIG_KALLSYMS */

static void del_usage_links(struct module *mod)
{
#ifdef CONFIG_MODULE_UNLOAD
	struct module_use *use;

	mutex_lock(&module_mutex);
	list_for_each_entry(use, &mod->target_list, target_list)
		sysfs_remove_link(use->target->holders_dir, mod->name);
	mutex_unlock(&module_mutex);
#endif
}

static int add_usage_links(struct module *mod)
{
	int ret = 0;
#ifdef CONFIG_MODULE_UNLOAD
	struct module_use *use;

	mutex_lock(&module_mutex);
	list_for_each_entry(use, &mod->target_list, target_list) {
		ret = sysfs_create_link(use->target->holders_dir,
					&mod->mkobj.kobj, mod->name);
		if (ret)
			break;
	}
	mutex_unlock(&module_mutex);
	if (ret)
		del_usage_links(mod);
#endif
	return ret;
}

static int module_add_modinfo_attrs(struct module *mod)
{
	struct module_attribute *attr;
	struct module_attribute *temp_attr;
	int error = 0;
	int i;

	mod->modinfo_attrs = kzalloc((sizeof(struct module_attribute) *
					(ARRAY_SIZE(modinfo_attrs) + 1)),
					GFP_KERNEL);
	if (!mod->modinfo_attrs)
		return -ENOMEM;

	temp_attr = mod->modinfo_attrs;
	for (i = 0; (attr = modinfo_attrs[i]) && !error; i++) {
		if (!attr->test || attr->test(mod)) {
			memcpy(temp_attr, attr, sizeof(*temp_attr));
			sysfs_attr_init(&temp_attr->attr);
			error = sysfs_create_file(&mod->mkobj.kobj,
					&temp_attr->attr);
			++temp_attr;
		}
	}
	return error;
}

static void module_remove_modinfo_attrs(struct module *mod)
{
	struct module_attribute *attr;
	int i;

	for (i = 0; (attr = &mod->modinfo_attrs[i]); i++) {
		/* pick a field to test for end of list */
		if (!attr->attr.name)
			break;
		sysfs_remove_file(&mod->mkobj.kobj, &attr->attr);
		if (attr->free)
			attr->free(mod);
	}
	kfree(mod->modinfo_attrs);
}

static void mod_kobject_put(struct module *mod)
{
	DECLARE_COMPLETION_ONSTACK(c);
	mod->mkobj.kobj_completion = &c;
	kobject_put(&mod->mkobj.kobj);
	wait_for_completion(&c);
}

static int mod_sysfs_init(struct module *mod)
{
	int err;
	struct kobject *kobj;

	if (!module_sysfs_initialized) {
		pr_err("%s: module sysfs not initialized\n", mod->name);
		err = -EINVAL;
		goto out;
	}

	kobj = kset_find_obj(module_kset, mod->name);
	if (kobj) {
		pr_err("%s: module is already loaded\n", mod->name);
		kobject_put(kobj);
		err = -EINVAL;
		goto out;
	}

	mod->mkobj.mod = mod;

	memset(&mod->mkobj.kobj, 0, sizeof(mod->mkobj.kobj));
	mod->mkobj.kobj.kset = module_kset;
	err = kobject_init_and_add(&mod->mkobj.kobj, &module_ktype, NULL,
				   "%s", mod->name);
	if (err)
		mod_kobject_put(mod);

	/* delay uevent until full sysfs population */
out:
	return err;
}

static int mod_sysfs_setup(struct module *mod,
			   const struct load_info *info,
			   struct kernel_param *kparam,
			   unsigned int num_params)
{
	int err;

	err = mod_sysfs_init(mod);
	if (err)
		goto out;

	mod->holders_dir = kobject_create_and_add("holders", &mod->mkobj.kobj);
	if (!mod->holders_dir) {
		err = -ENOMEM;
		goto out_unreg;
	}

	err = module_param_sysfs_setup(mod, kparam, num_params);
	if (err)
		goto out_unreg_holders;

	err = module_add_modinfo_attrs(mod);
	if (err)
		goto out_unreg_param;

	err = add_usage_links(mod);
	if (err)
		goto out_unreg_modinfo_attrs;

	add_sect_attrs(mod, info);
	add_notes_attrs(mod, info);

	kobject_uevent(&mod->mkobj.kobj, KOBJ_ADD);
	return 0;

out_unreg_modinfo_attrs:
	module_remove_modinfo_attrs(mod);
out_unreg_param:
	module_param_sysfs_remove(mod);
out_unreg_holders:
	kobject_put(mod->holders_dir);
out_unreg:
	mod_kobject_put(mod);
out:
	return err;
}

static void mod_sysfs_fini(struct module *mod)
{
	remove_notes_attrs(mod);
	remove_sect_attrs(mod);
	mod_kobject_put(mod);
}

static void init_param_lock(struct module *mod)
{
	mutex_init(&mod->param_lock);
}
#else /* !CONFIG_SYSFS */

static int mod_sysfs_setup(struct module *mod,
			   const struct load_info *info,
			   struct kernel_param *kparam,
			   unsigned int num_params)
{
	return 0;
}

static void mod_sysfs_fini(struct module *mod)
{
}

static void module_remove_modinfo_attrs(struct module *mod)
{
}

static void del_usage_links(struct module *mod)
{
}

static void init_param_lock(struct module *mod)
{
}
#endif /* CONFIG_SYSFS */

static void mod_sysfs_teardown(struct module *mod)
{
	del_usage_links(mod);
	module_remove_modinfo_attrs(mod);
	module_param_sysfs_remove(mod);
	kobject_put(mod->mkobj.drivers_dir);
	kobject_put(mod->holders_dir);
	mod_sysfs_fini(mod);
}

#ifdef CONFIG_STRICT_MODULE_RWX
/*
 * LKM RO/NX protection: protect module's text/ro-data
 * from modification and any data from execution.
 *
 * General layout of module is:
 *          [text] [read-only-data] [ro-after-init] [writable data]
 * text_size -----^                ^               ^               ^
 * ro_size ------------------------|               |               |
 * ro_after_init_size -----------------------------|               |
 * size -----------------------------------------------------------|
 *
 * These values are always page-aligned (as is base)
 */
static void frob_text(const struct module_layout *layout,
		      int (*set_memory)(unsigned long start, int num_pages))
{
	BUG_ON((unsigned long)layout->base & (PAGE_SIZE-1));
	BUG_ON((unsigned long)layout->text_size & (PAGE_SIZE-1));
	set_memory((unsigned long)layout->base,
		   layout->text_size >> PAGE_SHIFT);
}

static void frob_rodata(const struct module_layout *layout,
			int (*set_memory)(unsigned long start, int num_pages))
{
	BUG_ON((unsigned long)layout->base & (PAGE_SIZE-1));
	BUG_ON((unsigned long)layout->text_size & (PAGE_SIZE-1));
	BUG_ON((unsigned long)layout->ro_size & (PAGE_SIZE-1));
	set_memory((unsigned long)layout->base + layout->text_size,
		   (layout->ro_size - layout->text_size) >> PAGE_SHIFT);
}

static void frob_ro_after_init(const struct module_layout *layout,
				int (*set_memory)(unsigned long start, int num_pages))
{
	BUG_ON((unsigned long)layout->base & (PAGE_SIZE-1));
	BUG_ON((unsigned long)layout->ro_size & (PAGE_SIZE-1));
	BUG_ON((unsigned long)layout->ro_after_init_size & (PAGE_SIZE-1));
	set_memory((unsigned long)layout->base + layout->ro_size,
		   (layout->ro_after_init_size - layout->ro_size) >> PAGE_SHIFT);
}

static void frob_writable_data(const struct module_layout *layout,
			       int (*set_memory)(unsigned long start, int num_pages))
{
	BUG_ON((unsigned long)layout->base & (PAGE_SIZE-1));
	BUG_ON((unsigned long)layout->ro_after_init_size & (PAGE_SIZE-1));
	BUG_ON((unsigned long)layout->size & (PAGE_SIZE-1));
	set_memory((unsigned long)layout->base + layout->ro_after_init_size,
		   (layout->size - layout->ro_after_init_size) >> PAGE_SHIFT);
}

/* livepatching wants to disable read-only so it can frob module. */
void module_disable_ro(const struct module *mod)
{
	if (!rodata_enabled)
		return;

	frob_text(&mod->core_layout, set_memory_rw);
	frob_rodata(&mod->core_layout, set_memory_rw);
	frob_ro_after_init(&mod->core_layout, set_memory_rw);
	frob_text(&mod->init_layout, set_memory_rw);
	frob_rodata(&mod->init_layout, set_memory_rw);
}

void module_enable_ro(const struct module *mod, bool after_init)
{
	if (!rodata_enabled)
		return;

	frob_text(&mod->core_layout, set_memory_ro);
	frob_rodata(&mod->core_layout, set_memory_ro);
	frob_text(&mod->init_layout, set_memory_ro);
	frob_rodata(&mod->init_layout, set_memory_ro);

	if (after_init)
		frob_ro_after_init(&mod->core_layout, set_memory_ro);
}

static void module_enable_nx(const struct module *mod)
{
	frob_rodata(&mod->core_layout, set_memory_nx);
	frob_ro_after_init(&mod->core_layout, set_memory_nx);
	frob_writable_data(&mod->core_layout, set_memory_nx);
	frob_rodata(&mod->init_layout, set_memory_nx);
	frob_writable_data(&mod->init_layout, set_memory_nx);
}

static void module_disable_nx(const struct module *mod)
{
	frob_rodata(&mod->core_layout, set_memory_x);
	frob_ro_after_init(&mod->core_layout, set_memory_x);
	frob_writable_data(&mod->core_layout, set_memory_x);
	frob_rodata(&mod->init_layout, set_memory_x);
	frob_writable_data(&mod->init_layout, set_memory_x);
}

/* Iterate through all modules and set each module's text as RW */
void set_all_modules_text_rw(void)
{
	struct module *mod;

	if (!rodata_enabled)
		return;

	mutex_lock(&module_mutex);
	list_for_each_entry_rcu(mod, &modules, list) {
		if (mod->state == MODULE_STATE_UNFORMED)
			continue;

		frob_text(&mod->core_layout, set_memory_rw);
		frob_text(&mod->init_layout, set_memory_rw);
	}
	mutex_unlock(&module_mutex);
}

/* Iterate through all modules and set each module's text as RO */
void set_all_modules_text_ro(void)
{
	struct module *mod;

	if (!rodata_enabled)
		return;

	mutex_lock(&module_mutex);
	list_for_each_entry_rcu(mod, &modules, list) {
		/*
		 * Ignore going modules since it's possible that ro
		 * protection has already been disabled, otherwise we'll
		 * run into protection faults at module deallocation.
		 */
		if (mod->state == MODULE_STATE_UNFORMED ||
			mod->state == MODULE_STATE_GOING)
			continue;

		frob_text(&mod->core_layout, set_memory_ro);
		frob_text(&mod->init_layout, set_memory_ro);
	}
	mutex_unlock(&module_mutex);
}

static void disable_ro_nx(const struct module_layout *layout)
{
	if (rodata_enabled) {
		frob_text(layout, set_memory_rw);
		frob_rodata(layout, set_memory_rw);
		frob_ro_after_init(layout, set_memory_rw);
	}
	frob_rodata(layout, set_memory_x);
	frob_ro_after_init(layout, set_memory_x);
	frob_writable_data(layout, set_memory_x);
}

#else
static void disable_ro_nx(const struct module_layout *layout) { }
static void module_enable_nx(const struct module *mod) { }
static void module_disable_nx(const struct module *mod) { }
#endif

#ifdef CONFIG_LIVEPATCH
/*
 * Persist Elf information about a module. Copy the Elf header,
 * section header table, section string table, and symtab section
 * index from info to mod->klp_info.
 */
static int copy_module_elf(struct module *mod, struct load_info *info)
{
	unsigned int size, symndx;
	int ret;

	size = sizeof(*mod->klp_info);
	mod->klp_info = kmalloc(size, GFP_KERNEL);
	if (mod->klp_info == NULL)
		return -ENOMEM;

	/* Elf header */
	size = sizeof(mod->klp_info->hdr);
	memcpy(&mod->klp_info->hdr, info->hdr, size);

	/* Elf section header table */
	size = sizeof(*info->sechdrs) * info->hdr->e_shnum;
	mod->klp_info->sechdrs = kmalloc(size, GFP_KERNEL);
	if (mod->klp_info->sechdrs == NULL) {
		ret = -ENOMEM;
		goto free_info;
	}
	memcpy(mod->klp_info->sechdrs, info->sechdrs, size);

	/* Elf section name string table */
	size = info->sechdrs[info->hdr->e_shstrndx].sh_size;
	mod->klp_info->secstrings = kmalloc(size, GFP_KERNEL);
	if (mod->klp_info->secstrings == NULL) {
		ret = -ENOMEM;
		goto free_sechdrs;
	}
	memcpy(mod->klp_info->secstrings, info->secstrings, size);

	/* Elf symbol section index */
	symndx = info->index.sym;
	mod->klp_info->symndx = symndx;

	/*
	 * For livepatch modules, core_kallsyms.symtab is a complete
	 * copy of the original symbol table. Adjust sh_addr to point
	 * to core_kallsyms.symtab since the copy of the symtab in module
	 * init memory is freed at the end of do_init_module().
	 */
	mod->klp_info->sechdrs[symndx].sh_addr = \
		(unsigned long) mod->core_kallsyms.symtab;

	return 0;

free_sechdrs:
	kfree(mod->klp_info->sechdrs);
free_info:
	kfree(mod->klp_info);
	return ret;
}

static void free_module_elf(struct module *mod)
{
	kfree(mod->klp_info->sechdrs);
	kfree(mod->klp_info->secstrings);
	kfree(mod->klp_info);
}
#else /* !CONFIG_LIVEPATCH */
static int copy_module_elf(struct module *mod, struct load_info *info)
{
	return 0;
}

static void free_module_elf(struct module *mod)
{
}
#endif /* CONFIG_LIVEPATCH */

void __weak module_memfree(void *module_region)
{
	vfree(module_region);
}

void __weak module_arch_cleanup(struct module *mod)
{
}

void __weak module_arch_freeing_init(struct module *mod)
{
}

/* Free a module, remove from lists, etc. */
static void free_module(struct module *mod)
{
	trace_module_free(mod);

	mod_sysfs_teardown(mod);

	/* We leave it in list to prevent duplicate loads, but make sure
	 * that noone uses it while it's being deconstructed. */
	mutex_lock(&module_mutex);
	mod->state = MODULE_STATE_UNFORMED;
	mutex_unlock(&module_mutex);

	/* Remove dynamic debug info */
	ddebug_remove_module(mod->name);

	/* Arch-specific cleanup. */
	module_arch_cleanup(mod);

	/* Module unload stuff */
	module_unload_free(mod);

	/* Free any allocated parameters. */
	destroy_params(mod->kp, mod->num_kp);

	if (is_livepatch_module(mod))
		free_module_elf(mod);

	/* Now we can delete it from the lists */
	mutex_lock(&module_mutex);
	/* Unlink carefully: kallsyms could be walking list. */
	list_del_rcu(&mod->list);
	mod_tree_remove(mod);
	/* Remove this module from bug list, this uses list_del_rcu */
	module_bug_cleanup(mod);
	/* Wait for RCU-sched synchronizing before releasing mod->list and buglist. */
	synchronize_sched();
	mutex_unlock(&module_mutex);

	/* This may be empty, but that's OK */
	disable_ro_nx(&mod->init_layout);
	module_arch_freeing_init(mod);
	module_memfree(mod->init_layout.base);
	kfree(mod->args);
	percpu_modfree(mod);

	/* Free lock-classes; relies on the preceding sync_rcu(). */
	lockdep_free_key_range(mod->core_layout.base, mod->core_layout.size);

	/* Finally, free the core (containing the module structure) */
	disable_ro_nx(&mod->core_layout);
	module_memfree(mod->core_layout.base);

#ifdef CONFIG_MPU
	update_protections(current->mm);
#endif
}

void *__symbol_get(const char *symbol)
{
	struct module *owner;
	const struct kernel_symbol *sym;

	preempt_disable();
	sym = find_symbol(symbol, &owner, NULL, true, true);
	if (sym && strong_try_module_get(owner))
		sym = NULL;
	preempt_enable();

	return sym ? (void *)sym->value : NULL;
}
EXPORT_SYMBOL_GPL(__symbol_get);

/*
 * Ensure that an exported symbol [global namespace] does not already exist
 * in the kernel or in some other module's exported symbol table.
 *
 * You must hold the module_mutex.
 */
static int verify_export_symbols(struct module *mod)
{
	unsigned int i;
	struct module *owner;
	const struct kernel_symbol *s;
	struct {
		const struct kernel_symbol *sym;
		unsigned int num;
	} arr[] = {
		{ mod->syms, mod->num_syms },
		{ mod->gpl_syms, mod->num_gpl_syms },
		{ mod->gpl_future_syms, mod->num_gpl_future_syms },
#ifdef CONFIG_UNUSED_SYMBOLS
		{ mod->unused_syms, mod->num_unused_syms },
		{ mod->unused_gpl_syms, mod->num_unused_gpl_syms },
#endif
	};

	for (i = 0; i < ARRAY_SIZE(arr); i++) {
		for (s = arr[i].sym; s < arr[i].sym + arr[i].num; s++) {
			if (find_symbol(s->name, &owner, NULL, true, false)) {
				pr_err("%s: exports duplicate symbol %s"
				       " (owned by %s)\n",
				       mod->name, s->name, module_name(owner));
				return -ENOEXEC;
			}
		}
	}
	return 0;
}

/* Change all symbols so that st_value encodes the pointer directly. */
static int simplify_symbols(struct module *mod, const struct load_info *info)
{
	Elf_Shdr *symsec = &info->sechdrs[info->index.sym];
	Elf_Sym *sym = (void *)symsec->sh_addr;
	unsigned long secbase;
	unsigned int i;
	int ret = 0;
	const struct kernel_symbol *ksym;

	for (i = 1; i < symsec->sh_size / sizeof(Elf_Sym); i++) {
		const char *name = info->strtab + sym[i].st_name;

		switch (sym[i].st_shndx) {
		case SHN_COMMON:
			/* Ignore common symbols */
			if (!strncmp(name, "__gnu_lto", 9))
				break;

			/* We compiled with -fno-common.  These are not
			   supposed to happen.  */
			pr_debug("Common symbol: %s\n", name);
			pr_warn("%s: please compile with -fno-common\n",
			       mod->name);
			ret = -ENOEXEC;
			break;

		case SHN_ABS:
			/* Don't need to do anything */
			pr_debug("Absolute symbol: 0x%08lx\n",
			       (long)sym[i].st_value);
			break;

		case SHN_LIVEPATCH:
			/* Livepatch symbols are resolved by livepatch */
			break;

		case SHN_UNDEF:
			ksym = resolve_symbol_wait(mod, info, name);
			/* Ok if resolved.  */
			if (ksym && !IS_ERR(ksym)) {
				sym[i].st_value = ksym->value;
				break;
			}

			/* Ok if weak.  */
			if (!ksym && ELF_ST_BIND(sym[i].st_info) == STB_WEAK)
				break;

			pr_warn("%s: Unknown symbol %s (err %li)\n",
				mod->name, name, PTR_ERR(ksym));
			ret = PTR_ERR(ksym) ?: -ENOENT;
			break;

		default:
			/* Divert to percpu allocation if a percpu var. */
			if (sym[i].st_shndx == info->index.pcpu)
				secbase = (unsigned long)mod_percpu(mod);
			else
				secbase = info->sechdrs[sym[i].st_shndx].sh_addr;
			sym[i].st_value += secbase;
			break;
		}
	}

	return ret;
}

static int apply_relocations(struct module *mod, const struct load_info *info)
{
	unsigned int i;
	int err = 0;

	/* Now do relocations. */
	for (i = 1; i < info->hdr->e_shnum; i++) {
		unsigned int infosec = info->sechdrs[i].sh_info;

		/* Not a valid relocation section? */
		if (infosec >= info->hdr->e_shnum)
			continue;

		/* Don't bother with non-allocated sections */
		if (!(info->sechdrs[infosec].sh_flags & SHF_ALLOC))
			continue;

		/* Livepatch relocation sections are applied by livepatch */
		if (info->sechdrs[i].sh_flags & SHF_RELA_LIVEPATCH)
			continue;

		if (info->sechdrs[i].sh_type == SHT_REL)
			err = apply_relocate(info->sechdrs, info->strtab,
					     info->index.sym, i, mod);
		else if (info->sechdrs[i].sh_type == SHT_RELA)
			err = apply_relocate_add(info->sechdrs, info->strtab,
						 info->index.sym, i, mod);
		if (err < 0)
			break;
	}
	return err;
}

/* Additional bytes needed by arch in front of individual sections */
unsigned int __weak arch_mod_section_prepend(struct module *mod,
					     unsigned int section)
{
	/* default implementation just returns zero */
	return 0;
}

/* Update size with this section: return offset. */
static long get_offset(struct module *mod, unsigned int *size,
		       Elf_Shdr *sechdr, unsigned int section)
{
	long ret;

	*size += arch_mod_section_prepend(mod, section);
	ret = ALIGN(*size, sechdr->sh_addralign ?: 1);
	*size = ret + sechdr->sh_size;
	return ret;
}

/* Lay out the SHF_ALLOC sections in a way not dissimilar to how ld
   might -- code, read-only data, read-write data, small data.  Tally
   sizes, and place the offsets into sh_entsize fields: high bit means it
   belongs in init. */
static void layout_sections(struct module *mod, struct load_info *info)
{
	static unsigned long const masks[][2] = {
		/* NOTE: all executable code must be the first section
		 * in this array; otherwise modify the text_size
		 * finder in the two loops below */
		{ SHF_EXECINSTR | SHF_ALLOC, ARCH_SHF_SMALL },
		{ SHF_ALLOC, SHF_WRITE | ARCH_SHF_SMALL },
		{ SHF_RO_AFTER_INIT | SHF_ALLOC, ARCH_SHF_SMALL },
		{ SHF_WRITE | SHF_ALLOC, ARCH_SHF_SMALL },
		{ ARCH_SHF_SMALL | SHF_ALLOC, 0 }
	};
	unsigned int m, i;

	for (i = 0; i < info->hdr->e_shnum; i++)
		info->sechdrs[i].sh_entsize = ~0UL;

	pr_debug("Core section allocation order:\n");
	for (m = 0; m < ARRAY_SIZE(masks); ++m) {
		for (i = 0; i < info->hdr->e_shnum; ++i) {
			Elf_Shdr *s = &info->sechdrs[i];
			const char *sname = info->secstrings + s->sh_name;

			if ((s->sh_flags & masks[m][0]) != masks[m][0]
			    || (s->sh_flags & masks[m][1])
			    || s->sh_entsize != ~0UL
			    || strstarts(sname, ".init"))
				continue;
			s->sh_entsize = get_offset(mod, &mod->core_layout.size, s, i);
			pr_debug("\t%s\n", sname);
		}
		switch (m) {
		case 0: /* executable */
			mod->core_layout.size = debug_align(mod->core_layout.size);
			mod->core_layout.text_size = mod->core_layout.size;
			break;
		case 1: /* RO: text and ro-data */
			mod->core_layout.size = debug_align(mod->core_layout.size);
			mod->core_layout.ro_size = mod->core_layout.size;
			break;
		case 2: /* RO after init */
			mod->core_layout.size = debug_align(mod->core_layout.size);
			mod->core_layout.ro_after_init_size = mod->core_layout.size;
			break;
		case 4: /* whole core */
			mod->core_layout.size = debug_align(mod->core_layout.size);
			break;
		}
	}

	pr_debug("Init section allocation order:\n");
	for (m = 0; m < ARRAY_SIZE(masks); ++m) {
		for (i = 0; i < info->hdr->e_shnum; ++i) {
			Elf_Shdr *s = &info->sechdrs[i];
			const char *sname = info->secstrings + s->sh_name;

			if ((s->sh_flags & masks[m][0]) != masks[m][0]
			    || (s->sh_flags & masks[m][1])
			    || s->sh_entsize != ~0UL
			    || !strstarts(sname, ".init"))
				continue;
			s->sh_entsize = (get_offset(mod, &mod->init_layout.size, s, i)
					 | INIT_OFFSET_MASK);
			pr_debug("\t%s\n", sname);
		}
		switch (m) {
		case 0: /* executable */
			mod->init_layout.size = debug_align(mod->init_layout.size);
			mod->init_layout.text_size = mod->init_layout.size;
			break;
		case 1: /* RO: text and ro-data */
			mod->init_layout.size = debug_align(mod->init_layout.size);
			mod->init_layout.ro_size = mod->init_layout.size;
			break;
		case 2:
			/*
			 * RO after init doesn't apply to init_layout (only
			 * core_layout), so it just takes the value of ro_size.
			 */
			mod->init_layout.ro_after_init_size = mod->init_layout.ro_size;
			break;
		case 4: /* whole init */
			mod->init_layout.size = debug_align(mod->init_layout.size);
			break;
		}
	}
}

static void set_license(struct module *mod, const char *license)
{
	if (!license)
		license = "unspecified";

	if (!license_is_gpl_compatible(license)) {
		if (!test_taint(TAINT_PROPRIETARY_MODULE))
			pr_warn("%s: module license '%s' taints kernel.\n",
				mod->name, license);
		add_taint_module(mod, TAINT_PROPRIETARY_MODULE,
				 LOCKDEP_NOW_UNRELIABLE);
	}
}

/* Parse tag=value strings from .modinfo section */
static char *next_string(char *string, unsigned long *secsize)
{
	/* Skip non-zero chars */
	while (string[0]) {
		string++;
		if ((*secsize)-- <= 1)
			return NULL;
	}

	/* Skip any zero padding. */
	while (!string[0]) {
		string++;
		if ((*secsize)-- <= 1)
			return NULL;
	}
	return string;
}

static char *get_modinfo(struct load_info *info, const char *tag)
{
	char *p;
	unsigned int taglen = strlen(tag);
	Elf_Shdr *infosec = &info->sechdrs[info->index.info];
	unsigned long size = infosec->sh_size;

	for (p = (char *)infosec->sh_addr; p; p = next_string(p, &size)) {
		if (strncmp(p, tag, taglen) == 0 && p[taglen] == '=')
			return p + taglen + 1;
	}
	return NULL;
}

static void setup_modinfo(struct module *mod, struct load_info *info)
{
	struct module_attribute *attr;
	int i;

	for (i = 0; (attr = modinfo_attrs[i]); i++) {
		if (attr->setup)
			attr->setup(mod, get_modinfo(info, attr->attr.name));
	}
}

static void free_modinfo(struct module *mod)
{
	struct module_attribute *attr;
	int i;

	for (i = 0; (attr = modinfo_attrs[i]); i++) {
		if (attr->free)
			attr->free(mod);
	}
}

#ifdef CONFIG_KALLSYMS

/* lookup symbol in given range of kernel_symbols */
static const struct kernel_symbol *lookup_symbol(const char *name,
	const struct kernel_symbol *start,
	const struct kernel_symbol *stop)
{
	return bsearch(name, start, stop - start,
			sizeof(struct kernel_symbol), cmp_name);
}

static int is_exported(const char *name, unsigned long value,
		       const struct module *mod)
{
	const struct kernel_symbol *ks;
	if (!mod)
		ks = lookup_symbol(name, __start___ksymtab, __stop___ksymtab);
	else
		ks = lookup_symbol(name, mod->syms, mod->syms + mod->num_syms);
	return ks != NULL && ks->value == value;
}

/* As per nm */
static char elf_type(const Elf_Sym *sym, const struct load_info *info)
{
	const Elf_Shdr *sechdrs = info->sechdrs;

	if (ELF_ST_BIND(sym->st_info) == STB_WEAK) {
		if (ELF_ST_TYPE(sym->st_info) == STT_OBJECT)
			return 'v';
		else
			return 'w';
	}
	if (sym->st_shndx == SHN_UNDEF)
		return 'U';
	if (sym->st_shndx == SHN_ABS || sym->st_shndx == info->index.pcpu)
		return 'a';
	if (sym->st_shndx >= SHN_LORESERVE)
		return '?';
	if (sechdrs[sym->st_shndx].sh_flags & SHF_EXECINSTR)
		return 't';
	if (sechdrs[sym->st_shndx].sh_flags & SHF_ALLOC
	    && sechdrs[sym->st_shndx].sh_type != SHT_NOBITS) {
		if (!(sechdrs[sym->st_shndx].sh_flags & SHF_WRITE))
			return 'r';
		else if (sechdrs[sym->st_shndx].sh_flags & ARCH_SHF_SMALL)
			return 'g';
		else
			return 'd';
	}
	if (sechdrs[sym->st_shndx].sh_type == SHT_NOBITS) {
		if (sechdrs[sym->st_shndx].sh_flags & ARCH_SHF_SMALL)
			return 's';
		else
			return 'b';
	}
	if (strstarts(info->secstrings + sechdrs[sym->st_shndx].sh_name,
		      ".debug")) {
		return 'n';
	}
	return '?';
}

static bool is_core_symbol(const Elf_Sym *src, const Elf_Shdr *sechdrs,
			unsigned int shnum, unsigned int pcpundx)
{
	const Elf_Shdr *sec;

	if (src->st_shndx == SHN_UNDEF
	    || src->st_shndx >= shnum
	    || !src->st_name)
		return false;

#ifdef CONFIG_KALLSYMS_ALL
	if (src->st_shndx == pcpundx)
		return true;
#endif

	sec = sechdrs + src->st_shndx;
	if (!(sec->sh_flags & SHF_ALLOC)
#ifndef CONFIG_KALLSYMS_ALL
	    || !(sec->sh_flags & SHF_EXECINSTR)
#endif
	    || (sec->sh_entsize & INIT_OFFSET_MASK))
		return false;

	return true;
}

/*
 * We only allocate and copy the strings needed by the parts of symtab
 * we keep.  This is simple, but has the effect of making multiple
 * copies of duplicates.  We could be more sophisticated, see
 * linux-kernel thread starting with
 * <73defb5e4bca04a6431392cc341112b1@localhost>.
 */
static void layout_symtab(struct module *mod, struct load_info *info)
{
	Elf_Shdr *symsect = info->sechdrs + info->index.sym;
	Elf_Shdr *strsect = info->sechdrs + info->index.str;
	const Elf_Sym *src;
	unsigned int i, nsrc, ndst, strtab_size = 0;

	/* Put symbol section at end of init part of module. */
	symsect->sh_flags |= SHF_ALLOC;
	symsect->sh_entsize = get_offset(mod, &mod->init_layout.size, symsect,
					 info->index.sym) | INIT_OFFSET_MASK;
	pr_debug("\t%s\n", info->secstrings + symsect->sh_name);

	src = (void *)info->hdr + symsect->sh_offset;
	nsrc = symsect->sh_size / sizeof(*src);

	/* Compute total space required for the core symbols' strtab. */
	for (ndst = i = 0; i < nsrc; i++) {
		if (i == 0 || is_livepatch_module(mod) ||
		    is_core_symbol(src+i, info->sechdrs, info->hdr->e_shnum,
				   info->index.pcpu)) {
			strtab_size += strlen(&info->strtab[src[i].st_name])+1;
			ndst++;
		}
	}

	/* Append room for core symbols at end of core part. */
	info->symoffs = ALIGN(mod->core_layout.size, symsect->sh_addralign ?: 1);
	info->stroffs = mod->core_layout.size = info->symoffs + ndst * sizeof(Elf_Sym);
	mod->core_layout.size += strtab_size;
	mod->core_layout.size = debug_align(mod->core_layout.size);

	/* Put string table section at end of init part of module. */
	strsect->sh_flags |= SHF_ALLOC;
	strsect->sh_entsize = get_offset(mod, &mod->init_layout.size, strsect,
					 info->index.str) | INIT_OFFSET_MASK;
	pr_debug("\t%s\n", info->secstrings + strsect->sh_name);

	/* We'll tack temporary mod_kallsyms on the end. */
	mod->init_layout.size = ALIGN(mod->init_layout.size,
				      __alignof__(struct mod_kallsyms));
	info->mod_kallsyms_init_off = mod->init_layout.size;
	mod->init_layout.size += sizeof(struct mod_kallsyms);
	mod->init_layout.size = debug_align(mod->init_layout.size);
}

/*
 * We use the full symtab and strtab which layout_symtab arranged to
 * be appended to the init section.  Later we switch to the cut-down
 * core-only ones.
 */
static void add_kallsyms(struct module *mod, const struct load_info *info)
{
	unsigned int i, ndst;
	const Elf_Sym *src;
	Elf_Sym *dst;
	char *s;
	Elf_Shdr *symsec = &info->sechdrs[info->index.sym];

	/* Set up to point into init section. */
	mod->kallsyms = mod->init_layout.base + info->mod_kallsyms_init_off;

	mod->kallsyms->symtab = (void *)symsec->sh_addr;
	mod->kallsyms->num_symtab = symsec->sh_size / sizeof(Elf_Sym);
	/* Make sure we get permanent strtab: don't use info->strtab. */
	mod->kallsyms->strtab = (void *)info->sechdrs[info->index.str].sh_addr;

	/* Set types up while we still have access to sections. */
	for (i = 0; i < mod->kallsyms->num_symtab; i++)
		mod->kallsyms->symtab[i].st_info
			= elf_type(&mod->kallsyms->symtab[i], info);

	/* Now populate the cut down core kallsyms for after init. */
	mod->core_kallsyms.symtab = dst = mod->core_layout.base + info->symoffs;
	mod->core_kallsyms.strtab = s = mod->core_layout.base + info->stroffs;
	src = mod->kallsyms->symtab;
	for (ndst = i = 0; i < mod->kallsyms->num_symtab; i++) {
		if (i == 0 || is_livepatch_module(mod) ||
		    is_core_symbol(src+i, info->sechdrs, info->hdr->e_shnum,
				   info->index.pcpu)) {
			dst[ndst] = src[i];
			dst[ndst++].st_name = s - mod->core_kallsyms.strtab;
			s += strlcpy(s, &mod->kallsyms->strtab[src[i].st_name],
				     KSYM_NAME_LEN) + 1;
		}
	}
	mod->core_kallsyms.num_symtab = ndst;
}
#else
static inline void layout_symtab(struct module *mod, struct load_info *info)
{
}

static void add_kallsyms(struct module *mod, const struct load_info *info)
{
}
#endif /* CONFIG_KALLSYMS */

static void dynamic_debug_setup(struct module *mod, struct _ddebug *debug, unsigned int num)
{
	if (!debug)
		return;
#ifdef CONFIG_DYNAMIC_DEBUG
	if (ddebug_add_module(debug, num, mod->name))
		pr_err("dynamic debug error adding module: %s\n",
			debug->modname);
#endif
}

static void dynamic_debug_remove(struct module *mod, struct _ddebug *debug)
{
	if (debug)
		ddebug_remove_module(mod->name);
}

void * __weak module_alloc(unsigned long size)
{
	return vmalloc_exec(size);
}

#ifdef CONFIG_DEBUG_KMEMLEAK
static void kmemleak_load_module(const struct module *mod,
				 const struct load_info *info)
{
	unsigned int i;

	/* only scan the sections containing data */
	kmemleak_scan_area(mod, sizeof(struct module), GFP_KERNEL);

	for (i = 1; i < info->hdr->e_shnum; i++) {
		/* Scan all writable sections that's not executable */
		if (!(info->sechdrs[i].sh_flags & SHF_ALLOC) ||
		    !(info->sechdrs[i].sh_flags & SHF_WRITE) ||
		    (info->sechdrs[i].sh_flags & SHF_EXECINSTR))
			continue;

		kmemleak_scan_area((void *)info->sechdrs[i].sh_addr,
				   info->sechdrs[i].sh_size, GFP_KERNEL);
	}
}
#else
static inline void kmemleak_load_module(const struct module *mod,
					const struct load_info *info)
{
}
#endif

#ifdef CONFIG_MODULE_SIG
static int module_sig_check(struct load_info *info, int flags)
{
	int err = -ENOKEY;
	const unsigned long markerlen = sizeof(MODULE_SIG_STRING) - 1;
	const void *mod = info->hdr;

	/*
	 * Require flags == 0, as a module with version information
	 * removed is no longer the module that was signed
	 */
	if (flags == 0 &&
	    info->len > markerlen &&
	    memcmp(mod + info->len - markerlen, MODULE_SIG_STRING, markerlen) == 0) {
		/* We truncate the module to discard the signature */
		info->len -= markerlen;
		err = mod_verify_sig(mod, &info->len);
	}

	if (!err) {
		info->sig_ok = true;
		return 0;
	}

	/* Not having a signature is only an error if we're strict. */
	if (err == -ENOKEY && !sig_enforce)
		err = 0;

	return err;
}
#else /* !CONFIG_MODULE_SIG */
static int module_sig_check(struct load_info *info, int flags)
{
	return 0;
}
#endif /* !CONFIG_MODULE_SIG */

/* Sanity checks against invalid binaries, wrong arch, weird elf version. */
static int elf_header_check(struct load_info *info)
{
	if (info->len < sizeof(*(info->hdr)))
		return -ENOEXEC;

	if (memcmp(info->hdr->e_ident, ELFMAG, SELFMAG) != 0
	    || info->hdr->e_type != ET_REL
	    || !elf_check_arch(info->hdr)
	    || info->hdr->e_shentsize != sizeof(Elf_Shdr))
		return -ENOEXEC;

	if (info->hdr->e_shoff >= info->len
	    || (info->hdr->e_shnum * sizeof(Elf_Shdr) >
		info->len - info->hdr->e_shoff))
		return -ENOEXEC;

	return 0;
}

#define COPY_CHUNK_SIZE (16*PAGE_SIZE)

static int copy_chunked_from_user(void *dst, const void __user *usrc, unsigned long len)
{
	do {
		unsigned long n = min(len, COPY_CHUNK_SIZE);

		if (copy_from_user(dst, usrc, n) != 0)
			return -EFAULT;
		cond_resched();
		dst += n;
		usrc += n;
		len -= n;
	} while (len);
	return 0;
}

#ifdef CONFIG_LIVEPATCH
static int check_modinfo_livepatch(struct module *mod, struct load_info *info)
{
	if (get_modinfo(info, "livepatch")) {
		mod->klp = true;
		add_taint_module(mod, TAINT_LIVEPATCH, LOCKDEP_STILL_OK);
		pr_notice_once("%s: tainting kernel with TAINT_LIVEPATCH\n",
			       mod->name);
	}

	return 0;
}
#else /* !CONFIG_LIVEPATCH */
static int check_modinfo_livepatch(struct module *mod, struct load_info *info)
{
	if (get_modinfo(info, "livepatch")) {
		pr_err("%s: module is marked as livepatch module, but livepatch support is disabled",
		       mod->name);
		return -ENOEXEC;
	}

	return 0;
}
#endif /* CONFIG_LIVEPATCH */

/* Sets info->hdr and info->len. */
static int copy_module_from_user(const void __user *umod, unsigned long len,
				  struct load_info *info)
{
	int err;

	info->len = len;
	if (info->len < sizeof(*(info->hdr)))
		return -ENOEXEC;

	err = security_kernel_read_file(NULL, READING_MODULE);
	if (err)
		return err;

	/* Suck in entire file: we'll want most of it. */
	info->hdr = __vmalloc(info->len,
			GFP_KERNEL | __GFP_NOWARN, PAGE_KERNEL);
	if (!info->hdr)
		return -ENOMEM;

	if (copy_chunked_from_user(info->hdr, umod, info->len) != 0) {
		vfree(info->hdr);
		return -EFAULT;
	}

	return 0;
}

static void free_copy(struct load_info *info)
{
	vfree(info->hdr);
}

static int rewrite_section_headers(struct load_info *info, int flags)
{
	unsigned int i;

	/* This should always be true, but let's be sure. */
	info->sechdrs[0].sh_addr = 0;

	for (i = 1; i < info->hdr->e_shnum; i++) {
		Elf_Shdr *shdr = &info->sechdrs[i];
		if (shdr->sh_type != SHT_NOBITS
		    && info->len < shdr->sh_offset + shdr->sh_size) {
			pr_err("Module len %lu truncated\n", info->len);
			return -ENOEXEC;
		}

		/* Mark all sections sh_addr with their address in the
		   temporary image. */
		shdr->sh_addr = (size_t)info->hdr + shdr->sh_offset;

#ifndef CONFIG_MODULE_UNLOAD
		/* Don't load .exit sections */
		if (strstarts(info->secstrings+shdr->sh_name, ".exit"))
			shdr->sh_flags &= ~(unsigned long)SHF_ALLOC;
#endif
	}

	/* Track but don't keep modinfo and version sections. */
	if (flags & MODULE_INIT_IGNORE_MODVERSIONS)
		info->index.vers = 0; /* Pretend no __versions section! */
	else
		info->index.vers = find_sec(info, "__versions");
	info->sechdrs[info->index.vers].sh_flags &= ~(unsigned long)SHF_ALLOC;

	info->index.info = find_sec(info, ".modinfo");
	if (!info->index.info)
		info->name = "(missing .modinfo section)";
	else
		info->name = get_modinfo(info, "name");
	info->sechdrs[info->index.info].sh_flags &= ~(unsigned long)SHF_ALLOC;

	return 0;
}

/*
 * Set up our basic convenience variables (pointers to section headers,
 * search for module section index etc), and do some basic section
 * verification.
 *
 * Return the temporary module pointer (we'll replace it with the final
 * one when we move the module sections around).
 */
static struct module *setup_load_info(struct load_info *info, int flags)
{
	unsigned int i;
	int err;
	struct module *mod;

	/* Set up the convenience variables */
	info->sechdrs = (void *)info->hdr + info->hdr->e_shoff;
	info->secstrings = (void *)info->hdr
		+ info->sechdrs[info->hdr->e_shstrndx].sh_offset;

	err = rewrite_section_headers(info, flags);
	if (err)
		return ERR_PTR(err);

	/* Find internal symbols and strings. */
	for (i = 1; i < info->hdr->e_shnum; i++) {
		if (info->sechdrs[i].sh_type == SHT_SYMTAB) {
			info->index.sym = i;
			info->index.str = info->sechdrs[i].sh_link;
			info->strtab = (char *)info->hdr
				+ info->sechdrs[info->index.str].sh_offset;
			break;
		}
	}

	info->index.mod = find_sec(info, ".gnu.linkonce.this_module");
	if (!info->index.mod) {
		pr_warn("%s: No module found in object\n",
			info->name ?: "(missing .modinfo name field)");
		return ERR_PTR(-ENOEXEC);
	}
	/* This is temporary: point mod into copy of data. */
	mod = (void *)info->sechdrs[info->index.mod].sh_addr;

	/*
	 * If we didn't load the .modinfo 'name' field, fall back to
	 * on-disk struct mod 'name' field.
	 */
	if (!info->name)
		info->name = mod->name;

	if (info->index.sym == 0) {
		pr_warn("%s: module has no symbols (stripped?)\n", info->name);
		return ERR_PTR(-ENOEXEC);
	}

	info->index.pcpu = find_pcpusec(info);

	/* Check module struct version now, before we try to use module. */
	if (!check_modstruct_version(info, mod))
		return ERR_PTR(-ENOEXEC);

	return mod;
}

static int check_modinfo(struct module *mod, struct load_info *info, int flags)
{
	const char *modmagic = get_modinfo(info, "vermagic");
	int err;

	if (flags & MODULE_INIT_IGNORE_VERMAGIC)
		modmagic = NULL;

	/* This is allowed: modprobe --force will invalidate it. */
	if (!modmagic) {
		err = try_to_force_load(mod, "bad vermagic");
		if (err)
			return err;
	} else if (!same_magic(modmagic, vermagic, info->index.vers)) {
		pr_err("%s: version magic '%s' should be '%s'\n",
		       info->name, modmagic, vermagic);
		return -ENOEXEC;
	}

	if (!get_modinfo(info, "intree")) {
		if (!test_taint(TAINT_OOT_MODULE))
			pr_warn("%s: loading out-of-tree module taints kernel.\n",
				mod->name);
		add_taint_module(mod, TAINT_OOT_MODULE, LOCKDEP_STILL_OK);
	}

	if (get_modinfo(info, "staging")) {
		add_taint_module(mod, TAINT_CRAP, LOCKDEP_STILL_OK);
		pr_warn("%s: module is from the staging directory, the quality "
			"is unknown, you have been warned.\n", mod->name);
	}

	err = check_modinfo_livepatch(mod, info);
	if (err)
		return err;

	/* Set up license info based on the info section */
	set_license(mod, get_modinfo(info, "license"));

	return 0;
}

static int find_module_sections(struct module *mod, struct load_info *info)
{
	mod->kp = section_objs(info, "__param",
			       sizeof(*mod->kp), &mod->num_kp);
	mod->syms = section_objs(info, "__ksymtab",
				 sizeof(*mod->syms), &mod->num_syms);
	mod->crcs = section_addr(info, "__kcrctab");
	mod->gpl_syms = section_objs(info, "__ksymtab_gpl",
				     sizeof(*mod->gpl_syms),
				     &mod->num_gpl_syms);
	mod->gpl_crcs = section_addr(info, "__kcrctab_gpl");
	mod->gpl_future_syms = section_objs(info,
					    "__ksymtab_gpl_future",
					    sizeof(*mod->gpl_future_syms),
					    &mod->num_gpl_future_syms);
	mod->gpl_future_crcs = section_addr(info, "__kcrctab_gpl_future");

#ifdef CONFIG_UNUSED_SYMBOLS
	mod->unused_syms = section_objs(info, "__ksymtab_unused",
					sizeof(*mod->unused_syms),
					&mod->num_unused_syms);
	mod->unused_crcs = section_addr(info, "__kcrctab_unused");
	mod->unused_gpl_syms = section_objs(info, "__ksymtab_unused_gpl",
					    sizeof(*mod->unused_gpl_syms),
					    &mod->num_unused_gpl_syms);
	mod->unused_gpl_crcs = section_addr(info, "__kcrctab_unused_gpl");
#endif
#ifdef CONFIG_CONSTRUCTORS
	mod->ctors = section_objs(info, ".ctors",
				  sizeof(*mod->ctors), &mod->num_ctors);
	if (!mod->ctors)
		mod->ctors = section_objs(info, ".init_array",
				sizeof(*mod->ctors), &mod->num_ctors);
	else if (find_sec(info, ".init_array")) {
		/*
		 * This shouldn't happen with same compiler and binutils
		 * building all parts of the module.
		 */
		pr_warn("%s: has both .ctors and .init_array.\n",
		       mod->name);
		return -EINVAL;
	}
#endif

#ifdef CONFIG_TRACEPOINTS
	mod->tracepoints_ptrs = section_objs(info, "__tracepoints_ptrs",
					     sizeof(*mod->tracepoints_ptrs),
					     &mod->num_tracepoints);
#endif
#ifdef HAVE_JUMP_LABEL
	mod->jump_entries = section_objs(info, "__jump_table",
					sizeof(*mod->jump_entries),
					&mod->num_jump_entries);
#endif
#ifdef CONFIG_EVENT_TRACING
	mod->trace_events = section_objs(info, "_ftrace_events",
					 sizeof(*mod->trace_events),
					 &mod->num_trace_events);
	mod->trace_evals = section_objs(info, "_ftrace_eval_map",
					sizeof(*mod->trace_evals),
					&mod->num_trace_evals);
#endif
#ifdef CONFIG_TRACING
	mod->trace_bprintk_fmt_start = section_objs(info, "__trace_printk_fmt",
					 sizeof(*mod->trace_bprintk_fmt_start),
					 &mod->num_trace_bprintk_fmt);
#endif
#ifdef CONFIG_FTRACE_MCOUNT_RECORD
	/* sechdrs[0].sh_size is always zero */
	mod->ftrace_callsites = section_objs(info, "__mcount_loc",
					     sizeof(*mod->ftrace_callsites),
					     &mod->num_ftrace_callsites);
#endif

	mod->extable = section_objs(info, "__ex_table",
				    sizeof(*mod->extable), &mod->num_exentries);

	if (section_addr(info, "__obsparm"))
		pr_warn("%s: Ignoring obsolete parameters\n", mod->name);

	info->debug = section_objs(info, "__verbose",
				   sizeof(*info->debug), &info->num_debug);

	return 0;
}

static int move_module(struct module *mod, struct load_info *info)
{
	int i;
	void *ptr;

	/* Do the allocs. */
	ptr = module_alloc(mod->core_layout.size);
	/*
	 * The pointer to this block is stored in the module structure
	 * which is inside the block. Just mark it as not being a
	 * leak.
	 */
	kmemleak_not_leak(ptr);
	if (!ptr)
		return -ENOMEM;

	memset(ptr, 0, mod->core_layout.size);
	mod->core_layout.base = ptr;

	if (mod->init_layout.size) {
		ptr = module_alloc(mod->init_layout.size);
		/*
		 * The pointer to this block is stored in the module structure
		 * which is inside the block. This block doesn't need to be
		 * scanned as it contains data and code that will be freed
		 * after the module is initialized.
		 */
		kmemleak_ignore(ptr);
		if (!ptr) {
			module_memfree(mod->core_layout.base);
			return -ENOMEM;
		}
		memset(ptr, 0, mod->init_layout.size);
		mod->init_layout.base = ptr;
	} else
		mod->init_layout.base = NULL;

	/* Transfer each section which specifies SHF_ALLOC */
	pr_debug("final section addresses:\n");
	for (i = 0; i < info->hdr->e_shnum; i++) {
		void *dest;
		Elf_Shdr *shdr = &info->sechdrs[i];

		if (!(shdr->sh_flags & SHF_ALLOC))
			continue;

		if (shdr->sh_entsize & INIT_OFFSET_MASK)
			dest = mod->init_layout.base
				+ (shdr->sh_entsize & ~INIT_OFFSET_MASK);
		else
			dest = mod->core_layout.base + shdr->sh_entsize;

		if (shdr->sh_type != SHT_NOBITS)
			memcpy(dest, (void *)shdr->sh_addr, shdr->sh_size);
		/* Update sh_addr to point to copy in image. */
		shdr->sh_addr = (unsigned long)dest;
		pr_debug("\t0x%lx %s\n",
			 (long)shdr->sh_addr, info->secstrings + shdr->sh_name);
	}

	return 0;
}

static int check_module_license_and_versions(struct module *mod)
{
	int prev_taint = test_taint(TAINT_PROPRIETARY_MODULE);

	/*
	 * ndiswrapper is under GPL by itself, but loads proprietary modules.
	 * Don't use add_taint_module(), as it would prevent ndiswrapper from
	 * using GPL-only symbols it needs.
	 */
	if (strcmp(mod->name, "ndiswrapper") == 0)
		add_taint(TAINT_PROPRIETARY_MODULE, LOCKDEP_NOW_UNRELIABLE);

	/* driverloader was caught wrongly pretending to be under GPL */
	if (strcmp(mod->name, "driverloader") == 0)
		add_taint_module(mod, TAINT_PROPRIETARY_MODULE,
				 LOCKDEP_NOW_UNRELIABLE);

	/* lve claims to be GPL but upstream won't provide source */
	if (strcmp(mod->name, "lve") == 0)
		add_taint_module(mod, TAINT_PROPRIETARY_MODULE,
				 LOCKDEP_NOW_UNRELIABLE);

	if (!prev_taint && test_taint(TAINT_PROPRIETARY_MODULE))
		pr_warn("%s: module license taints kernel.\n", mod->name);

#ifdef CONFIG_MODVERSIONS
	if ((mod->num_syms && !mod->crcs)
	    || (mod->num_gpl_syms && !mod->gpl_crcs)
	    || (mod->num_gpl_future_syms && !mod->gpl_future_crcs)
#ifdef CONFIG_UNUSED_SYMBOLS
	    || (mod->num_unused_syms && !mod->unused_crcs)
	    || (mod->num_unused_gpl_syms && !mod->unused_gpl_crcs)
#endif
		) {
		return try_to_force_load(mod,
					 "no versions for exported symbols");
	}
#endif
	return 0;
}

static void flush_module_icache(const struct module *mod)
{
	mm_segment_t old_fs;

	/* flush the icache in correct context */
	old_fs = get_fs();
	set_fs(KERNEL_DS);

	/*
	 * Flush the instruction cache, since we've played with text.
	 * Do it before processing of module parameters, so the module
	 * can provide parameter accessor functions of its own.
	 */
	if (mod->init_layout.base)
		flush_icache_range((unsigned long)mod->init_layout.base,
				   (unsigned long)mod->init_layout.base
				   + mod->init_layout.size);
	flush_icache_range((unsigned long)mod->core_layout.base,
			   (unsigned long)mod->core_layout.base + mod->core_layout.size);

	set_fs(old_fs);
}

int __weak module_frob_arch_sections(Elf_Ehdr *hdr,
				     Elf_Shdr *sechdrs,
				     char *secstrings,
				     struct module *mod)
{
	return 0;
}

/* module_blacklist is a comma-separated list of module names */
static char *module_blacklist;
static bool blacklisted(const char *module_name)
{
	const char *p;
	size_t len;

	if (!module_blacklist)
		return false;

	for (p = module_blacklist; *p; p += len) {
		len = strcspn(p, ",");
		if (strlen(module_name) == len && !memcmp(module_name, p, len))
			return true;
		if (p[len] == ',')
			len++;
	}
	return false;
}
core_param(module_blacklist, module_blacklist, charp, 0400);

static struct module *layout_and_allocate(struct load_info *info, int flags)
{
	/* Module within temporary copy. */
	struct module *mod;
	unsigned int ndx;
	int err;

	mod = setup_load_info(info, flags);
	if (IS_ERR(mod))
		return mod;

	if (blacklisted(info->name))
		return ERR_PTR(-EPERM);

	err = check_modinfo(mod, info, flags);
	if (err)
		return ERR_PTR(err);

	/* Allow arches to frob section contents and sizes.  */
	err = module_frob_arch_sections(info->hdr, info->sechdrs,
					info->secstrings, mod);
	if (err < 0)
		return ERR_PTR(err);

	/* We will do a special allocation for per-cpu sections later. */
	info->sechdrs[info->index.pcpu].sh_flags &= ~(unsigned long)SHF_ALLOC;

	/*
	 * Mark ro_after_init section with SHF_RO_AFTER_INIT so that
	 * layout_sections() can put it in the right place.
	 * Note: ro_after_init sections also have SHF_{WRITE,ALLOC} set.
	 */
	ndx = find_sec(info, ".data..ro_after_init");
	if (ndx)
		info->sechdrs[ndx].sh_flags |= SHF_RO_AFTER_INIT;

	/* Determine total sizes, and put offsets in sh_entsize.  For now
	   this is done generically; there doesn't appear to be any
	   special cases for the architectures. */
	layout_sections(mod, info);
	layout_symtab(mod, info);

	/* Allocate and move to the final place */
	err = move_module(mod, info);
	if (err)
		return ERR_PTR(err);

	/* Module has been copied to its final place now: return it. */
	mod = (void *)info->sechdrs[info->index.mod].sh_addr;
	kmemleak_load_module(mod, info);
	return mod;
}

/* mod is no longer valid after this! */
static void module_deallocate(struct module *mod, struct load_info *info)
{
	percpu_modfree(mod);
	module_arch_freeing_init(mod);
	module_memfree(mod->init_layout.base);
	module_memfree(mod->core_layout.base);
}

int __weak module_finalize(const Elf_Ehdr *hdr,
			   const Elf_Shdr *sechdrs,
			   struct module *me)
{
	return 0;
}

static int post_relocation(struct module *mod, const struct load_info *info)
{
	/* Sort exception table now relocations are done. */
	sort_extable(mod->extable, mod->extable + mod->num_exentries);

	/* Copy relocated percpu area over. */
	percpu_modcopy(mod, (void *)info->sechdrs[info->index.pcpu].sh_addr,
		       info->sechdrs[info->index.pcpu].sh_size);

	/* Setup kallsyms-specific fields. */
	add_kallsyms(mod, info);

	/* Arch-specific module finalizing. */
	return module_finalize(info->hdr, info->sechdrs, mod);
}

/* Is this module of this name done loading?  No locks held. */
static bool finished_loading(const char *name)
{
	struct module *mod;
	bool ret;

	/*
	 * The module_mutex should not be a heavily contended lock;
	 * if we get the occasional sleep here, we'll go an extra iteration
	 * in the wait_event_interruptible(), which is harmless.
	 */
	sched_annotate_sleep();
	mutex_lock(&module_mutex);
	mod = find_module_all(name, strlen(name), true);
	ret = !mod || mod->state == MODULE_STATE_LIVE
		|| mod->state == MODULE_STATE_GOING;
	mutex_unlock(&module_mutex);

	return ret;
}

/* Call module constructors. */
static void do_mod_ctors(struct module *mod)
{
#ifdef CONFIG_CONSTRUCTORS
	unsigned long i;

	for (i = 0; i < mod->num_ctors; i++)
		mod->ctors[i]();
#endif
}

/* For freeing module_init on success, in case kallsyms traversing */
struct mod_initfree {
	struct rcu_head rcu;
	void *module_init;
};

static void do_free_init(struct rcu_head *head)
{
	struct mod_initfree *m = container_of(head, struct mod_initfree, rcu);
	module_memfree(m->module_init);
	kfree(m);
}

/*
 * This is where the real work happens.
 *
 * Keep it uninlined to provide a reliable breakpoint target, e.g. for the gdb
 * helper command 'lx-symbols'.
 */
static noinline int do_init_module(struct module *mod)
{
	int ret = 0;
	struct mod_initfree *freeinit;

	freeinit = kmalloc(sizeof(*freeinit), GFP_KERNEL);
	if (!freeinit) {
		ret = -ENOMEM;
		goto fail;
	}
	freeinit->module_init = mod->init_layout.base;

	/*
	 * We want to find out whether @mod uses async during init.  Clear
	 * PF_USED_ASYNC.  async_schedule*() will set it.
	 */
	current->flags &= ~PF_USED_ASYNC;

	do_mod_ctors(mod);
	/* Start the module */
	if (mod->init != NULL)
		ret = do_one_initcall(mod->init);
	if (ret < 0) {
		goto fail_free_freeinit;
	}
	if (ret > 0) {
		pr_warn("%s: '%s'->init suspiciously returned %d, it should "
			"follow 0/-E convention\n"
			"%s: loading module anyway...\n",
			__func__, mod->name, ret, __func__);
		dump_stack();
	}

	/* Now it's a first class citizen! */
	mod->state = MODULE_STATE_LIVE;
	blocking_notifier_call_chain(&module_notify_list,
				     MODULE_STATE_LIVE, mod);

	/*
	 * We need to finish all async code before the module init sequence
	 * is done.  This has potential to deadlock.  For example, a newly
	 * detected block device can trigger request_module() of the
	 * default iosched from async probing task.  Once userland helper
	 * reaches here, async_synchronize_full() will wait on the async
	 * task waiting on request_module() and deadlock.
	 *
	 * This deadlock is avoided by perfomring async_synchronize_full()
	 * iff module init queued any async jobs.  This isn't a full
	 * solution as it will deadlock the same if module loading from
	 * async jobs nests more than once; however, due to the various
	 * constraints, this hack seems to be the best option for now.
	 * Please refer to the following thread for details.
	 *
	 * http://thread.gmane.org/gmane.linux.kernel/1420814
	 */
	if (!mod->async_probe_requested && (current->flags & PF_USED_ASYNC))
		async_synchronize_full();

	ftrace_free_mem(mod, mod->init_layout.base, mod->init_layout.base +
			mod->init_layout.size);
	mutex_lock(&module_mutex);
	/* Drop initial reference. */
	module_put(mod);
	trim_init_extable(mod);
#ifdef CONFIG_KALLSYMS
	/* Switch to core kallsyms now init is done: kallsyms may be walking! */
	rcu_assign_pointer(mod->kallsyms, &mod->core_kallsyms);
#endif
	module_enable_ro(mod, true);
	mod_tree_remove_init(mod);
	disable_ro_nx(&mod->init_layout);
	module_arch_freeing_init(mod);
	mod->init_layout.base = NULL;
	mod->init_layout.size = 0;
	mod->init_layout.ro_size = 0;
	mod->init_layout.ro_after_init_size = 0;
	mod->init_layout.text_size = 0;
	/*
	 * We want to free module_init, but be aware that kallsyms may be
	 * walking this with preempt disabled.  In all the failure paths, we
	 * call synchronize_sched(), but we don't want to slow down the success
	 * path, so use actual RCU here.
	 */
	call_rcu_sched(&freeinit->rcu, do_free_init);
	mutex_unlock(&module_mutex);
	wake_up_all(&module_wq);

	return 0;

fail_free_freeinit:
	kfree(freeinit);
fail:
	/* Try to protect us from buggy refcounters. */
	mod->state = MODULE_STATE_GOING;
	synchronize_sched();
	module_put(mod);
	blocking_notifier_call_chain(&module_notify_list,
				     MODULE_STATE_GOING, mod);
	klp_module_going(mod);
	ftrace_release_mod(mod);
	free_module(mod);
	wake_up_all(&module_wq);
	return ret;
}

static int may_init_module(void)
{
	if (!capable(CAP_SYS_MODULE) || modules_disabled)
		return -EPERM;

	return 0;
}

/*
 * We try to place it in the list now to make sure it's unique before
 * we dedicate too many resources.  In particular, temporary percpu
 * memory exhaustion.
 */
static int add_unformed_module(struct module *mod)
{
	int err;
	struct module *old;

	mod->state = MODULE_STATE_UNFORMED;

again:
	mutex_lock(&module_mutex);
	old = find_module_all(mod->name, strlen(mod->name), true);
	if (old != NULL) {
		if (old->state == MODULE_STATE_COMING
		    || old->state == MODULE_STATE_UNFORMED) {
			/* Wait in case it fails to load. */
			mutex_unlock(&module_mutex);
			err = wait_event_interruptible(module_wq,
					       finished_loading(mod->name));
			if (err)
				goto out_unlocked;
			goto again;
		}
		err = -EEXIST;
		goto out;
	}
	mod_update_bounds(mod);
	list_add_rcu(&mod->list, &modules);
	mod_tree_insert(mod);
	err = 0;

out:
	mutex_unlock(&module_mutex);
out_unlocked:
	return err;
}

static int complete_formation(struct module *mod, struct load_info *info)
{
	int err;

	mutex_lock(&module_mutex);

	/* Find duplicate symbols (must be called under lock). */
	err = verify_export_symbols(mod);
	if (err < 0)
		goto out;

	/* This relies on module_mutex for list integrity. */
	module_bug_finalize(info->hdr, info->sechdrs, mod);

	module_enable_ro(mod, false);
	module_enable_nx(mod);

	/* Mark state as coming so strong_try_module_get() ignores us,
	 * but kallsyms etc. can see us. */
	mod->state = MODULE_STATE_COMING;
	mutex_unlock(&module_mutex);

	return 0;

out:
	mutex_unlock(&module_mutex);
	return err;
}

static int prepare_coming_module(struct module *mod)
{
	int err;

	ftrace_module_enable(mod);
	err = klp_module_coming(mod);
	if (err)
		return err;

	blocking_notifier_call_chain(&module_notify_list,
				     MODULE_STATE_COMING, mod);
	return 0;
}

static int unknown_module_param_cb(char *param, char *val, const char *modname,
				   void *arg)
{
	struct module *mod = arg;
	int ret;

	if (strcmp(param, "async_probe") == 0) {
		mod->async_probe_requested = true;
		return 0;
	}

	/* Check for magic 'dyndbg' arg */
	ret = ddebug_dyndbg_module_param_cb(param, val, modname);
	if (ret != 0)
		pr_warn("%s: unknown parameter '%s' ignored\n", modname, param);
	return 0;
}

/* Allocate and load the module: note that size of section 0 is always
   zero, and we rely on this for optional sections. */
static int load_module(struct load_info *info, const char __user *uargs,
		       int flags)
{
	struct module *mod;
	long err;
	char *after_dashes;

	err = module_sig_check(info, flags);
	if (err)
		goto free_copy;

	err = elf_header_check(info);
	if (err)
		goto free_copy;

	/* Figure out module layout, and allocate all the memory. */
	mod = layout_and_allocate(info, flags);
	if (IS_ERR(mod)) {
		err = PTR_ERR(mod);
		goto free_copy;
	}

	audit_log_kern_module(mod->name);

	/* Reserve our place in the list. */
	err = add_unformed_module(mod);
	if (err)
		goto free_module;

#ifdef CONFIG_MODULE_SIG
	mod->sig_ok = info->sig_ok;
	if (!mod->sig_ok) {
		pr_notice_once("%s: module verification failed: signature "
			       "and/or required key missing - tainting "
			       "kernel\n", mod->name);
		add_taint_module(mod, TAINT_UNSIGNED_MODULE, LOCKDEP_STILL_OK);
	}
#endif

	/* To avoid stressing percpu allocator, do this once we're unique. */
	err = percpu_modalloc(mod, info);
	if (err)
		goto unlink_mod;

	/* Now module is in final location, initialize linked lists, etc. */
	err = module_unload_init(mod);
	if (err)
		goto unlink_mod;

	init_param_lock(mod);

	/* Now we've got everything in the final locations, we can
	 * find optional sections. */
	err = find_module_sections(mod, info);
	if (err)
		goto free_unload;

	err = check_module_license_and_versions(mod);
	if (err)
		goto free_unload;

	/* Set up MODINFO_ATTR fields */
	setup_modinfo(mod, info);

	/* Fix up syms, so that st_value is a pointer to location. */
	err = simplify_symbols(mod, info);
	if (err < 0)
		goto free_modinfo;

	err = apply_relocations(mod, info);
	if (err < 0)
		goto free_modinfo;

	err = post_relocation(mod, info);
	if (err < 0)
		goto free_modinfo;

	flush_module_icache(mod);

	/* Now copy in args */
	mod->args = strndup_user(uargs, ~0UL >> 1);
	if (IS_ERR(mod->args)) {
		err = PTR_ERR(mod->args);
		goto free_arch_cleanup;
	}

	dynamic_debug_setup(mod, info->debug, info->num_debug);

	/* Ftrace init must be called in the MODULE_STATE_UNFORMED state */
	ftrace_module_init(mod);

	/* Finally it's fully formed, ready to start executing. */
	err = complete_formation(mod, info);
	if (err)
		goto ddebug_cleanup;

	err = prepare_coming_module(mod);
	if (err)
		goto bug_cleanup;

	/* Module is ready to execute: parsing args may do that. */
	after_dashes = parse_args(mod->name, mod->args, mod->kp, mod->num_kp,
				  -32768, 32767, mod,
				  unknown_module_param_cb);
	if (IS_ERR(after_dashes)) {
		err = PTR_ERR(after_dashes);
		goto coming_cleanup;
	} else if (after_dashes) {
		pr_warn("%s: parameters '%s' after `--' ignored\n",
		       mod->name, after_dashes);
	}

	/* Link in to sysfs. */
	err = mod_sysfs_setup(mod, info, mod->kp, mod->num_kp);
	if (err < 0)
		goto coming_cleanup;

	if (is_livepatch_module(mod)) {
		err = copy_module_elf(mod, info);
		if (err < 0)
			goto sysfs_cleanup;
	}

	/* Get rid of temporary copy. */
	free_copy(info);

	/* Done! */
	trace_module_load(mod);

	return do_init_module(mod);

 sysfs_cleanup:
	mod_sysfs_teardown(mod);
 coming_cleanup:
	mod->state = MODULE_STATE_GOING;
	destroy_params(mod->kp, mod->num_kp);
	blocking_notifier_call_chain(&module_notify_list,
				     MODULE_STATE_GOING, mod);
	klp_module_going(mod);
 bug_cleanup:
	/* module_bug_cleanup needs module_mutex protection */
	mutex_lock(&module_mutex);
	module_bug_cleanup(mod);
	mutex_unlock(&module_mutex);

	/* we can't deallocate the module until we clear memory protection */
	module_disable_ro(mod);
	module_disable_nx(mod);

 ddebug_cleanup:
	dynamic_debug_remove(mod, info->debug);
	synchronize_sched();
	kfree(mod->args);
 free_arch_cleanup:
	module_arch_cleanup(mod);
 free_modinfo:
	free_modinfo(mod);
 free_unload:
	module_unload_free(mod);
 unlink_mod:
	mutex_lock(&module_mutex);
	/* Unlink carefully: kallsyms could be walking list. */
	list_del_rcu(&mod->list);
	mod_tree_remove(mod);
	wake_up_all(&module_wq);
	/* Wait for RCU-sched synchronizing before releasing mod->list. */
	synchronize_sched();
	mutex_unlock(&module_mutex);
 free_module:
	/*
	 * Ftrace needs to clean up what it initialized.
	 * This does nothing if ftrace_module_init() wasn't called,
	 * but it must be called outside of module_mutex.
	 */
	ftrace_release_mod(mod);
	/* Free lock-classes; relies on the preceding sync_rcu() */
	lockdep_free_key_range(mod->core_layout.base, mod->core_layout.size);

	module_deallocate(mod, info);
 free_copy:
	free_copy(info);
	return err;
}

SYSCALL_DEFINE3(init_module, void __user *, umod,
		unsigned long, len, const char __user *, uargs)
{
	int err;
	struct load_info info = { };

	err = may_init_module();
	if (err)
		return err;

	pr_debug("init_module: umod=%p, len=%lu, uargs=%p\n",
	       umod, len, uargs);

	err = copy_module_from_user(umod, len, &info);
	if (err)
		return err;

	return load_module(&info, uargs, 0);
}

SYSCALL_DEFINE3(finit_module, int, fd, const char __user *, uargs, int, flags)
{
	struct load_info info = { };
	loff_t size;
	void *hdr;
	int err;

	err = may_init_module();
	if (err)
		return err;

	pr_debug("finit_module: fd=%d, uargs=%p, flags=%i\n", fd, uargs, flags);

	if (flags & ~(MODULE_INIT_IGNORE_MODVERSIONS
		      |MODULE_INIT_IGNORE_VERMAGIC))
		return -EINVAL;

	err = kernel_read_file_from_fd(fd, &hdr, &size, INT_MAX,
				       READING_MODULE);
	if (err)
		return err;
	info.hdr = hdr;
	info.len = size;

	return load_module(&info, uargs, flags);
}

static inline int within(unsigned long addr, void *start, unsigned long size)
{
	return ((void *)addr >= start && (void *)addr < start + size);
}

#ifdef CONFIG_KALLSYMS
/*
 * This ignores the intensely annoying "mapping symbols" found
 * in ARM ELF files: $a, $t and $d.
 */
static inline int is_arm_mapping_symbol(const char *str)
{
	if (str[0] == '.' && str[1] == 'L')
		return true;
	return str[0] == '$' && strchr("axtd", str[1])
	       && (str[2] == '\0' || str[2] == '.');
}

static const char *symname(struct mod_kallsyms *kallsyms, unsigned int symnum)
{
	return kallsyms->strtab + kallsyms->symtab[symnum].st_name;
}

static const char *get_ksymbol(struct module *mod,
			       unsigned long addr,
			       unsigned long *size,
			       unsigned long *offset)
{
	unsigned int i, best = 0;
	unsigned long nextval;
	struct mod_kallsyms *kallsyms = rcu_dereference_sched(mod->kallsyms);

	/* At worse, next value is at end of module */
	if (within_module_init(addr, mod))
		nextval = (unsigned long)mod->init_layout.base+mod->init_layout.text_size;
	else
		nextval = (unsigned long)mod->core_layout.base+mod->core_layout.text_size;

	/* Scan for closest preceding symbol, and next symbol. (ELF
	   starts real symbols at 1). */
	for (i = 1; i < kallsyms->num_symtab; i++) {
		if (kallsyms->symtab[i].st_shndx == SHN_UNDEF)
			continue;

		/* We ignore unnamed symbols: they're uninformative
		 * and inserted at a whim. */
		if (*symname(kallsyms, i) == '\0'
		    || is_arm_mapping_symbol(symname(kallsyms, i)))
			continue;

		if (kallsyms->symtab[i].st_value <= addr
		    && kallsyms->symtab[i].st_value > kallsyms->symtab[best].st_value)
			best = i;
		if (kallsyms->symtab[i].st_value > addr
		    && kallsyms->symtab[i].st_value < nextval)
			nextval = kallsyms->symtab[i].st_value;
	}

	if (!best)
		return NULL;

	if (size)
		*size = nextval - kallsyms->symtab[best].st_value;
	if (offset)
		*offset = addr - kallsyms->symtab[best].st_value;
	return symname(kallsyms, best);
}

/* For kallsyms to ask for address resolution.  NULL means not found.  Careful
 * not to lock to avoid deadlock on oopses, simply disable preemption. */
const char *module_address_lookup(unsigned long addr,
			    unsigned long *size,
			    unsigned long *offset,
			    char **modname,
			    char *namebuf)
{
	const char *ret = NULL;
	struct module *mod;

	preempt_disable();
	mod = __module_address(addr);
	if (mod) {
		if (modname)
			*modname = mod->name;
		ret = get_ksymbol(mod, addr, size, offset);
	}
	/* Make a copy in here where it's safe */
	if (ret) {
		strncpy(namebuf, ret, KSYM_NAME_LEN - 1);
		ret = namebuf;
	}
	preempt_enable();

	return ret;
}

int lookup_module_symbol_name(unsigned long addr, char *symname)
{
	struct module *mod;

	preempt_disable();
	list_for_each_entry_rcu(mod, &modules, list) {
		if (mod->state == MODULE_STATE_UNFORMED)
			continue;
		if (within_module(addr, mod)) {
			const char *sym;

			sym = get_ksymbol(mod, addr, NULL, NULL);
			if (!sym)
				goto out;
			strlcpy(symname, sym, KSYM_NAME_LEN);
			preempt_enable();
			return 0;
		}
	}
out:
	preempt_enable();
	return -ERANGE;
}

int lookup_module_symbol_attrs(unsigned long addr, unsigned long *size,
			unsigned long *offset, char *modname, char *name)
{
	struct module *mod;

	preempt_disable();
	list_for_each_entry_rcu(mod, &modules, list) {
		if (mod->state == MODULE_STATE_UNFORMED)
			continue;
		if (within_module(addr, mod)) {
			const char *sym;

			sym = get_ksymbol(mod, addr, size, offset);
			if (!sym)
				goto out;
			if (modname)
				strlcpy(modname, mod->name, MODULE_NAME_LEN);
			if (name)
				strlcpy(name, sym, KSYM_NAME_LEN);
			preempt_enable();
			return 0;
		}
	}
out:
	preempt_enable();
	return -ERANGE;
}

int module_get_kallsym(unsigned int symnum, unsigned long *value, char *type,
			char *name, char *module_name, int *exported)
{
	struct module *mod;

	preempt_disable();
	list_for_each_entry_rcu(mod, &modules, list) {
		struct mod_kallsyms *kallsyms;

		if (mod->state == MODULE_STATE_UNFORMED)
			continue;
		kallsyms = rcu_dereference_sched(mod->kallsyms);
		if (symnum < kallsyms->num_symtab) {
			*value = kallsyms->symtab[symnum].st_value;
			*type = kallsyms->symtab[symnum].st_info;
			strlcpy(name, symname(kallsyms, symnum), KSYM_NAME_LEN);
			strlcpy(module_name, mod->name, MODULE_NAME_LEN);
			*exported = is_exported(name, *value, mod);
			preempt_enable();
			return 0;
		}
		symnum -= kallsyms->num_symtab;
	}
	preempt_enable();
	return -ERANGE;
}

static unsigned long mod_find_symname(struct module *mod, const char *name)
{
	unsigned int i;
	struct mod_kallsyms *kallsyms = rcu_dereference_sched(mod->kallsyms);

	for (i = 0; i < kallsyms->num_symtab; i++)
		if (strcmp(name, symname(kallsyms, i)) == 0 &&
		    kallsyms->symtab[i].st_info != 'U')
			return kallsyms->symtab[i].st_value;
	return 0;
}

/* Look for this name: can be of form module:name. */
unsigned long module_kallsyms_lookup_name(const char *name)
{
	struct module *mod;
	char *colon;
	unsigned long ret = 0;

	/* Don't lock: we're in enough trouble already. */
	preempt_disable();
	if ((colon = strnchr(name, MODULE_NAME_LEN, ':')) != NULL) {
		if ((mod = find_module_all(name, colon - name, false)) != NULL)
			ret = mod_find_symname(mod, colon+1);
	} else {
		list_for_each_entry_rcu(mod, &modules, list) {
			if (mod->state == MODULE_STATE_UNFORMED)
				continue;
			if ((ret = mod_find_symname(mod, name)) != 0)
				break;
		}
	}
	preempt_enable();
	return ret;
}

int module_kallsyms_on_each_symbol(int (*fn)(void *, const char *,
					     struct module *, unsigned long),
				   void *data)
{
	struct module *mod;
	unsigned int i;
	int ret;

	module_assert_mutex();

	list_for_each_entry(mod, &modules, list) {
		/* We hold module_mutex: no need for rcu_dereference_sched */
		struct mod_kallsyms *kallsyms = mod->kallsyms;

		if (mod->state == MODULE_STATE_UNFORMED)
			continue;
		for (i = 0; i < kallsyms->num_symtab; i++) {
			ret = fn(data, symname(kallsyms, i),
				 mod, kallsyms->symtab[i].st_value);
			if (ret != 0)
				return ret;
		}
	}
	return 0;
}
#endif /* CONFIG_KALLSYMS */

/* Maximum number of characters written by module_flags() */
#define MODULE_FLAGS_BUF_SIZE (TAINT_FLAGS_COUNT + 4)

/* Keep in sync with MODULE_FLAGS_BUF_SIZE !!! */
static char *module_flags(struct module *mod, char *buf)
{
	int bx = 0;

	BUG_ON(mod->state == MODULE_STATE_UNFORMED);
	if (mod->taints ||
	    mod->state == MODULE_STATE_GOING ||
	    mod->state == MODULE_STATE_COMING) {
		buf[bx++] = '(';
		bx += module_flags_taint(mod, buf + bx);
		/* Show a - for module-is-being-unloaded */
		if (mod->state == MODULE_STATE_GOING)
			buf[bx++] = '-';
		/* Show a + for module-is-being-loaded */
		if (mod->state == MODULE_STATE_COMING)
			buf[bx++] = '+';
		buf[bx++] = ')';
	}
	buf[bx] = '\0';

	return buf;
}

#ifdef CONFIG_PROC_FS
/* Called by the /proc file system to return a list of modules. */
static void *m_start(struct seq_file *m, loff_t *pos)
{
	mutex_lock(&module_mutex);
	return seq_list_start(&modules, *pos);
}

static void *m_next(struct seq_file *m, void *p, loff_t *pos)
{
	return seq_list_next(p, &modules, pos);
}

static void m_stop(struct seq_file *m, void *p)
{
	mutex_unlock(&module_mutex);
}

static int m_show(struct seq_file *m, void *p)
{
	struct module *mod = list_entry(p, struct module, list);
	char buf[MODULE_FLAGS_BUF_SIZE];
<<<<<<< HEAD
	unsigned long value;
=======
	void *value;
>>>>>>> ae64f9bd

	/* We always ignore unformed modules. */
	if (mod->state == MODULE_STATE_UNFORMED)
		return 0;

	seq_printf(m, "%s %u",
		   mod->name, mod->init_layout.size + mod->core_layout.size);
	print_unload_info(m, mod);

	/* Informative for users. */
	seq_printf(m, " %s",
		   mod->state == MODULE_STATE_GOING ? "Unloading" :
		   mod->state == MODULE_STATE_COMING ? "Loading" :
		   "Live");
	/* Used by oprofile and other similar tools. */
<<<<<<< HEAD
	value = m->private ? 0 : (unsigned long)mod->core_layout.base;
	seq_printf(m, " 0x" KALLSYM_FMT, value);
=======
	value = m->private ? NULL : mod->core_layout.base;
	seq_printf(m, " 0x%px", value);
>>>>>>> ae64f9bd

	/* Taints info */
	if (mod->taints)
		seq_printf(m, " %s", module_flags(mod, buf));

	seq_puts(m, "\n");
	return 0;
}

/* Format: modulename size refcount deps address

   Where refcount is a number or -, and deps is a comma-separated list
   of depends or -.
*/
static const struct seq_operations modules_op = {
	.start	= m_start,
	.next	= m_next,
	.stop	= m_stop,
	.show	= m_show
};

/*
 * This also sets the "private" pointer to non-NULL if the
 * kernel pointers should be hidden (so you can just test
 * "m->private" to see if you should keep the values private).
 *
 * We use the same logic as for /proc/kallsyms.
 */
static int modules_open(struct inode *inode, struct file *file)
{
	int err = seq_open(file, &modules_op);

	if (!err) {
		struct seq_file *m = file->private_data;
		m->private = kallsyms_show_value() ? NULL : (void *)8ul;
	}

	return 0;
}

static const struct file_operations proc_modules_operations = {
	.open		= modules_open,
	.read		= seq_read,
	.llseek		= seq_lseek,
	.release	= seq_release,
};

static int __init proc_modules_init(void)
{
	proc_create("modules", 0, NULL, &proc_modules_operations);
	return 0;
}
module_init(proc_modules_init);
#endif

/* Given an address, look for it in the module exception tables. */
const struct exception_table_entry *search_module_extables(unsigned long addr)
{
	const struct exception_table_entry *e = NULL;
	struct module *mod;

	preempt_disable();
	mod = __module_address(addr);
	if (!mod)
		goto out;

	if (!mod->num_exentries)
		goto out;

	e = search_extable(mod->extable,
			   mod->num_exentries,
			   addr);
out:
	preempt_enable();

	/*
	 * Now, if we found one, we are running inside it now, hence
	 * we cannot unload the module, hence no refcnt needed.
	 */
	return e;
}

/*
 * is_module_address - is this address inside a module?
 * @addr: the address to check.
 *
 * See is_module_text_address() if you simply want to see if the address
 * is code (not data).
 */
bool is_module_address(unsigned long addr)
{
	bool ret;

	preempt_disable();
	ret = __module_address(addr) != NULL;
	preempt_enable();

	return ret;
}

/*
 * __module_address - get the module which contains an address.
 * @addr: the address.
 *
 * Must be called with preempt disabled or module mutex held so that
 * module doesn't get freed during this.
 */
struct module *__module_address(unsigned long addr)
{
	struct module *mod;

	if (addr < module_addr_min || addr > module_addr_max)
		return NULL;

	module_assert_mutex_or_preempt();

	mod = mod_find(addr);
	if (mod) {
		BUG_ON(!within_module(addr, mod));
		if (mod->state == MODULE_STATE_UNFORMED)
			mod = NULL;
	}
	return mod;
}
EXPORT_SYMBOL_GPL(__module_address);

/*
 * is_module_text_address - is this address inside module code?
 * @addr: the address to check.
 *
 * See is_module_address() if you simply want to see if the address is
 * anywhere in a module.  See kernel_text_address() for testing if an
 * address corresponds to kernel or module code.
 */
bool is_module_text_address(unsigned long addr)
{
	bool ret;

	preempt_disable();
	ret = __module_text_address(addr) != NULL;
	preempt_enable();

	return ret;
}

/*
 * __module_text_address - get the module whose code contains an address.
 * @addr: the address.
 *
 * Must be called with preempt disabled or module mutex held so that
 * module doesn't get freed during this.
 */
struct module *__module_text_address(unsigned long addr)
{
	struct module *mod = __module_address(addr);
	if (mod) {
		/* Make sure it's within the text section. */
		if (!within(addr, mod->init_layout.base, mod->init_layout.text_size)
		    && !within(addr, mod->core_layout.base, mod->core_layout.text_size))
			mod = NULL;
	}
	return mod;
}
EXPORT_SYMBOL_GPL(__module_text_address);

/* Don't grab lock, we're oopsing. */
void print_modules(void)
{
	struct module *mod;
	char buf[MODULE_FLAGS_BUF_SIZE];

	printk(KERN_DEFAULT "Modules linked in:");
	/* Most callers should already have preempt disabled, but make sure */
	preempt_disable();
	list_for_each_entry_rcu(mod, &modules, list) {
		if (mod->state == MODULE_STATE_UNFORMED)
			continue;
		pr_cont(" %s%s", mod->name, module_flags(mod, buf));
	}
	preempt_enable();
	if (last_unloaded_module[0])
		pr_cont(" [last unloaded: %s]", last_unloaded_module);
	pr_cont("\n");
}

#ifdef CONFIG_MODVERSIONS
/* Generate the signature for all relevant module structures here.
 * If these change, we don't want to try to parse the module. */
void module_layout(struct module *mod,
		   struct modversion_info *ver,
		   struct kernel_param *kp,
		   struct kernel_symbol *ks,
		   struct tracepoint * const *tp)
{
}
EXPORT_SYMBOL(module_layout);
#endif<|MERGE_RESOLUTION|>--- conflicted
+++ resolved
@@ -4157,11 +4157,7 @@
 {
 	struct module *mod = list_entry(p, struct module, list);
 	char buf[MODULE_FLAGS_BUF_SIZE];
-<<<<<<< HEAD
-	unsigned long value;
-=======
 	void *value;
->>>>>>> ae64f9bd
 
 	/* We always ignore unformed modules. */
 	if (mod->state == MODULE_STATE_UNFORMED)
@@ -4177,13 +4173,8 @@
 		   mod->state == MODULE_STATE_COMING ? "Loading" :
 		   "Live");
 	/* Used by oprofile and other similar tools. */
-<<<<<<< HEAD
-	value = m->private ? 0 : (unsigned long)mod->core_layout.base;
-	seq_printf(m, " 0x" KALLSYM_FMT, value);
-=======
 	value = m->private ? NULL : mod->core_layout.base;
 	seq_printf(m, " 0x%px", value);
->>>>>>> ae64f9bd
 
 	/* Taints info */
 	if (mod->taints)
