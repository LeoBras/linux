--- conflicted
+++ resolved
@@ -664,12 +664,8 @@
 	.arg3_type	= ARG_ANYTHING,
 };
 
-<<<<<<< HEAD
-static const struct bpf_func_proto *tp_prog_func_proto(enum bpf_func_id func_id)
-=======
 static const struct bpf_func_proto *
 tp_prog_func_proto(enum bpf_func_id func_id, const struct bpf_prog *prog)
->>>>>>> 49a695ba
 {
 	switch (func_id) {
 	case BPF_FUNC_perf_event_output:
@@ -677,19 +673,12 @@
 	case BPF_FUNC_get_stackid:
 		return &bpf_get_stackid_proto_tp;
 	default:
-<<<<<<< HEAD
-		return tracing_func_proto(func_id);
-=======
 		return tracing_func_proto(func_id, prog);
->>>>>>> 49a695ba
 	}
 }
 
 static bool tp_prog_is_valid_access(int off, int size, enum bpf_access_type type,
-<<<<<<< HEAD
-=======
 				    const struct bpf_prog *prog,
->>>>>>> 49a695ba
 				    struct bpf_insn_access_aux *info)
 {
 	if (off < sizeof(void *) || off >= PERF_MAX_TRACE_SIZE)
@@ -737,12 +726,8 @@
          .arg3_type      = ARG_CONST_SIZE,
 };
 
-<<<<<<< HEAD
-static const struct bpf_func_proto *pe_prog_func_proto(enum bpf_func_id func_id)
-=======
 static const struct bpf_func_proto *
 pe_prog_func_proto(enum bpf_func_id func_id, const struct bpf_prog *prog)
->>>>>>> 49a695ba
 {
 	switch (func_id) {
 	case BPF_FUNC_perf_event_output:
@@ -756,8 +741,6 @@
 	}
 }
 
-<<<<<<< HEAD
-=======
 /*
  * bpf_raw_tp_regs are separate from bpf_pt_regs used from skb/xdp
  * to avoid potential recursive reuse issue when/if tracepoints are added
@@ -840,7 +823,6 @@
 const struct bpf_prog_ops raw_tracepoint_prog_ops = {
 };
 
->>>>>>> 49a695ba
 static bool pe_prog_is_valid_access(int off, int size, enum bpf_access_type type,
 				    const struct bpf_prog *prog,
 				    struct bpf_insn_access_aux *info)
