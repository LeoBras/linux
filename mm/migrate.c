--- conflicted
+++ resolved
@@ -1963,12 +1963,7 @@
 	int isolated = 0;
 	struct page *new_page = NULL;
 	int page_lru = page_is_file_cache(page);
-<<<<<<< HEAD
-	unsigned long mmun_start = address & HPAGE_PMD_MASK;
-	unsigned long mmun_end = mmun_start + HPAGE_PMD_SIZE;
-=======
 	unsigned long start = address & HPAGE_PMD_MASK;
->>>>>>> 9f51ae62
 
 	new_page = alloc_pages_node(node,
 		(GFP_TRANSHUGE_LIGHT | __GFP_THISNODE),
