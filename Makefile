--- conflicted
+++ resolved
@@ -2,11 +2,7 @@
 VERSION = 4
 PATCHLEVEL = 15
 SUBLEVEL = 0
-<<<<<<< HEAD
-EXTRAVERSION = -rc4
-=======
 EXTRAVERSION = -rc6
->>>>>>> 30a7acd5
 NAME = Fearless Coyote
 
 # *DOCUMENTATION*
