--- conflicted
+++ resolved
@@ -608,11 +608,7 @@
 /* mute the codec used by alsa core */
 static int sgtl5000_digital_mute(struct snd_soc_dai *codec_dai, int mute)
 {
-<<<<<<< HEAD
-	struct snd_soc_codec *codec = codec_dai->codec;
-=======
 	struct snd_soc_component *component = codec_dai->component;
->>>>>>> 49a695ba
 	u16 i2s_pwr = SGTL5000_I2S_IN_POWERUP;
 
 	/*
@@ -620,11 +616,7 @@
 	 * because LINE_IN would be muted aswell. We want to mute
 	 * only I2S block - this can be done by powering it off
 	 */
-<<<<<<< HEAD
-	snd_soc_update_bits(codec, SGTL5000_CHIP_DIG_POWER,
-=======
 	snd_soc_component_update_bits(component, SGTL5000_CHIP_DIG_POWER,
->>>>>>> 49a695ba
 			i2s_pwr, mute ? 0 : i2s_pwr);
 
 	return 0;
@@ -964,11 +956,7 @@
 static int sgtl5000_set_bias_level(struct snd_soc_component *component,
 				   enum snd_soc_bias_level level)
 {
-<<<<<<< HEAD
-	struct sgtl5000_priv *sgtl = snd_soc_codec_get_drvdata(codec);
-=======
 	struct sgtl5000_priv *sgtl = snd_soc_component_get_drvdata(component);
->>>>>>> 49a695ba
 	int ret;
 
 	switch (level) {
@@ -982,21 +970,13 @@
 			return ret;
 		}
 
-<<<<<<< HEAD
-		snd_soc_update_bits(codec, SGTL5000_CHIP_ANA_POWER,
-=======
 		snd_soc_component_update_bits(component, SGTL5000_CHIP_ANA_POWER,
->>>>>>> 49a695ba
 				    SGTL5000_REFTOP_POWERUP,
 				    SGTL5000_REFTOP_POWERUP);
 		break;
 	case SND_SOC_BIAS_OFF:
 		regcache_cache_only(sgtl->regmap, true);
-<<<<<<< HEAD
-		snd_soc_update_bits(codec, SGTL5000_CHIP_ANA_POWER,
-=======
 		snd_soc_component_update_bits(component, SGTL5000_CHIP_ANA_POWER,
->>>>>>> 49a695ba
 				    SGTL5000_REFTOP_POWERUP, 0);
 		break;
 	}
@@ -1351,10 +1331,6 @@
 	snd_soc_component_update_bits(component, SGTL5000_CHIP_ADCDAC_CTRL,
 		SGTL5000_DAC_MUTE_LEFT | SGTL5000_DAC_MUTE_RIGHT, 0);
 
-	/* Unmute DAC after start */
-	snd_soc_update_bits(codec, SGTL5000_CHIP_ADCDAC_CTRL,
-		SGTL5000_DAC_MUTE_LEFT | SGTL5000_DAC_MUTE_RIGHT, 0);
-
 	return 0;
 
 err:
