/*
 * Block rq-qos base io controller
 *
 * This works similar to wbt with a few exceptions
 *
 * - It's bio based, so the latency covers the whole block layer in addition to
 *   the actual io.
 * - We will throttle all IO that comes in here if we need to.
 * - We use the mean latency over the 100ms window.  This is because writes can
 *   be particularly fast, which could give us a false sense of the impact of
 *   other workloads on our protected workload.
 * - By default there's no throttling, we set the queue_depth to UINT_MAX so
 *   that we can have as many outstanding bio's as we're allowed to.  Only at
 *   throttle time do we pay attention to the actual queue depth.
 *
 * The hierarchy works like the cpu controller does, we track the latency at
 * every configured node, and each configured node has it's own independent
 * queue depth.  This means that we only care about our latency targets at the
 * peer level.  Some group at the bottom of the hierarchy isn't going to affect
 * a group at the end of some other path if we're only configred at leaf level.
 *
 * Consider the following
 *
 *                   root blkg
 *             /                     \
 *        fast (target=5ms)     slow (target=10ms)
 *         /     \                  /        \
 *       a        b          normal(15ms)   unloved
 *
 * "a" and "b" have no target, but their combined io under "fast" cannot exceed
 * an average latency of 5ms.  If it does then we will throttle the "slow"
 * group.  In the case of "normal", if it exceeds its 15ms target, we will
 * throttle "unloved", but nobody else.
 *
 * In this example "fast", "slow", and "normal" will be the only groups actually
 * accounting their io latencies.  We have to walk up the heirarchy to the root
 * on every submit and complete so we can do the appropriate stat recording and
 * adjust the queue depth of ourselves if needed.
 *
 * There are 2 ways we throttle IO.
 *
 * 1) Queue depth throttling.  As we throttle down we will adjust the maximum
 * number of IO's we're allowed to have in flight.  This starts at (u64)-1 down
 * to 1.  If the group is only ever submitting IO for itself then this is the
 * only way we throttle.
 *
 * 2) Induced delay throttling.  This is for the case that a group is generating
 * IO that has to be issued by the root cg to avoid priority inversion. So think
 * REQ_META or REQ_SWAP.  If we are already at qd == 1 and we're getting a lot
 * of work done for us on behalf of the root cg and are being asked to scale
 * down more then we induce a latency at userspace return.  We accumulate the
 * total amount of time we need to be punished by doing
 *
 * total_time += min_lat_nsec - actual_io_completion
 *
 * and then at throttle time will do
 *
 * throttle_time = min(total_time, NSEC_PER_SEC)
 *
 * This induced delay will throttle back the activity that is generating the
 * root cg issued io's, wethere that's some metadata intensive operation or the
 * group is using so much memory that it is pushing us into swap.
 *
 * Copyright (C) 2018 Josef Bacik
 */
#include <linux/kernel.h>
#include <linux/blk_types.h>
#include <linux/backing-dev.h>
#include <linux/module.h>
#include <linux/timer.h>
#include <linux/memcontrol.h>
#include <linux/sched/loadavg.h>
#include <linux/sched/signal.h>
#include <trace/events/block.h>
#include "blk-rq-qos.h"
#include "blk-stat.h"

#define DEFAULT_SCALE_COOKIE 1000000U

static struct blkcg_policy blkcg_policy_iolatency;
struct iolatency_grp;

struct blk_iolatency {
	struct rq_qos rqos;
	struct timer_list timer;
	atomic_t enabled;
};

static inline struct blk_iolatency *BLKIOLATENCY(struct rq_qos *rqos)
{
	return container_of(rqos, struct blk_iolatency, rqos);
}

static inline bool blk_iolatency_enabled(struct blk_iolatency *blkiolat)
{
	return atomic_read(&blkiolat->enabled) > 0;
}

struct child_latency_info {
	spinlock_t lock;

	/* Last time we adjusted the scale of everybody. */
	u64 last_scale_event;

	/* The latency that we missed. */
	u64 scale_lat;

	/* Total io's from all of our children for the last summation. */
	u64 nr_samples;

	/* The guy who actually changed the latency numbers. */
	struct iolatency_grp *scale_grp;

	/* Cookie to tell if we need to scale up or down. */
	atomic_t scale_cookie;
};

struct percentile_stats {
	u64 total;
	u64 missed;
};

struct latency_stat {
	union {
		struct percentile_stats ps;
		struct blk_rq_stat rqs;
	};
};

struct iolatency_grp {
	struct blkg_policy_data pd;
	struct latency_stat __percpu *stats;
	struct latency_stat cur_stat;
	struct blk_iolatency *blkiolat;
	struct rq_depth rq_depth;
	struct rq_wait rq_wait;
	atomic64_t window_start;
	atomic_t scale_cookie;
	u64 min_lat_nsec;
	u64 cur_win_nsec;

	/* total running average of our io latency. */
	u64 lat_avg;

	/* Our current number of IO's for the last summation. */
	u64 nr_samples;

	bool ssd;
	struct child_latency_info child_lat;
};

#define BLKIOLATENCY_MIN_WIN_SIZE (100 * NSEC_PER_MSEC)
#define BLKIOLATENCY_MAX_WIN_SIZE NSEC_PER_SEC
/*
 * These are the constants used to fake the fixed-point moving average
 * calculation just like load average.  The call to calc_load() folds
 * (FIXED_1 (2048) - exp_factor) * new_sample into lat_avg.  The sampling
 * window size is bucketed to try to approximately calculate average
 * latency such that 1/exp (decay rate) is [1 min, 2.5 min) when windows
 * elapse immediately.  Note, windows only elapse with IO activity.  Idle
 * periods extend the most recent window.
 */
#define BLKIOLATENCY_NR_EXP_FACTORS 5
#define BLKIOLATENCY_EXP_BUCKET_SIZE (BLKIOLATENCY_MAX_WIN_SIZE / \
				      (BLKIOLATENCY_NR_EXP_FACTORS - 1))
static const u64 iolatency_exp_factors[BLKIOLATENCY_NR_EXP_FACTORS] = {
	2045, // exp(1/600) - 600 samples
	2039, // exp(1/240) - 240 samples
	2031, // exp(1/120) - 120 samples
	2023, // exp(1/80)  - 80 samples
	2014, // exp(1/60)  - 60 samples
};

static inline struct iolatency_grp *pd_to_lat(struct blkg_policy_data *pd)
{
	return pd ? container_of(pd, struct iolatency_grp, pd) : NULL;
}

static inline struct iolatency_grp *blkg_to_lat(struct blkcg_gq *blkg)
{
	return pd_to_lat(blkg_to_pd(blkg, &blkcg_policy_iolatency));
}

static inline struct blkcg_gq *lat_to_blkg(struct iolatency_grp *iolat)
{
	return pd_to_blkg(&iolat->pd);
}

static inline void latency_stat_init(struct iolatency_grp *iolat,
				     struct latency_stat *stat)
{
	if (iolat->ssd) {
		stat->ps.total = 0;
		stat->ps.missed = 0;
	} else
		blk_rq_stat_init(&stat->rqs);
}

static inline void latency_stat_sum(struct iolatency_grp *iolat,
				    struct latency_stat *sum,
				    struct latency_stat *stat)
{
	if (iolat->ssd) {
		sum->ps.total += stat->ps.total;
		sum->ps.missed += stat->ps.missed;
	} else
		blk_rq_stat_sum(&sum->rqs, &stat->rqs);
}

static inline void latency_stat_record_time(struct iolatency_grp *iolat,
					    u64 req_time)
{
	struct latency_stat *stat = get_cpu_ptr(iolat->stats);
	if (iolat->ssd) {
		if (req_time >= iolat->min_lat_nsec)
			stat->ps.missed++;
		stat->ps.total++;
	} else
		blk_rq_stat_add(&stat->rqs, req_time);
	put_cpu_ptr(stat);
}

static inline bool latency_sum_ok(struct iolatency_grp *iolat,
				  struct latency_stat *stat)
{
	if (iolat->ssd) {
		u64 thresh = div64_u64(stat->ps.total, 10);
		thresh = max(thresh, 1ULL);
		return stat->ps.missed < thresh;
	}
	return stat->rqs.mean <= iolat->min_lat_nsec;
}

static inline u64 latency_stat_samples(struct iolatency_grp *iolat,
				       struct latency_stat *stat)
{
	if (iolat->ssd)
		return stat->ps.total;
	return stat->rqs.nr_samples;
}

static inline void iolat_update_total_lat_avg(struct iolatency_grp *iolat,
					      struct latency_stat *stat)
{
	int exp_idx;

	if (iolat->ssd)
		return;

	/*
<<<<<<< HEAD
	 * CALC_LOAD takes in a number stored in fixed point representation.
=======
	 * calc_load() takes in a number stored in fixed point representation.
>>>>>>> 9f51ae62
	 * Because we are using this for IO time in ns, the values stored
	 * are significantly larger than the FIXED_1 denominator (2048).
	 * Therefore, rounding errors in the calculation are negligible and
	 * can be ignored.
	 */
	exp_idx = min_t(int, BLKIOLATENCY_NR_EXP_FACTORS - 1,
			div64_u64(iolat->cur_win_nsec,
				  BLKIOLATENCY_EXP_BUCKET_SIZE));
<<<<<<< HEAD
	CALC_LOAD(iolat->lat_avg, iolatency_exp_factors[exp_idx], stat->rqs.mean);
=======
	iolat->lat_avg = calc_load(iolat->lat_avg,
				   iolatency_exp_factors[exp_idx],
				   stat->rqs.mean);
>>>>>>> 9f51ae62
}

static inline bool iolatency_may_queue(struct iolatency_grp *iolat,
				       wait_queue_entry_t *wait,
				       bool first_block)
{
	struct rq_wait *rqw = &iolat->rq_wait;

	if (first_block && waitqueue_active(&rqw->wait) &&
	    rqw->wait.head.next != &wait->entry)
		return false;
	return rq_wait_inc_below(rqw, iolat->rq_depth.max_depth);
}

static void __blkcg_iolatency_throttle(struct rq_qos *rqos,
				       struct iolatency_grp *iolat,
				       spinlock_t *lock, bool issue_as_root,
				       bool use_memdelay)
	__releases(lock)
	__acquires(lock)
{
	struct rq_wait *rqw = &iolat->rq_wait;
	unsigned use_delay = atomic_read(&lat_to_blkg(iolat)->use_delay);
	DEFINE_WAIT(wait);
	bool first_block = true;

	if (use_delay)
		blkcg_schedule_throttle(rqos->q, use_memdelay);

	/*
	 * To avoid priority inversions we want to just take a slot if we are
	 * issuing as root.  If we're being killed off there's no point in
	 * delaying things, we may have been killed by OOM so throttling may
	 * make recovery take even longer, so just let the IO's through so the
	 * task can go away.
	 */
	if (issue_as_root || fatal_signal_pending(current)) {
		atomic_inc(&rqw->inflight);
		return;
	}

	if (iolatency_may_queue(iolat, &wait, first_block))
		return;

	do {
		prepare_to_wait_exclusive(&rqw->wait, &wait,
					  TASK_UNINTERRUPTIBLE);

		if (iolatency_may_queue(iolat, &wait, first_block))
			break;
		first_block = false;

		if (lock) {
			spin_unlock_irq(lock);
			io_schedule();
			spin_lock_irq(lock);
		} else {
			io_schedule();
		}
	} while (1);

	finish_wait(&rqw->wait, &wait);
}

#define SCALE_DOWN_FACTOR 2
#define SCALE_UP_FACTOR 4

static inline unsigned long scale_amount(unsigned long qd, bool up)
{
	return max(up ? qd >> SCALE_UP_FACTOR : qd >> SCALE_DOWN_FACTOR, 1UL);
}

/*
 * We scale the qd down faster than we scale up, so we need to use this helper
 * to adjust the scale_cookie accordingly so we don't prematurely get
 * scale_cookie at DEFAULT_SCALE_COOKIE and unthrottle too much.
 *
 * Each group has their own local copy of the last scale cookie they saw, so if
 * the global scale cookie goes up or down they know which way they need to go
 * based on their last knowledge of it.
 */
static void scale_cookie_change(struct blk_iolatency *blkiolat,
				struct child_latency_info *lat_info,
				bool up)
{
	unsigned long qd = blkiolat->rqos.q->nr_requests;
	unsigned long scale = scale_amount(qd, up);
	unsigned long old = atomic_read(&lat_info->scale_cookie);
	unsigned long max_scale = qd << 1;
	unsigned long diff = 0;

	if (old < DEFAULT_SCALE_COOKIE)
		diff = DEFAULT_SCALE_COOKIE - old;

	if (up) {
		if (scale + old > DEFAULT_SCALE_COOKIE)
			atomic_set(&lat_info->scale_cookie,
				   DEFAULT_SCALE_COOKIE);
		else if (diff > qd)
			atomic_inc(&lat_info->scale_cookie);
		else
			atomic_add(scale, &lat_info->scale_cookie);
	} else {
		/*
		 * We don't want to dig a hole so deep that it takes us hours to
		 * dig out of it.  Just enough that we don't throttle/unthrottle
		 * with jagged workloads but can still unthrottle once pressure
		 * has sufficiently dissipated.
		 */
		if (diff > qd) {
			if (diff < max_scale)
				atomic_dec(&lat_info->scale_cookie);
		} else {
			atomic_sub(scale, &lat_info->scale_cookie);
		}
	}
}

/*
 * Change the queue depth of the iolatency_grp.  We add/subtract 1/16th of the
 * queue depth at a time so we don't get wild swings and hopefully dial in to
 * fairer distribution of the overall queue depth.
 */
static void scale_change(struct iolatency_grp *iolat, bool up)
{
	unsigned long qd = iolat->blkiolat->rqos.q->nr_requests;
	unsigned long scale = scale_amount(qd, up);
	unsigned long old = iolat->rq_depth.max_depth;

	if (old > qd)
		old = qd;

	if (up) {
		if (old == 1 && blkcg_unuse_delay(lat_to_blkg(iolat)))
			return;

		if (old < qd) {
			old += scale;
			old = min(old, qd);
			iolat->rq_depth.max_depth = old;
			wake_up_all(&iolat->rq_wait.wait);
		}
	} else {
		old >>= 1;
		iolat->rq_depth.max_depth = max(old, 1UL);
	}
}

/* Check our parent and see if the scale cookie has changed. */
static void check_scale_change(struct iolatency_grp *iolat)
{
	struct iolatency_grp *parent;
	struct child_latency_info *lat_info;
	unsigned int cur_cookie;
	unsigned int our_cookie = atomic_read(&iolat->scale_cookie);
	u64 scale_lat;
	unsigned int old;
	int direction = 0;

	if (lat_to_blkg(iolat)->parent == NULL)
		return;

	parent = blkg_to_lat(lat_to_blkg(iolat)->parent);
	if (!parent)
		return;

	lat_info = &parent->child_lat;
	cur_cookie = atomic_read(&lat_info->scale_cookie);
	scale_lat = READ_ONCE(lat_info->scale_lat);

	if (cur_cookie < our_cookie)
		direction = -1;
	else if (cur_cookie > our_cookie)
		direction = 1;
	else
		return;

	old = atomic_cmpxchg(&iolat->scale_cookie, our_cookie, cur_cookie);

	/* Somebody beat us to the punch, just bail. */
	if (old != our_cookie)
		return;

	if (direction < 0 && iolat->min_lat_nsec) {
		u64 samples_thresh;

		if (!scale_lat || iolat->min_lat_nsec <= scale_lat)
			return;

		/*
		 * Sometimes high priority groups are their own worst enemy, so
		 * instead of taking it out on some poor other group that did 5%
		 * or less of the IO's for the last summation just skip this
		 * scale down event.
		 */
		samples_thresh = lat_info->nr_samples * 5;
		samples_thresh = max(1ULL, div64_u64(samples_thresh, 100));
		if (iolat->nr_samples <= samples_thresh)
			return;
	}

	/* We're as low as we can go. */
	if (iolat->rq_depth.max_depth == 1 && direction < 0) {
		blkcg_use_delay(lat_to_blkg(iolat));
		return;
	}

	/* We're back to the default cookie, unthrottle all the things. */
	if (cur_cookie == DEFAULT_SCALE_COOKIE) {
		blkcg_clear_delay(lat_to_blkg(iolat));
		iolat->rq_depth.max_depth = UINT_MAX;
		wake_up_all(&iolat->rq_wait.wait);
		return;
	}

	scale_change(iolat, direction > 0);
}

static void blkcg_iolatency_throttle(struct rq_qos *rqos, struct bio *bio,
				     spinlock_t *lock)
{
	struct blk_iolatency *blkiolat = BLKIOLATENCY(rqos);
	struct blkcg_gq *blkg = bio->bi_blkg;
	bool issue_as_root = bio_issue_as_root_blkg(bio);

	if (!blk_iolatency_enabled(blkiolat))
		return;

	while (blkg && blkg->parent) {
		struct iolatency_grp *iolat = blkg_to_lat(blkg);
		if (!iolat) {
			blkg = blkg->parent;
			continue;
		}

		check_scale_change(iolat);
		__blkcg_iolatency_throttle(rqos, iolat, lock, issue_as_root,
				     (bio->bi_opf & REQ_SWAP) == REQ_SWAP);
		blkg = blkg->parent;
	}
	if (!timer_pending(&blkiolat->timer))
		mod_timer(&blkiolat->timer, jiffies + HZ);
}

static void iolatency_record_time(struct iolatency_grp *iolat,
				  struct bio_issue *issue, u64 now,
				  bool issue_as_root)
{
	u64 start = bio_issue_time(issue);
	u64 req_time;

	/*
	 * Have to do this so we are truncated to the correct time that our
	 * issue is truncated to.
	 */
	now = __bio_issue_time(now);

	if (now <= start)
		return;

	req_time = now - start;

	/*
	 * We don't want to count issue_as_root bio's in the cgroups latency
	 * statistics as it could skew the numbers downwards.
	 */
	if (unlikely(issue_as_root && iolat->rq_depth.max_depth != UINT_MAX)) {
		u64 sub = iolat->min_lat_nsec;
		if (req_time < sub)
			blkcg_add_delay(lat_to_blkg(iolat), now, sub - req_time);
		return;
	}

	latency_stat_record_time(iolat, req_time);
}

#define BLKIOLATENCY_MIN_ADJUST_TIME (500 * NSEC_PER_MSEC)
#define BLKIOLATENCY_MIN_GOOD_SAMPLES 5

static void iolatency_check_latencies(struct iolatency_grp *iolat, u64 now)
{
	struct blkcg_gq *blkg = lat_to_blkg(iolat);
	struct iolatency_grp *parent;
	struct child_latency_info *lat_info;
	struct latency_stat stat;
	unsigned long flags;
	int cpu;

	latency_stat_init(iolat, &stat);
	preempt_disable();
	for_each_online_cpu(cpu) {
		struct latency_stat *s;
		s = per_cpu_ptr(iolat->stats, cpu);
		latency_stat_sum(iolat, &stat, s);
		latency_stat_init(iolat, s);
	}
	preempt_enable();

	parent = blkg_to_lat(blkg->parent);
	if (!parent)
		return;

	lat_info = &parent->child_lat;

	iolat_update_total_lat_avg(iolat, &stat);

	/* Everything is ok and we don't need to adjust the scale. */
	if (latency_sum_ok(iolat, &stat) &&
	    atomic_read(&lat_info->scale_cookie) == DEFAULT_SCALE_COOKIE)
		return;

	/* Somebody beat us to the punch, just bail. */
	spin_lock_irqsave(&lat_info->lock, flags);

	latency_stat_sum(iolat, &iolat->cur_stat, &stat);
	lat_info->nr_samples -= iolat->nr_samples;
	lat_info->nr_samples += latency_stat_samples(iolat, &iolat->cur_stat);
	iolat->nr_samples = latency_stat_samples(iolat, &iolat->cur_stat);

	if ((lat_info->last_scale_event >= now ||
	    now - lat_info->last_scale_event < BLKIOLATENCY_MIN_ADJUST_TIME))
		goto out;

	if (latency_sum_ok(iolat, &iolat->cur_stat) &&
	    latency_sum_ok(iolat, &stat)) {
		if (latency_stat_samples(iolat, &iolat->cur_stat) <
		    BLKIOLATENCY_MIN_GOOD_SAMPLES)
			goto out;
		if (lat_info->scale_grp == iolat) {
			lat_info->last_scale_event = now;
			scale_cookie_change(iolat->blkiolat, lat_info, true);
		}
	} else if (lat_info->scale_lat == 0 ||
		   lat_info->scale_lat >= iolat->min_lat_nsec) {
		lat_info->last_scale_event = now;
		if (!lat_info->scale_grp ||
		    lat_info->scale_lat > iolat->min_lat_nsec) {
			WRITE_ONCE(lat_info->scale_lat, iolat->min_lat_nsec);
			lat_info->scale_grp = iolat;
		}
		scale_cookie_change(iolat->blkiolat, lat_info, false);
	}
	latency_stat_init(iolat, &iolat->cur_stat);
out:
	spin_unlock_irqrestore(&lat_info->lock, flags);
}

static void blkcg_iolatency_done_bio(struct rq_qos *rqos, struct bio *bio)
{
	struct blkcg_gq *blkg;
	struct rq_wait *rqw;
	struct iolatency_grp *iolat;
	u64 window_start;
	u64 now = ktime_to_ns(ktime_get());
	bool issue_as_root = bio_issue_as_root_blkg(bio);
	bool enabled = false;

	blkg = bio->bi_blkg;
	if (!blkg)
		return;

	iolat = blkg_to_lat(bio->bi_blkg);
	if (!iolat)
		return;

	enabled = blk_iolatency_enabled(iolat->blkiolat);
	while (blkg && blkg->parent) {
		iolat = blkg_to_lat(blkg);
		if (!iolat) {
			blkg = blkg->parent;
			continue;
		}
		rqw = &iolat->rq_wait;

		atomic_dec(&rqw->inflight);
		if (!enabled || iolat->min_lat_nsec == 0)
			goto next;
		iolatency_record_time(iolat, &bio->bi_issue, now,
				      issue_as_root);
		window_start = atomic64_read(&iolat->window_start);
		if (now > window_start &&
		    (now - window_start) >= iolat->cur_win_nsec) {
			if (atomic64_cmpxchg(&iolat->window_start,
					window_start, now) == window_start)
				iolatency_check_latencies(iolat, now);
		}
next:
		wake_up(&rqw->wait);
		blkg = blkg->parent;
	}
}

static void blkcg_iolatency_cleanup(struct rq_qos *rqos, struct bio *bio)
{
	struct blkcg_gq *blkg;

	blkg = bio->bi_blkg;
	while (blkg && blkg->parent) {
		struct rq_wait *rqw;
		struct iolatency_grp *iolat;

		iolat = blkg_to_lat(blkg);
		if (!iolat)
			goto next;

		rqw = &iolat->rq_wait;
		atomic_dec(&rqw->inflight);
		wake_up(&rqw->wait);
next:
		blkg = blkg->parent;
	}
}

static void blkcg_iolatency_exit(struct rq_qos *rqos)
{
	struct blk_iolatency *blkiolat = BLKIOLATENCY(rqos);

	del_timer_sync(&blkiolat->timer);
	blkcg_deactivate_policy(rqos->q, &blkcg_policy_iolatency);
	kfree(blkiolat);
}

static struct rq_qos_ops blkcg_iolatency_ops = {
	.throttle = blkcg_iolatency_throttle,
	.cleanup = blkcg_iolatency_cleanup,
	.done_bio = blkcg_iolatency_done_bio,
	.exit = blkcg_iolatency_exit,
};

static void blkiolatency_timer_fn(struct timer_list *t)
{
	struct blk_iolatency *blkiolat = from_timer(blkiolat, t, timer);
	struct blkcg_gq *blkg;
	struct cgroup_subsys_state *pos_css;
	u64 now = ktime_to_ns(ktime_get());

	rcu_read_lock();
	blkg_for_each_descendant_pre(blkg, pos_css,
				     blkiolat->rqos.q->root_blkg) {
		struct iolatency_grp *iolat;
		struct child_latency_info *lat_info;
		unsigned long flags;
		u64 cookie;

		/*
		 * We could be exiting, don't access the pd unless we have a
		 * ref on the blkg.
		 */
		if (!blkg_tryget(blkg))
			continue;

		iolat = blkg_to_lat(blkg);
		if (!iolat)
			goto next;

		lat_info = &iolat->child_lat;
		cookie = atomic_read(&lat_info->scale_cookie);

		if (cookie >= DEFAULT_SCALE_COOKIE)
			goto next;

		spin_lock_irqsave(&lat_info->lock, flags);
		if (lat_info->last_scale_event >= now)
			goto next_lock;

		/*
		 * We scaled down but don't have a scale_grp, scale up and carry
		 * on.
		 */
		if (lat_info->scale_grp == NULL) {
			scale_cookie_change(iolat->blkiolat, lat_info, true);
			goto next_lock;
		}

		/*
		 * It's been 5 seconds since our last scale event, clear the
		 * scale grp in case the group that needed the scale down isn't
		 * doing any IO currently.
		 */
		if (now - lat_info->last_scale_event >=
		    ((u64)NSEC_PER_SEC * 5))
			lat_info->scale_grp = NULL;
next_lock:
		spin_unlock_irqrestore(&lat_info->lock, flags);
next:
		blkg_put(blkg);
	}
	rcu_read_unlock();
}

int blk_iolatency_init(struct request_queue *q)
{
	struct blk_iolatency *blkiolat;
	struct rq_qos *rqos;
	int ret;

	blkiolat = kzalloc(sizeof(*blkiolat), GFP_KERNEL);
	if (!blkiolat)
		return -ENOMEM;

	rqos = &blkiolat->rqos;
	rqos->id = RQ_QOS_CGROUP;
	rqos->ops = &blkcg_iolatency_ops;
	rqos->q = q;

	rq_qos_add(q, rqos);

	ret = blkcg_activate_policy(q, &blkcg_policy_iolatency);
	if (ret) {
		rq_qos_del(q, rqos);
		kfree(blkiolat);
		return ret;
	}

	timer_setup(&blkiolat->timer, blkiolatency_timer_fn, 0);

	return 0;
}

static void iolatency_set_min_lat_nsec(struct blkcg_gq *blkg, u64 val)
{
	struct iolatency_grp *iolat = blkg_to_lat(blkg);
	struct blk_iolatency *blkiolat = iolat->blkiolat;
	u64 oldval = iolat->min_lat_nsec;

	iolat->min_lat_nsec = val;
	iolat->cur_win_nsec = max_t(u64, val << 4, BLKIOLATENCY_MIN_WIN_SIZE);
	iolat->cur_win_nsec = min_t(u64, iolat->cur_win_nsec,
				    BLKIOLATENCY_MAX_WIN_SIZE);

	if (!oldval && val)
		atomic_inc(&blkiolat->enabled);
	if (oldval && !val)
		atomic_dec(&blkiolat->enabled);
}

static void iolatency_clear_scaling(struct blkcg_gq *blkg)
{
	if (blkg->parent) {
		struct iolatency_grp *iolat = blkg_to_lat(blkg->parent);
		struct child_latency_info *lat_info;
		if (!iolat)
			return;

		lat_info = &iolat->child_lat;
		spin_lock(&lat_info->lock);
		atomic_set(&lat_info->scale_cookie, DEFAULT_SCALE_COOKIE);
		lat_info->last_scale_event = 0;
		lat_info->scale_grp = NULL;
		lat_info->scale_lat = 0;
		spin_unlock(&lat_info->lock);
	}
}

static ssize_t iolatency_set_limit(struct kernfs_open_file *of, char *buf,
			     size_t nbytes, loff_t off)
{
	struct blkcg *blkcg = css_to_blkcg(of_css(of));
	struct blkcg_gq *blkg;
	struct blkg_conf_ctx ctx;
	struct iolatency_grp *iolat;
	char *p, *tok;
	u64 lat_val = 0;
	u64 oldval;
	int ret;

	ret = blkg_conf_prep(blkcg, &blkcg_policy_iolatency, buf, &ctx);
	if (ret)
		return ret;

	iolat = blkg_to_lat(ctx.blkg);
	p = ctx.body;

	ret = -EINVAL;
	while ((tok = strsep(&p, " "))) {
		char key[16];
		char val[21];	/* 18446744073709551616 */

		if (sscanf(tok, "%15[^=]=%20s", key, val) != 2)
			goto out;

		if (!strcmp(key, "target")) {
			u64 v;

			if (!strcmp(val, "max"))
				lat_val = 0;
			else if (sscanf(val, "%llu", &v) == 1)
				lat_val = v * NSEC_PER_USEC;
			else
				goto out;
		} else {
			goto out;
		}
	}

	/* Walk up the tree to see if our new val is lower than it should be. */
	blkg = ctx.blkg;
	oldval = iolat->min_lat_nsec;

	iolatency_set_min_lat_nsec(blkg, lat_val);
	if (oldval != iolat->min_lat_nsec) {
		iolatency_clear_scaling(blkg);
	}

	ret = 0;
out:
	blkg_conf_finish(&ctx);
	return ret ?: nbytes;
}

static u64 iolatency_prfill_limit(struct seq_file *sf,
				  struct blkg_policy_data *pd, int off)
{
	struct iolatency_grp *iolat = pd_to_lat(pd);
	const char *dname = blkg_dev_name(pd->blkg);

	if (!dname || !iolat->min_lat_nsec)
		return 0;
	seq_printf(sf, "%s target=%llu\n",
		   dname, div_u64(iolat->min_lat_nsec, NSEC_PER_USEC));
	return 0;
}

static int iolatency_print_limit(struct seq_file *sf, void *v)
{
	blkcg_print_blkgs(sf, css_to_blkcg(seq_css(sf)),
			  iolatency_prfill_limit,
			  &blkcg_policy_iolatency, seq_cft(sf)->private, false);
	return 0;
}

static size_t iolatency_ssd_stat(struct iolatency_grp *iolat, char *buf,
				 size_t size)
{
	struct latency_stat stat;
	int cpu;

	latency_stat_init(iolat, &stat);
	preempt_disable();
	for_each_online_cpu(cpu) {
		struct latency_stat *s;
		s = per_cpu_ptr(iolat->stats, cpu);
		latency_stat_sum(iolat, &stat, s);
	}
	preempt_enable();

	if (iolat->rq_depth.max_depth == UINT_MAX)
		return scnprintf(buf, size, " missed=%llu total=%llu depth=max",
				 (unsigned long long)stat.ps.missed,
				 (unsigned long long)stat.ps.total);
	return scnprintf(buf, size, " missed=%llu total=%llu depth=%u",
			 (unsigned long long)stat.ps.missed,
			 (unsigned long long)stat.ps.total,
			 iolat->rq_depth.max_depth);
}

static size_t iolatency_pd_stat(struct blkg_policy_data *pd, char *buf,
				size_t size)
{
	struct iolatency_grp *iolat = pd_to_lat(pd);
	unsigned long long avg_lat;
	unsigned long long cur_win;

	if (iolat->ssd)
		return iolatency_ssd_stat(iolat, buf, size);

	avg_lat = div64_u64(iolat->lat_avg, NSEC_PER_USEC);
	cur_win = div64_u64(iolat->cur_win_nsec, NSEC_PER_MSEC);
	if (iolat->rq_depth.max_depth == UINT_MAX)
		return scnprintf(buf, size, " depth=max avg_lat=%llu win=%llu",
				 avg_lat, cur_win);

	return scnprintf(buf, size, " depth=%u avg_lat=%llu win=%llu",
			 iolat->rq_depth.max_depth, avg_lat, cur_win);
}


static struct blkg_policy_data *iolatency_pd_alloc(gfp_t gfp, int node)
{
	struct iolatency_grp *iolat;

	iolat = kzalloc_node(sizeof(*iolat), gfp, node);
	if (!iolat)
		return NULL;
	iolat->stats = __alloc_percpu_gfp(sizeof(struct latency_stat),
				       __alignof__(struct latency_stat), gfp);
	if (!iolat->stats) {
		kfree(iolat);
		return NULL;
	}
	return &iolat->pd;
}

static void iolatency_pd_init(struct blkg_policy_data *pd)
{
	struct iolatency_grp *iolat = pd_to_lat(pd);
	struct blkcg_gq *blkg = lat_to_blkg(iolat);
	struct rq_qos *rqos = blkcg_rq_qos(blkg->q);
	struct blk_iolatency *blkiolat = BLKIOLATENCY(rqos);
	u64 now = ktime_to_ns(ktime_get());
	int cpu;

	if (blk_queue_nonrot(blkg->q))
		iolat->ssd = true;
	else
		iolat->ssd = false;

	for_each_possible_cpu(cpu) {
		struct latency_stat *stat;
		stat = per_cpu_ptr(iolat->stats, cpu);
		latency_stat_init(iolat, stat);
	}

	latency_stat_init(iolat, &iolat->cur_stat);
	rq_wait_init(&iolat->rq_wait);
	spin_lock_init(&iolat->child_lat.lock);
	iolat->rq_depth.queue_depth = blkg->q->nr_requests;
	iolat->rq_depth.max_depth = UINT_MAX;
	iolat->rq_depth.default_depth = iolat->rq_depth.queue_depth;
	iolat->blkiolat = blkiolat;
	iolat->cur_win_nsec = 100 * NSEC_PER_MSEC;
	atomic64_set(&iolat->window_start, now);

	/*
	 * We init things in list order, so the pd for the parent may not be
	 * init'ed yet for whatever reason.
	 */
	if (blkg->parent && blkg_to_pd(blkg->parent, &blkcg_policy_iolatency)) {
		struct iolatency_grp *parent = blkg_to_lat(blkg->parent);
		atomic_set(&iolat->scale_cookie,
			   atomic_read(&parent->child_lat.scale_cookie));
	} else {
		atomic_set(&iolat->scale_cookie, DEFAULT_SCALE_COOKIE);
	}

	atomic_set(&iolat->child_lat.scale_cookie, DEFAULT_SCALE_COOKIE);
}

static void iolatency_pd_offline(struct blkg_policy_data *pd)
{
	struct iolatency_grp *iolat = pd_to_lat(pd);
	struct blkcg_gq *blkg = lat_to_blkg(iolat);

	iolatency_set_min_lat_nsec(blkg, 0);
	iolatency_clear_scaling(blkg);
}

static void iolatency_pd_free(struct blkg_policy_data *pd)
{
	struct iolatency_grp *iolat = pd_to_lat(pd);
	free_percpu(iolat->stats);
	kfree(iolat);
}

static struct cftype iolatency_files[] = {
	{
		.name = "latency",
		.flags = CFTYPE_NOT_ON_ROOT,
		.seq_show = iolatency_print_limit,
		.write = iolatency_set_limit,
	},
	{}
};

static struct blkcg_policy blkcg_policy_iolatency = {
	.dfl_cftypes	= iolatency_files,
	.pd_alloc_fn	= iolatency_pd_alloc,
	.pd_init_fn	= iolatency_pd_init,
	.pd_offline_fn	= iolatency_pd_offline,
	.pd_free_fn	= iolatency_pd_free,
	.pd_stat_fn	= iolatency_pd_stat,
};

static int __init iolatency_init(void)
{
	return blkcg_policy_register(&blkcg_policy_iolatency);
}

static void __exit iolatency_exit(void)
{
	return blkcg_policy_unregister(&blkcg_policy_iolatency);
}

module_init(iolatency_init);
module_exit(iolatency_exit);<|MERGE_RESOLUTION|>--- conflicted
+++ resolved
@@ -248,11 +248,7 @@
 		return;
 
 	/*
-<<<<<<< HEAD
-	 * CALC_LOAD takes in a number stored in fixed point representation.
-=======
 	 * calc_load() takes in a number stored in fixed point representation.
->>>>>>> 9f51ae62
 	 * Because we are using this for IO time in ns, the values stored
 	 * are significantly larger than the FIXED_1 denominator (2048).
 	 * Therefore, rounding errors in the calculation are negligible and
@@ -261,13 +257,9 @@
 	exp_idx = min_t(int, BLKIOLATENCY_NR_EXP_FACTORS - 1,
 			div64_u64(iolat->cur_win_nsec,
 				  BLKIOLATENCY_EXP_BUCKET_SIZE));
-<<<<<<< HEAD
-	CALC_LOAD(iolat->lat_avg, iolatency_exp_factors[exp_idx], stat->rqs.mean);
-=======
 	iolat->lat_avg = calc_load(iolat->lat_avg,
 				   iolatency_exp_factors[exp_idx],
 				   stat->rqs.mean);
->>>>>>> 9f51ae62
 }
 
 static inline bool iolatency_may_queue(struct iolatency_grp *iolat,
