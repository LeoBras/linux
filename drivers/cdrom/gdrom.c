--- conflicted
+++ resolved
@@ -794,11 +794,7 @@
 	gd.gdrom_rq = blk_mq_init_sq_queue(&gd.tag_set, &gdrom_mq_ops, 1,
 				BLK_MQ_F_SHOULD_MERGE | BLK_MQ_F_BLOCKING);
 	if (IS_ERR(gd.gdrom_rq)) {
-<<<<<<< HEAD
-		rc = PTR_ERR(gd.gdrom_rq);
-=======
 		err = PTR_ERR(gd.gdrom_rq);
->>>>>>> 9f51ae62
 		gd.gdrom_rq = NULL;
 		goto probe_fail_requestq;
 	}
