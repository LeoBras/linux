--- conflicted
+++ resolved
@@ -1458,21 +1458,10 @@
 
 	memset(&c, 0, sizeof(c));
 	c.common.opcode = op;
-<<<<<<< HEAD
-	c.common.nsid = cpu_to_le32(head->ns_id);
-	c.common.cdw10[0] = cpu_to_le32(cdw10);
-
-	ns = nvme_get_ns_from_disk(bdev->bd_disk, &head, &srcu_idx);
-	if (unlikely(!ns))
-		ret = -EWOULDBLOCK;
-	else
-		ret = nvme_submit_sync_cmd(ns->queue, &c, data, 16);
-=======
 	c.common.nsid = cpu_to_le32(ns->head->ns_id);
 	c.common.cdw10[0] = cpu_to_le32(cdw10);
 
 	ret = nvme_submit_sync_cmd(ns->queue, &c, data, 16);
->>>>>>> ae64f9bd
 	nvme_put_ns_from_disk(head, srcu_idx);
 	return ret;
 }
@@ -2972,8 +2961,6 @@
 
 static void nvme_ns_remove(struct nvme_ns *ns)
 {
-	struct nvme_ns_head *head = ns->head;
-
 	if (test_and_set_bit(NVME_NS_REMOVING, &ns->flags))
 		return;
 
@@ -2991,23 +2978,14 @@
 
 	mutex_lock(&ns->ctrl->subsys->lock);
 	nvme_mpath_clear_current_path(ns);
-<<<<<<< HEAD
-	if (head)
-		list_del_rcu(&ns->siblings);
-=======
 	list_del_rcu(&ns->siblings);
->>>>>>> ae64f9bd
 	mutex_unlock(&ns->ctrl->subsys->lock);
 
 	mutex_lock(&ns->ctrl->namespaces_mutex);
 	list_del_init(&ns->list);
 	mutex_unlock(&ns->ctrl->namespaces_mutex);
 
-<<<<<<< HEAD
-	synchronize_srcu(&head->srcu);
-=======
 	synchronize_srcu(&ns->head->srcu);
->>>>>>> ae64f9bd
 	nvme_put_ns(ns);
 }
 
