--- conflicted
+++ resolved
@@ -19,14 +19,11 @@
  * ------------
  * 13 bit converter
  * MCP3301
-<<<<<<< HEAD
-=======
  * ------------
  * 22 bit converter
  * MCP3550
  * MCP3551
  * MCP3553
->>>>>>> 0c86a6bd
  *
  * Datasheet can be found here:
  * http://ww1.microchip.com/downloads/en/DeviceDoc/21293C.pdf  mcp3001
@@ -166,8 +163,6 @@
 		*val = sign_extend32((adc->rx_buf[0] & 0x1f) << 8
 				    | adc->rx_buf[1], 12);
 		return 0;
-<<<<<<< HEAD
-=======
 	case mcp3550_50:
 	case mcp3550_60:
 	case mcp3551:
@@ -193,7 +188,6 @@
 		*val = (s32)raw;
 		return 0;
 		}
->>>>>>> 0c86a6bd
 	default:
 		return -EINVAL;
 	}
