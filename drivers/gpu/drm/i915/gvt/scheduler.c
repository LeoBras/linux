--- conflicted
+++ resolved
@@ -52,8 +52,6 @@
 		pdp_pair[i].val = pdp[7 - i];
 }
 
-<<<<<<< HEAD
-=======
 static void update_shadow_pdps(struct intel_vgpu_workload *workload)
 {
 	struct intel_vgpu *vgpu = workload->vgpu;
@@ -77,7 +75,6 @@
 	kunmap(page);
 }
 
->>>>>>> 49a695ba
 /*
  * when populating shadow ctx from guest, we should not overrride oa related
  * registers, so that they will not be overlapped by guest oa configs. Thus
