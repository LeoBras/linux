/*
 * Copyright © 2008-2015 Intel Corporation
 *
 * Permission is hereby granted, free of charge, to any person obtaining a
 * copy of this software and associated documentation files (the "Software"),
 * to deal in the Software without restriction, including without limitation
 * the rights to use, copy, modify, merge, publish, distribute, sublicense,
 * and/or sell copies of the Software, and to permit persons to whom the
 * Software is furnished to do so, subject to the following conditions:
 *
 * The above copyright notice and this permission notice (including the next
 * paragraph) shall be included in all copies or substantial portions of the
 * Software.
 *
 * THE SOFTWARE IS PROVIDED "AS IS", WITHOUT WARRANTY OF ANY KIND, EXPRESS OR
 * IMPLIED, INCLUDING BUT NOT LIMITED TO THE WARRANTIES OF MERCHANTABILITY,
 * FITNESS FOR A PARTICULAR PURPOSE AND NONINFRINGEMENT.  IN NO EVENT SHALL
 * THE AUTHORS OR COPYRIGHT HOLDERS BE LIABLE FOR ANY CLAIM, DAMAGES OR OTHER
 * LIABILITY, WHETHER IN AN ACTION OF CONTRACT, TORT OR OTHERWISE, ARISING
 * FROM, OUT OF OR IN CONNECTION WITH THE SOFTWARE OR THE USE OR OTHER DEALINGS
 * IN THE SOFTWARE.
 *
 * Authors:
 *    Eric Anholt <eric@anholt.net>
 *
 */

#include <drm/drmP.h>
#include <drm/drm_vma_manager.h>
#include <drm/i915_drm.h>
#include "i915_drv.h"
#include "i915_gem_clflush.h"
#include "i915_vgpu.h"
#include "i915_trace.h"
#include "intel_drv.h"
#include "intel_frontbuffer.h"
#include "intel_mocs.h"
#include "i915_gemfs.h"
#include <linux/dma-fence-array.h>
#include <linux/kthread.h>
#include <linux/reservation.h>
#include <linux/shmem_fs.h>
#include <linux/slab.h>
#include <linux/stop_machine.h>
#include <linux/swap.h>
#include <linux/pci.h>
#include <linux/dma-buf.h>

static void i915_gem_flush_free_objects(struct drm_i915_private *i915);

static bool cpu_write_needs_clflush(struct drm_i915_gem_object *obj)
{
	if (obj->cache_dirty)
		return false;

	if (!(obj->cache_coherent & I915_BO_CACHE_COHERENT_FOR_WRITE))
		return true;

	return obj->pin_global; /* currently in use by HW, keep flushed */
}

static int
insert_mappable_node(struct i915_ggtt *ggtt,
                     struct drm_mm_node *node, u32 size)
{
	memset(node, 0, sizeof(*node));
	return drm_mm_insert_node_in_range(&ggtt->base.mm, node,
					   size, 0, I915_COLOR_UNEVICTABLE,
					   0, ggtt->mappable_end,
					   DRM_MM_INSERT_LOW);
}

static void
remove_mappable_node(struct drm_mm_node *node)
{
	drm_mm_remove_node(node);
}

/* some bookkeeping */
static void i915_gem_info_add_obj(struct drm_i915_private *dev_priv,
				  u64 size)
{
	spin_lock(&dev_priv->mm.object_stat_lock);
	dev_priv->mm.object_count++;
	dev_priv->mm.object_memory += size;
	spin_unlock(&dev_priv->mm.object_stat_lock);
}

static void i915_gem_info_remove_obj(struct drm_i915_private *dev_priv,
				     u64 size)
{
	spin_lock(&dev_priv->mm.object_stat_lock);
	dev_priv->mm.object_count--;
	dev_priv->mm.object_memory -= size;
	spin_unlock(&dev_priv->mm.object_stat_lock);
}

static int
i915_gem_wait_for_error(struct i915_gpu_error *error)
{
	int ret;

	might_sleep();

	/*
	 * Only wait 10 seconds for the gpu reset to complete to avoid hanging
	 * userspace. If it takes that long something really bad is going on and
	 * we should simply try to bail out and fail as gracefully as possible.
	 */
	ret = wait_event_interruptible_timeout(error->reset_queue,
					       !i915_reset_backoff(error),
					       I915_RESET_TIMEOUT);
	if (ret == 0) {
		DRM_ERROR("Timed out waiting for the gpu reset to complete\n");
		return -EIO;
	} else if (ret < 0) {
		return ret;
	} else {
		return 0;
	}
}

int i915_mutex_lock_interruptible(struct drm_device *dev)
{
	struct drm_i915_private *dev_priv = to_i915(dev);
	int ret;

	ret = i915_gem_wait_for_error(&dev_priv->gpu_error);
	if (ret)
		return ret;

	ret = mutex_lock_interruptible(&dev->struct_mutex);
	if (ret)
		return ret;

	return 0;
}

int
i915_gem_get_aperture_ioctl(struct drm_device *dev, void *data,
			    struct drm_file *file)
{
	struct drm_i915_private *dev_priv = to_i915(dev);
	struct i915_ggtt *ggtt = &dev_priv->ggtt;
	struct drm_i915_gem_get_aperture *args = data;
	struct i915_vma *vma;
	u64 pinned;

	pinned = ggtt->base.reserved;
	mutex_lock(&dev->struct_mutex);
	list_for_each_entry(vma, &ggtt->base.active_list, vm_link)
		if (i915_vma_is_pinned(vma))
			pinned += vma->node.size;
	list_for_each_entry(vma, &ggtt->base.inactive_list, vm_link)
		if (i915_vma_is_pinned(vma))
			pinned += vma->node.size;
	mutex_unlock(&dev->struct_mutex);

	args->aper_size = ggtt->base.total;
	args->aper_available_size = args->aper_size - pinned;

	return 0;
}

static int i915_gem_object_get_pages_phys(struct drm_i915_gem_object *obj)
{
	struct address_space *mapping = obj->base.filp->f_mapping;
	drm_dma_handle_t *phys;
	struct sg_table *st;
	struct scatterlist *sg;
	char *vaddr;
	int i;
	int err;

	if (WARN_ON(i915_gem_object_needs_bit17_swizzle(obj)))
		return -EINVAL;

	/* Always aligning to the object size, allows a single allocation
	 * to handle all possible callers, and given typical object sizes,
	 * the alignment of the buddy allocation will naturally match.
	 */
	phys = drm_pci_alloc(obj->base.dev,
			     roundup_pow_of_two(obj->base.size),
			     roundup_pow_of_two(obj->base.size));
	if (!phys)
		return -ENOMEM;

	vaddr = phys->vaddr;
	for (i = 0; i < obj->base.size / PAGE_SIZE; i++) {
		struct page *page;
		char *src;

		page = shmem_read_mapping_page(mapping, i);
		if (IS_ERR(page)) {
			err = PTR_ERR(page);
			goto err_phys;
		}

		src = kmap_atomic(page);
		memcpy(vaddr, src, PAGE_SIZE);
		drm_clflush_virt_range(vaddr, PAGE_SIZE);
		kunmap_atomic(src);

		put_page(page);
		vaddr += PAGE_SIZE;
	}

	i915_gem_chipset_flush(to_i915(obj->base.dev));

	st = kmalloc(sizeof(*st), GFP_KERNEL);
	if (!st) {
		err = -ENOMEM;
		goto err_phys;
	}

	if (sg_alloc_table(st, 1, GFP_KERNEL)) {
		kfree(st);
		err = -ENOMEM;
		goto err_phys;
	}

	sg = st->sgl;
	sg->offset = 0;
	sg->length = obj->base.size;

	sg_dma_address(sg) = phys->busaddr;
	sg_dma_len(sg) = obj->base.size;

	obj->phys_handle = phys;

	__i915_gem_object_set_pages(obj, st, sg->length);

	return 0;

err_phys:
	drm_pci_free(obj->base.dev, phys);

	return err;
}

static void __start_cpu_write(struct drm_i915_gem_object *obj)
{
	obj->base.read_domains = I915_GEM_DOMAIN_CPU;
	obj->base.write_domain = I915_GEM_DOMAIN_CPU;
	if (cpu_write_needs_clflush(obj))
		obj->cache_dirty = true;
}

static void
__i915_gem_object_release_shmem(struct drm_i915_gem_object *obj,
				struct sg_table *pages,
				bool needs_clflush)
{
	GEM_BUG_ON(obj->mm.madv == __I915_MADV_PURGED);

	if (obj->mm.madv == I915_MADV_DONTNEED)
		obj->mm.dirty = false;

	if (needs_clflush &&
	    (obj->base.read_domains & I915_GEM_DOMAIN_CPU) == 0 &&
	    !(obj->cache_coherent & I915_BO_CACHE_COHERENT_FOR_READ))
		drm_clflush_sg(pages);

	__start_cpu_write(obj);
}

static void
i915_gem_object_put_pages_phys(struct drm_i915_gem_object *obj,
			       struct sg_table *pages)
{
	__i915_gem_object_release_shmem(obj, pages, false);

	if (obj->mm.dirty) {
		struct address_space *mapping = obj->base.filp->f_mapping;
		char *vaddr = obj->phys_handle->vaddr;
		int i;

		for (i = 0; i < obj->base.size / PAGE_SIZE; i++) {
			struct page *page;
			char *dst;

			page = shmem_read_mapping_page(mapping, i);
			if (IS_ERR(page))
				continue;

			dst = kmap_atomic(page);
			drm_clflush_virt_range(vaddr, PAGE_SIZE);
			memcpy(dst, vaddr, PAGE_SIZE);
			kunmap_atomic(dst);

			set_page_dirty(page);
			if (obj->mm.madv == I915_MADV_WILLNEED)
				mark_page_accessed(page);
			put_page(page);
			vaddr += PAGE_SIZE;
		}
		obj->mm.dirty = false;
	}

	sg_free_table(pages);
	kfree(pages);

	drm_pci_free(obj->base.dev, obj->phys_handle);
}

static void
i915_gem_object_release_phys(struct drm_i915_gem_object *obj)
{
	i915_gem_object_unpin_pages(obj);
}

static const struct drm_i915_gem_object_ops i915_gem_phys_ops = {
	.get_pages = i915_gem_object_get_pages_phys,
	.put_pages = i915_gem_object_put_pages_phys,
	.release = i915_gem_object_release_phys,
};

static const struct drm_i915_gem_object_ops i915_gem_object_ops;

int i915_gem_object_unbind(struct drm_i915_gem_object *obj)
{
	struct i915_vma *vma;
	LIST_HEAD(still_in_list);
	int ret;

	lockdep_assert_held(&obj->base.dev->struct_mutex);

	/* Closed vma are removed from the obj->vma_list - but they may
	 * still have an active binding on the object. To remove those we
	 * must wait for all rendering to complete to the object (as unbinding
	 * must anyway), and retire the requests.
	 */
	ret = i915_gem_object_set_to_cpu_domain(obj, false);
	if (ret)
		return ret;

	while ((vma = list_first_entry_or_null(&obj->vma_list,
					       struct i915_vma,
					       obj_link))) {
		list_move_tail(&vma->obj_link, &still_in_list);
		ret = i915_vma_unbind(vma);
		if (ret)
			break;
	}
	list_splice(&still_in_list, &obj->vma_list);

	return ret;
}

static long
i915_gem_object_wait_fence(struct dma_fence *fence,
			   unsigned int flags,
			   long timeout,
			   struct intel_rps_client *rps_client)
{
	struct drm_i915_gem_request *rq;

	BUILD_BUG_ON(I915_WAIT_INTERRUPTIBLE != 0x1);

	if (test_bit(DMA_FENCE_FLAG_SIGNALED_BIT, &fence->flags))
		return timeout;

	if (!dma_fence_is_i915(fence))
		return dma_fence_wait_timeout(fence,
					      flags & I915_WAIT_INTERRUPTIBLE,
					      timeout);

	rq = to_request(fence);
	if (i915_gem_request_completed(rq))
		goto out;

	/* This client is about to stall waiting for the GPU. In many cases
	 * this is undesirable and limits the throughput of the system, as
	 * many clients cannot continue processing user input/output whilst
	 * blocked. RPS autotuning may take tens of milliseconds to respond
	 * to the GPU load and thus incurs additional latency for the client.
	 * We can circumvent that by promoting the GPU frequency to maximum
	 * before we wait. This makes the GPU throttle up much more quickly
	 * (good for benchmarks and user experience, e.g. window animations),
	 * but at a cost of spending more power processing the workload
	 * (bad for battery). Not all clients even want their results
	 * immediately and for them we should just let the GPU select its own
	 * frequency to maximise efficiency. To prevent a single client from
	 * forcing the clocks too high for the whole system, we only allow
	 * each client to waitboost once in a busy period.
	 */
	if (rps_client) {
		if (INTEL_GEN(rq->i915) >= 6)
			gen6_rps_boost(rq, rps_client);
		else
			rps_client = NULL;
	}

	timeout = i915_wait_request(rq, flags, timeout);

out:
	if (flags & I915_WAIT_LOCKED && i915_gem_request_completed(rq))
		i915_gem_request_retire_upto(rq);

	return timeout;
}

static long
i915_gem_object_wait_reservation(struct reservation_object *resv,
				 unsigned int flags,
				 long timeout,
				 struct intel_rps_client *rps_client)
{
	unsigned int seq = __read_seqcount_begin(&resv->seq);
	struct dma_fence *excl;
	bool prune_fences = false;

	if (flags & I915_WAIT_ALL) {
		struct dma_fence **shared;
		unsigned int count, i;
		int ret;

		ret = reservation_object_get_fences_rcu(resv,
							&excl, &count, &shared);
		if (ret)
			return ret;

		for (i = 0; i < count; i++) {
			timeout = i915_gem_object_wait_fence(shared[i],
							     flags, timeout,
							     rps_client);
			if (timeout < 0)
				break;

			dma_fence_put(shared[i]);
		}

		for (; i < count; i++)
			dma_fence_put(shared[i]);
		kfree(shared);

		prune_fences = count && timeout >= 0;
	} else {
		excl = reservation_object_get_excl_rcu(resv);
	}

	if (excl && timeout >= 0) {
		timeout = i915_gem_object_wait_fence(excl, flags, timeout,
						     rps_client);
		prune_fences = timeout >= 0;
	}

	dma_fence_put(excl);

	/* Oportunistically prune the fences iff we know they have *all* been
	 * signaled and that the reservation object has not been changed (i.e.
	 * no new fences have been added).
	 */
	if (prune_fences && !__read_seqcount_retry(&resv->seq, seq)) {
		if (reservation_object_trylock(resv)) {
			if (!__read_seqcount_retry(&resv->seq, seq))
				reservation_object_add_excl_fence(resv, NULL);
			reservation_object_unlock(resv);
		}
	}

	return timeout;
}

static void __fence_set_priority(struct dma_fence *fence, int prio)
{
	struct drm_i915_gem_request *rq;
	struct intel_engine_cs *engine;

	if (dma_fence_is_signaled(fence) || !dma_fence_is_i915(fence))
		return;

	rq = to_request(fence);
	engine = rq->engine;
	if (!engine->schedule)
		return;

	engine->schedule(rq, prio);
}

static void fence_set_priority(struct dma_fence *fence, int prio)
{
	/* Recurse once into a fence-array */
	if (dma_fence_is_array(fence)) {
		struct dma_fence_array *array = to_dma_fence_array(fence);
		int i;

		for (i = 0; i < array->num_fences; i++)
			__fence_set_priority(array->fences[i], prio);
	} else {
		__fence_set_priority(fence, prio);
	}
}

int
i915_gem_object_wait_priority(struct drm_i915_gem_object *obj,
			      unsigned int flags,
			      int prio)
{
	struct dma_fence *excl;

	if (flags & I915_WAIT_ALL) {
		struct dma_fence **shared;
		unsigned int count, i;
		int ret;

		ret = reservation_object_get_fences_rcu(obj->resv,
							&excl, &count, &shared);
		if (ret)
			return ret;

		for (i = 0; i < count; i++) {
			fence_set_priority(shared[i], prio);
			dma_fence_put(shared[i]);
		}

		kfree(shared);
	} else {
		excl = reservation_object_get_excl_rcu(obj->resv);
	}

	if (excl) {
		fence_set_priority(excl, prio);
		dma_fence_put(excl);
	}
	return 0;
}

/**
 * Waits for rendering to the object to be completed
 * @obj: i915 gem object
 * @flags: how to wait (under a lock, for all rendering or just for writes etc)
 * @timeout: how long to wait
 * @rps_client: client (user process) to charge for any waitboosting
 */
int
i915_gem_object_wait(struct drm_i915_gem_object *obj,
		     unsigned int flags,
		     long timeout,
		     struct intel_rps_client *rps_client)
{
	might_sleep();
#if IS_ENABLED(CONFIG_LOCKDEP)
	GEM_BUG_ON(debug_locks &&
		   !!lockdep_is_held(&obj->base.dev->struct_mutex) !=
		   !!(flags & I915_WAIT_LOCKED));
#endif
	GEM_BUG_ON(timeout < 0);

	timeout = i915_gem_object_wait_reservation(obj->resv,
						   flags, timeout,
						   rps_client);
	return timeout < 0 ? timeout : 0;
}

static struct intel_rps_client *to_rps_client(struct drm_file *file)
{
	struct drm_i915_file_private *fpriv = file->driver_priv;

	return &fpriv->rps_client;
}

static int
i915_gem_phys_pwrite(struct drm_i915_gem_object *obj,
		     struct drm_i915_gem_pwrite *args,
		     struct drm_file *file)
{
	void *vaddr = obj->phys_handle->vaddr + args->offset;
	char __user *user_data = u64_to_user_ptr(args->data_ptr);

	/* We manually control the domain here and pretend that it
	 * remains coherent i.e. in the GTT domain, like shmem_pwrite.
	 */
	intel_fb_obj_invalidate(obj, ORIGIN_CPU);
	if (copy_from_user(vaddr, user_data, args->size))
		return -EFAULT;

	drm_clflush_virt_range(vaddr, args->size);
	i915_gem_chipset_flush(to_i915(obj->base.dev));

	intel_fb_obj_flush(obj, ORIGIN_CPU);
	return 0;
}

void *i915_gem_object_alloc(struct drm_i915_private *dev_priv)
{
	return kmem_cache_zalloc(dev_priv->objects, GFP_KERNEL);
}

void i915_gem_object_free(struct drm_i915_gem_object *obj)
{
	struct drm_i915_private *dev_priv = to_i915(obj->base.dev);
	kmem_cache_free(dev_priv->objects, obj);
}

static int
i915_gem_create(struct drm_file *file,
		struct drm_i915_private *dev_priv,
		uint64_t size,
		uint32_t *handle_p)
{
	struct drm_i915_gem_object *obj;
	int ret;
	u32 handle;

	size = roundup(size, PAGE_SIZE);
	if (size == 0)
		return -EINVAL;

	/* Allocate the new object */
	obj = i915_gem_object_create(dev_priv, size);
	if (IS_ERR(obj))
		return PTR_ERR(obj);

	ret = drm_gem_handle_create(file, &obj->base, &handle);
	/* drop reference from allocate - handle holds it now */
	i915_gem_object_put(obj);
	if (ret)
		return ret;

	*handle_p = handle;
	return 0;
}

int
i915_gem_dumb_create(struct drm_file *file,
		     struct drm_device *dev,
		     struct drm_mode_create_dumb *args)
{
	/* have to work out size/pitch and return them */
	args->pitch = ALIGN(args->width * DIV_ROUND_UP(args->bpp, 8), 64);
	args->size = args->pitch * args->height;
	return i915_gem_create(file, to_i915(dev),
			       args->size, &args->handle);
}

static bool gpu_write_needs_clflush(struct drm_i915_gem_object *obj)
{
	return !(obj->cache_level == I915_CACHE_NONE ||
		 obj->cache_level == I915_CACHE_WT);
}

/**
 * Creates a new mm object and returns a handle to it.
 * @dev: drm device pointer
 * @data: ioctl data blob
 * @file: drm file pointer
 */
int
i915_gem_create_ioctl(struct drm_device *dev, void *data,
		      struct drm_file *file)
{
	struct drm_i915_private *dev_priv = to_i915(dev);
	struct drm_i915_gem_create *args = data;

	i915_gem_flush_free_objects(dev_priv);

	return i915_gem_create(file, dev_priv,
			       args->size, &args->handle);
}

static inline enum fb_op_origin
fb_write_origin(struct drm_i915_gem_object *obj, unsigned int domain)
{
	return (domain == I915_GEM_DOMAIN_GTT ?
		obj->frontbuffer_ggtt_origin : ORIGIN_CPU);
}

void i915_gem_flush_ggtt_writes(struct drm_i915_private *dev_priv)
{
	/*
	 * No actual flushing is required for the GTT write domain for reads
	 * from the GTT domain. Writes to it "immediately" go to main memory
	 * as far as we know, so there's no chipset flush. It also doesn't
	 * land in the GPU render cache.
	 *
	 * However, we do have to enforce the order so that all writes through
	 * the GTT land before any writes to the device, such as updates to
	 * the GATT itself.
	 *
	 * We also have to wait a bit for the writes to land from the GTT.
	 * An uncached read (i.e. mmio) seems to be ideal for the round-trip
	 * timing. This issue has only been observed when switching quickly
	 * between GTT writes and CPU reads from inside the kernel on recent hw,
	 * and it appears to only affect discrete GTT blocks (i.e. on LLC
	 * system agents we cannot reproduce this behaviour, until Cannonlake
	 * that was!).
	 */

	wmb();

	intel_runtime_pm_get(dev_priv);
	spin_lock_irq(&dev_priv->uncore.lock);

	POSTING_READ_FW(RING_HEAD(RENDER_RING_BASE));

	spin_unlock_irq(&dev_priv->uncore.lock);
	intel_runtime_pm_put(dev_priv);
}

static void
flush_write_domain(struct drm_i915_gem_object *obj, unsigned int flush_domains)
{
	struct drm_i915_private *dev_priv = to_i915(obj->base.dev);
	struct i915_vma *vma;

	if (!(obj->base.write_domain & flush_domains))
		return;

	switch (obj->base.write_domain) {
	case I915_GEM_DOMAIN_GTT:
		i915_gem_flush_ggtt_writes(dev_priv);

		intel_fb_obj_flush(obj,
				   fb_write_origin(obj, I915_GEM_DOMAIN_GTT));

		for_each_ggtt_vma(vma, obj) {
			if (vma->iomap)
				continue;

			i915_vma_unset_ggtt_write(vma);
		}
		break;

	case I915_GEM_DOMAIN_CPU:
		i915_gem_clflush_object(obj, I915_CLFLUSH_SYNC);
		break;

	case I915_GEM_DOMAIN_RENDER:
		if (gpu_write_needs_clflush(obj))
			obj->cache_dirty = true;
		break;
	}

	obj->base.write_domain = 0;
}

static inline int
__copy_to_user_swizzled(char __user *cpu_vaddr,
			const char *gpu_vaddr, int gpu_offset,
			int length)
{
	int ret, cpu_offset = 0;

	while (length > 0) {
		int cacheline_end = ALIGN(gpu_offset + 1, 64);
		int this_length = min(cacheline_end - gpu_offset, length);
		int swizzled_gpu_offset = gpu_offset ^ 64;

		ret = __copy_to_user(cpu_vaddr + cpu_offset,
				     gpu_vaddr + swizzled_gpu_offset,
				     this_length);
		if (ret)
			return ret + length;

		cpu_offset += this_length;
		gpu_offset += this_length;
		length -= this_length;
	}

	return 0;
}

static inline int
__copy_from_user_swizzled(char *gpu_vaddr, int gpu_offset,
			  const char __user *cpu_vaddr,
			  int length)
{
	int ret, cpu_offset = 0;

	while (length > 0) {
		int cacheline_end = ALIGN(gpu_offset + 1, 64);
		int this_length = min(cacheline_end - gpu_offset, length);
		int swizzled_gpu_offset = gpu_offset ^ 64;

		ret = __copy_from_user(gpu_vaddr + swizzled_gpu_offset,
				       cpu_vaddr + cpu_offset,
				       this_length);
		if (ret)
			return ret + length;

		cpu_offset += this_length;
		gpu_offset += this_length;
		length -= this_length;
	}

	return 0;
}

/*
 * Pins the specified object's pages and synchronizes the object with
 * GPU accesses. Sets needs_clflush to non-zero if the caller should
 * flush the object from the CPU cache.
 */
int i915_gem_obj_prepare_shmem_read(struct drm_i915_gem_object *obj,
				    unsigned int *needs_clflush)
{
	int ret;

	lockdep_assert_held(&obj->base.dev->struct_mutex);

	*needs_clflush = 0;
	if (!i915_gem_object_has_struct_page(obj))
		return -ENODEV;

	ret = i915_gem_object_wait(obj,
				   I915_WAIT_INTERRUPTIBLE |
				   I915_WAIT_LOCKED,
				   MAX_SCHEDULE_TIMEOUT,
				   NULL);
	if (ret)
		return ret;

	ret = i915_gem_object_pin_pages(obj);
	if (ret)
		return ret;

	if (obj->cache_coherent & I915_BO_CACHE_COHERENT_FOR_READ ||
	    !static_cpu_has(X86_FEATURE_CLFLUSH)) {
		ret = i915_gem_object_set_to_cpu_domain(obj, false);
		if (ret)
			goto err_unpin;
		else
			goto out;
	}

	flush_write_domain(obj, ~I915_GEM_DOMAIN_CPU);

	/* If we're not in the cpu read domain, set ourself into the gtt
	 * read domain and manually flush cachelines (if required). This
	 * optimizes for the case when the gpu will dirty the data
	 * anyway again before the next pread happens.
	 */
	if (!obj->cache_dirty &&
	    !(obj->base.read_domains & I915_GEM_DOMAIN_CPU))
		*needs_clflush = CLFLUSH_BEFORE;

out:
	/* return with the pages pinned */
	return 0;

err_unpin:
	i915_gem_object_unpin_pages(obj);
	return ret;
}

int i915_gem_obj_prepare_shmem_write(struct drm_i915_gem_object *obj,
				     unsigned int *needs_clflush)
{
	int ret;

	lockdep_assert_held(&obj->base.dev->struct_mutex);

	*needs_clflush = 0;
	if (!i915_gem_object_has_struct_page(obj))
		return -ENODEV;

	ret = i915_gem_object_wait(obj,
				   I915_WAIT_INTERRUPTIBLE |
				   I915_WAIT_LOCKED |
				   I915_WAIT_ALL,
				   MAX_SCHEDULE_TIMEOUT,
				   NULL);
	if (ret)
		return ret;

	ret = i915_gem_object_pin_pages(obj);
	if (ret)
		return ret;

	if (obj->cache_coherent & I915_BO_CACHE_COHERENT_FOR_WRITE ||
	    !static_cpu_has(X86_FEATURE_CLFLUSH)) {
		ret = i915_gem_object_set_to_cpu_domain(obj, true);
		if (ret)
			goto err_unpin;
		else
			goto out;
	}

	flush_write_domain(obj, ~I915_GEM_DOMAIN_CPU);

	/* If we're not in the cpu write domain, set ourself into the
	 * gtt write domain and manually flush cachelines (as required).
	 * This optimizes for the case when the gpu will use the data
	 * right away and we therefore have to clflush anyway.
	 */
	if (!obj->cache_dirty) {
		*needs_clflush |= CLFLUSH_AFTER;

		/*
		 * Same trick applies to invalidate partially written
		 * cachelines read before writing.
		 */
		if (!(obj->base.read_domains & I915_GEM_DOMAIN_CPU))
			*needs_clflush |= CLFLUSH_BEFORE;
	}

out:
	intel_fb_obj_invalidate(obj, ORIGIN_CPU);
	obj->mm.dirty = true;
	/* return with the pages pinned */
	return 0;

err_unpin:
	i915_gem_object_unpin_pages(obj);
	return ret;
}

static void
shmem_clflush_swizzled_range(char *addr, unsigned long length,
			     bool swizzled)
{
	if (unlikely(swizzled)) {
		unsigned long start = (unsigned long) addr;
		unsigned long end = (unsigned long) addr + length;

		/* For swizzling simply ensure that we always flush both
		 * channels. Lame, but simple and it works. Swizzled
		 * pwrite/pread is far from a hotpath - current userspace
		 * doesn't use it at all. */
		start = round_down(start, 128);
		end = round_up(end, 128);

		drm_clflush_virt_range((void *)start, end - start);
	} else {
		drm_clflush_virt_range(addr, length);
	}

}

/* Only difference to the fast-path function is that this can handle bit17
 * and uses non-atomic copy and kmap functions. */
static int
shmem_pread_slow(struct page *page, int offset, int length,
		 char __user *user_data,
		 bool page_do_bit17_swizzling, bool needs_clflush)
{
	char *vaddr;
	int ret;

	vaddr = kmap(page);
	if (needs_clflush)
		shmem_clflush_swizzled_range(vaddr + offset, length,
					     page_do_bit17_swizzling);

	if (page_do_bit17_swizzling)
		ret = __copy_to_user_swizzled(user_data, vaddr, offset, length);
	else
		ret = __copy_to_user(user_data, vaddr + offset, length);
	kunmap(page);

	return ret ? - EFAULT : 0;
}

static int
shmem_pread(struct page *page, int offset, int length, char __user *user_data,
	    bool page_do_bit17_swizzling, bool needs_clflush)
{
	int ret;

	ret = -ENODEV;
	if (!page_do_bit17_swizzling) {
		char *vaddr = kmap_atomic(page);

		if (needs_clflush)
			drm_clflush_virt_range(vaddr + offset, length);
		ret = __copy_to_user_inatomic(user_data, vaddr + offset, length);
		kunmap_atomic(vaddr);
	}
	if (ret == 0)
		return 0;

	return shmem_pread_slow(page, offset, length, user_data,
				page_do_bit17_swizzling, needs_clflush);
}

static int
i915_gem_shmem_pread(struct drm_i915_gem_object *obj,
		     struct drm_i915_gem_pread *args)
{
	char __user *user_data;
	u64 remain;
	unsigned int obj_do_bit17_swizzling;
	unsigned int needs_clflush;
	unsigned int idx, offset;
	int ret;

	obj_do_bit17_swizzling = 0;
	if (i915_gem_object_needs_bit17_swizzle(obj))
		obj_do_bit17_swizzling = BIT(17);

	ret = mutex_lock_interruptible(&obj->base.dev->struct_mutex);
	if (ret)
		return ret;

	ret = i915_gem_obj_prepare_shmem_read(obj, &needs_clflush);
	mutex_unlock(&obj->base.dev->struct_mutex);
	if (ret)
		return ret;

	remain = args->size;
	user_data = u64_to_user_ptr(args->data_ptr);
	offset = offset_in_page(args->offset);
	for (idx = args->offset >> PAGE_SHIFT; remain; idx++) {
		struct page *page = i915_gem_object_get_page(obj, idx);
		int length;

		length = remain;
		if (offset + length > PAGE_SIZE)
			length = PAGE_SIZE - offset;

		ret = shmem_pread(page, offset, length, user_data,
				  page_to_phys(page) & obj_do_bit17_swizzling,
				  needs_clflush);
		if (ret)
			break;

		remain -= length;
		user_data += length;
		offset = 0;
	}

	i915_gem_obj_finish_shmem_access(obj);
	return ret;
}

static inline bool
gtt_user_read(struct io_mapping *mapping,
	      loff_t base, int offset,
	      char __user *user_data, int length)
{
	void __iomem *vaddr;
	unsigned long unwritten;

	/* We can use the cpu mem copy function because this is X86. */
	vaddr = io_mapping_map_atomic_wc(mapping, base);
	unwritten = __copy_to_user_inatomic(user_data,
					    (void __force *)vaddr + offset,
					    length);
	io_mapping_unmap_atomic(vaddr);
	if (unwritten) {
		vaddr = io_mapping_map_wc(mapping, base, PAGE_SIZE);
		unwritten = copy_to_user(user_data,
					 (void __force *)vaddr + offset,
					 length);
		io_mapping_unmap(vaddr);
	}
	return unwritten;
}

static int
i915_gem_gtt_pread(struct drm_i915_gem_object *obj,
		   const struct drm_i915_gem_pread *args)
{
	struct drm_i915_private *i915 = to_i915(obj->base.dev);
	struct i915_ggtt *ggtt = &i915->ggtt;
	struct drm_mm_node node;
	struct i915_vma *vma;
	void __user *user_data;
	u64 remain, offset;
	int ret;

	ret = mutex_lock_interruptible(&i915->drm.struct_mutex);
	if (ret)
		return ret;

	intel_runtime_pm_get(i915);
	vma = i915_gem_object_ggtt_pin(obj, NULL, 0, 0,
				       PIN_MAPPABLE |
				       PIN_NONFAULT |
				       PIN_NONBLOCK);
	if (!IS_ERR(vma)) {
		node.start = i915_ggtt_offset(vma);
		node.allocated = false;
		ret = i915_vma_put_fence(vma);
		if (ret) {
			i915_vma_unpin(vma);
			vma = ERR_PTR(ret);
		}
	}
	if (IS_ERR(vma)) {
		ret = insert_mappable_node(ggtt, &node, PAGE_SIZE);
		if (ret)
			goto out_unlock;
		GEM_BUG_ON(!node.allocated);
	}

	ret = i915_gem_object_set_to_gtt_domain(obj, false);
	if (ret)
		goto out_unpin;

	mutex_unlock(&i915->drm.struct_mutex);

	user_data = u64_to_user_ptr(args->data_ptr);
	remain = args->size;
	offset = args->offset;

	while (remain > 0) {
		/* Operation in this page
		 *
		 * page_base = page offset within aperture
		 * page_offset = offset within page
		 * page_length = bytes to copy for this page
		 */
		u32 page_base = node.start;
		unsigned page_offset = offset_in_page(offset);
		unsigned page_length = PAGE_SIZE - page_offset;
		page_length = remain < page_length ? remain : page_length;
		if (node.allocated) {
			wmb();
			ggtt->base.insert_page(&ggtt->base,
					       i915_gem_object_get_dma_address(obj, offset >> PAGE_SHIFT),
					       node.start, I915_CACHE_NONE, 0);
			wmb();
		} else {
			page_base += offset & PAGE_MASK;
		}

		if (gtt_user_read(&ggtt->iomap, page_base, page_offset,
				  user_data, page_length)) {
			ret = -EFAULT;
			break;
		}

		remain -= page_length;
		user_data += page_length;
		offset += page_length;
	}

	mutex_lock(&i915->drm.struct_mutex);
out_unpin:
	if (node.allocated) {
		wmb();
		ggtt->base.clear_range(&ggtt->base,
				       node.start, node.size);
		remove_mappable_node(&node);
	} else {
		i915_vma_unpin(vma);
	}
out_unlock:
	intel_runtime_pm_put(i915);
	mutex_unlock(&i915->drm.struct_mutex);

	return ret;
}

/**
 * Reads data from the object referenced by handle.
 * @dev: drm device pointer
 * @data: ioctl data blob
 * @file: drm file pointer
 *
 * On error, the contents of *data are undefined.
 */
int
i915_gem_pread_ioctl(struct drm_device *dev, void *data,
		     struct drm_file *file)
{
	struct drm_i915_gem_pread *args = data;
	struct drm_i915_gem_object *obj;
	int ret;

	if (args->size == 0)
		return 0;

	if (!access_ok(VERIFY_WRITE,
		       u64_to_user_ptr(args->data_ptr),
		       args->size))
		return -EFAULT;

	obj = i915_gem_object_lookup(file, args->handle);
	if (!obj)
		return -ENOENT;

	/* Bounds check source.  */
	if (range_overflows_t(u64, args->offset, args->size, obj->base.size)) {
		ret = -EINVAL;
		goto out;
	}

	trace_i915_gem_object_pread(obj, args->offset, args->size);

	ret = i915_gem_object_wait(obj,
				   I915_WAIT_INTERRUPTIBLE,
				   MAX_SCHEDULE_TIMEOUT,
				   to_rps_client(file));
	if (ret)
		goto out;

	ret = i915_gem_object_pin_pages(obj);
	if (ret)
		goto out;

	ret = i915_gem_shmem_pread(obj, args);
	if (ret == -EFAULT || ret == -ENODEV)
		ret = i915_gem_gtt_pread(obj, args);

	i915_gem_object_unpin_pages(obj);
out:
	i915_gem_object_put(obj);
	return ret;
}

/* This is the fast write path which cannot handle
 * page faults in the source data
 */

static inline bool
ggtt_write(struct io_mapping *mapping,
	   loff_t base, int offset,
	   char __user *user_data, int length)
{
	void __iomem *vaddr;
	unsigned long unwritten;

	/* We can use the cpu mem copy function because this is X86. */
	vaddr = io_mapping_map_atomic_wc(mapping, base);
	unwritten = __copy_from_user_inatomic_nocache((void __force *)vaddr + offset,
						      user_data, length);
	io_mapping_unmap_atomic(vaddr);
	if (unwritten) {
		vaddr = io_mapping_map_wc(mapping, base, PAGE_SIZE);
		unwritten = copy_from_user((void __force *)vaddr + offset,
					   user_data, length);
		io_mapping_unmap(vaddr);
	}

	return unwritten;
}

/**
 * This is the fast pwrite path, where we copy the data directly from the
 * user into the GTT, uncached.
 * @obj: i915 GEM object
 * @args: pwrite arguments structure
 */
static int
i915_gem_gtt_pwrite_fast(struct drm_i915_gem_object *obj,
			 const struct drm_i915_gem_pwrite *args)
{
	struct drm_i915_private *i915 = to_i915(obj->base.dev);
	struct i915_ggtt *ggtt = &i915->ggtt;
	struct drm_mm_node node;
	struct i915_vma *vma;
	u64 remain, offset;
	void __user *user_data;
	int ret;

	ret = mutex_lock_interruptible(&i915->drm.struct_mutex);
	if (ret)
		return ret;

	if (i915_gem_object_has_struct_page(obj)) {
		/*
		 * Avoid waking the device up if we can fallback, as
		 * waking/resuming is very slow (worst-case 10-100 ms
		 * depending on PCI sleeps and our own resume time).
		 * This easily dwarfs any performance advantage from
		 * using the cache bypass of indirect GGTT access.
		 */
		if (!intel_runtime_pm_get_if_in_use(i915)) {
			ret = -EFAULT;
			goto out_unlock;
		}
	} else {
		/* No backing pages, no fallback, we must force GGTT access */
		intel_runtime_pm_get(i915);
	}

	vma = i915_gem_object_ggtt_pin(obj, NULL, 0, 0,
				       PIN_MAPPABLE |
				       PIN_NONFAULT |
				       PIN_NONBLOCK);
	if (!IS_ERR(vma)) {
		node.start = i915_ggtt_offset(vma);
		node.allocated = false;
		ret = i915_vma_put_fence(vma);
		if (ret) {
			i915_vma_unpin(vma);
			vma = ERR_PTR(ret);
		}
	}
	if (IS_ERR(vma)) {
		ret = insert_mappable_node(ggtt, &node, PAGE_SIZE);
		if (ret)
			goto out_rpm;
		GEM_BUG_ON(!node.allocated);
	}

	ret = i915_gem_object_set_to_gtt_domain(obj, true);
	if (ret)
		goto out_unpin;

	mutex_unlock(&i915->drm.struct_mutex);

	intel_fb_obj_invalidate(obj, ORIGIN_CPU);

	user_data = u64_to_user_ptr(args->data_ptr);
	offset = args->offset;
	remain = args->size;
	while (remain) {
		/* Operation in this page
		 *
		 * page_base = page offset within aperture
		 * page_offset = offset within page
		 * page_length = bytes to copy for this page
		 */
		u32 page_base = node.start;
		unsigned int page_offset = offset_in_page(offset);
		unsigned int page_length = PAGE_SIZE - page_offset;
		page_length = remain < page_length ? remain : page_length;
		if (node.allocated) {
			wmb(); /* flush the write before we modify the GGTT */
			ggtt->base.insert_page(&ggtt->base,
					       i915_gem_object_get_dma_address(obj, offset >> PAGE_SHIFT),
					       node.start, I915_CACHE_NONE, 0);
			wmb(); /* flush modifications to the GGTT (insert_page) */
		} else {
			page_base += offset & PAGE_MASK;
		}
		/* If we get a fault while copying data, then (presumably) our
		 * source page isn't available.  Return the error and we'll
		 * retry in the slow path.
		 * If the object is non-shmem backed, we retry again with the
		 * path that handles page fault.
		 */
		if (ggtt_write(&ggtt->iomap, page_base, page_offset,
			       user_data, page_length)) {
			ret = -EFAULT;
			break;
		}

		remain -= page_length;
		user_data += page_length;
		offset += page_length;
	}
	intel_fb_obj_flush(obj, ORIGIN_CPU);

	mutex_lock(&i915->drm.struct_mutex);
out_unpin:
	if (node.allocated) {
		wmb();
		ggtt->base.clear_range(&ggtt->base,
				       node.start, node.size);
		remove_mappable_node(&node);
	} else {
		i915_vma_unpin(vma);
	}
out_rpm:
	intel_runtime_pm_put(i915);
out_unlock:
	mutex_unlock(&i915->drm.struct_mutex);
	return ret;
}

static int
shmem_pwrite_slow(struct page *page, int offset, int length,
		  char __user *user_data,
		  bool page_do_bit17_swizzling,
		  bool needs_clflush_before,
		  bool needs_clflush_after)
{
	char *vaddr;
	int ret;

	vaddr = kmap(page);
	if (unlikely(needs_clflush_before || page_do_bit17_swizzling))
		shmem_clflush_swizzled_range(vaddr + offset, length,
					     page_do_bit17_swizzling);
	if (page_do_bit17_swizzling)
		ret = __copy_from_user_swizzled(vaddr, offset, user_data,
						length);
	else
		ret = __copy_from_user(vaddr + offset, user_data, length);
	if (needs_clflush_after)
		shmem_clflush_swizzled_range(vaddr + offset, length,
					     page_do_bit17_swizzling);
	kunmap(page);

	return ret ? -EFAULT : 0;
}

/* Per-page copy function for the shmem pwrite fastpath.
 * Flushes invalid cachelines before writing to the target if
 * needs_clflush_before is set and flushes out any written cachelines after
 * writing if needs_clflush is set.
 */
static int
shmem_pwrite(struct page *page, int offset, int len, char __user *user_data,
	     bool page_do_bit17_swizzling,
	     bool needs_clflush_before,
	     bool needs_clflush_after)
{
	int ret;

	ret = -ENODEV;
	if (!page_do_bit17_swizzling) {
		char *vaddr = kmap_atomic(page);

		if (needs_clflush_before)
			drm_clflush_virt_range(vaddr + offset, len);
		ret = __copy_from_user_inatomic(vaddr + offset, user_data, len);
		if (needs_clflush_after)
			drm_clflush_virt_range(vaddr + offset, len);

		kunmap_atomic(vaddr);
	}
	if (ret == 0)
		return ret;

	return shmem_pwrite_slow(page, offset, len, user_data,
				 page_do_bit17_swizzling,
				 needs_clflush_before,
				 needs_clflush_after);
}

static int
i915_gem_shmem_pwrite(struct drm_i915_gem_object *obj,
		      const struct drm_i915_gem_pwrite *args)
{
	struct drm_i915_private *i915 = to_i915(obj->base.dev);
	void __user *user_data;
	u64 remain;
	unsigned int obj_do_bit17_swizzling;
	unsigned int partial_cacheline_write;
	unsigned int needs_clflush;
	unsigned int offset, idx;
	int ret;

	ret = mutex_lock_interruptible(&i915->drm.struct_mutex);
	if (ret)
		return ret;

	ret = i915_gem_obj_prepare_shmem_write(obj, &needs_clflush);
	mutex_unlock(&i915->drm.struct_mutex);
	if (ret)
		return ret;

	obj_do_bit17_swizzling = 0;
	if (i915_gem_object_needs_bit17_swizzle(obj))
		obj_do_bit17_swizzling = BIT(17);

	/* If we don't overwrite a cacheline completely we need to be
	 * careful to have up-to-date data by first clflushing. Don't
	 * overcomplicate things and flush the entire patch.
	 */
	partial_cacheline_write = 0;
	if (needs_clflush & CLFLUSH_BEFORE)
		partial_cacheline_write = boot_cpu_data.x86_clflush_size - 1;

	user_data = u64_to_user_ptr(args->data_ptr);
	remain = args->size;
	offset = offset_in_page(args->offset);
	for (idx = args->offset >> PAGE_SHIFT; remain; idx++) {
		struct page *page = i915_gem_object_get_page(obj, idx);
		int length;

		length = remain;
		if (offset + length > PAGE_SIZE)
			length = PAGE_SIZE - offset;

		ret = shmem_pwrite(page, offset, length, user_data,
				   page_to_phys(page) & obj_do_bit17_swizzling,
				   (offset | length) & partial_cacheline_write,
				   needs_clflush & CLFLUSH_AFTER);
		if (ret)
			break;

		remain -= length;
		user_data += length;
		offset = 0;
	}

	intel_fb_obj_flush(obj, ORIGIN_CPU);
	i915_gem_obj_finish_shmem_access(obj);
	return ret;
}

/**
 * Writes data to the object referenced by handle.
 * @dev: drm device
 * @data: ioctl data blob
 * @file: drm file
 *
 * On error, the contents of the buffer that were to be modified are undefined.
 */
int
i915_gem_pwrite_ioctl(struct drm_device *dev, void *data,
		      struct drm_file *file)
{
	struct drm_i915_gem_pwrite *args = data;
	struct drm_i915_gem_object *obj;
	int ret;

	if (args->size == 0)
		return 0;

	if (!access_ok(VERIFY_READ,
		       u64_to_user_ptr(args->data_ptr),
		       args->size))
		return -EFAULT;

	obj = i915_gem_object_lookup(file, args->handle);
	if (!obj)
		return -ENOENT;

	/* Bounds check destination. */
	if (range_overflows_t(u64, args->offset, args->size, obj->base.size)) {
		ret = -EINVAL;
		goto err;
	}

	trace_i915_gem_object_pwrite(obj, args->offset, args->size);

	ret = -ENODEV;
	if (obj->ops->pwrite)
		ret = obj->ops->pwrite(obj, args);
	if (ret != -ENODEV)
		goto err;

	ret = i915_gem_object_wait(obj,
				   I915_WAIT_INTERRUPTIBLE |
				   I915_WAIT_ALL,
				   MAX_SCHEDULE_TIMEOUT,
				   to_rps_client(file));
	if (ret)
		goto err;

	ret = i915_gem_object_pin_pages(obj);
	if (ret)
		goto err;

	ret = -EFAULT;
	/* We can only do the GTT pwrite on untiled buffers, as otherwise
	 * it would end up going through the fenced access, and we'll get
	 * different detiling behavior between reading and writing.
	 * pread/pwrite currently are reading and writing from the CPU
	 * perspective, requiring manual detiling by the client.
	 */
	if (!i915_gem_object_has_struct_page(obj) ||
	    cpu_write_needs_clflush(obj))
		/* Note that the gtt paths might fail with non-page-backed user
		 * pointers (e.g. gtt mappings when moving data between
		 * textures). Fallback to the shmem path in that case.
		 */
		ret = i915_gem_gtt_pwrite_fast(obj, args);

	if (ret == -EFAULT || ret == -ENOSPC) {
		if (obj->phys_handle)
			ret = i915_gem_phys_pwrite(obj, args, file);
		else
			ret = i915_gem_shmem_pwrite(obj, args);
	}

	i915_gem_object_unpin_pages(obj);
err:
	i915_gem_object_put(obj);
	return ret;
}

static void i915_gem_object_bump_inactive_ggtt(struct drm_i915_gem_object *obj)
{
	struct drm_i915_private *i915;
	struct list_head *list;
	struct i915_vma *vma;

	GEM_BUG_ON(!i915_gem_object_has_pinned_pages(obj));

	for_each_ggtt_vma(vma, obj) {
		if (i915_vma_is_active(vma))
			continue;

		if (!drm_mm_node_allocated(&vma->node))
			continue;

		list_move_tail(&vma->vm_link, &vma->vm->inactive_list);
	}

	i915 = to_i915(obj->base.dev);
	spin_lock(&i915->mm.obj_lock);
	list = obj->bind_count ? &i915->mm.bound_list : &i915->mm.unbound_list;
	list_move_tail(&obj->mm.link, list);
	spin_unlock(&i915->mm.obj_lock);
}

/**
 * Called when user space prepares to use an object with the CPU, either
 * through the mmap ioctl's mapping or a GTT mapping.
 * @dev: drm device
 * @data: ioctl data blob
 * @file: drm file
 */
int
i915_gem_set_domain_ioctl(struct drm_device *dev, void *data,
			  struct drm_file *file)
{
	struct drm_i915_gem_set_domain *args = data;
	struct drm_i915_gem_object *obj;
	uint32_t read_domains = args->read_domains;
	uint32_t write_domain = args->write_domain;
	int err;

	/* Only handle setting domains to types used by the CPU. */
	if ((write_domain | read_domains) & I915_GEM_GPU_DOMAINS)
		return -EINVAL;

	/* Having something in the write domain implies it's in the read
	 * domain, and only that read domain.  Enforce that in the request.
	 */
	if (write_domain != 0 && read_domains != write_domain)
		return -EINVAL;

	obj = i915_gem_object_lookup(file, args->handle);
	if (!obj)
		return -ENOENT;

	/* Try to flush the object off the GPU without holding the lock.
	 * We will repeat the flush holding the lock in the normal manner
	 * to catch cases where we are gazumped.
	 */
	err = i915_gem_object_wait(obj,
				   I915_WAIT_INTERRUPTIBLE |
				   (write_domain ? I915_WAIT_ALL : 0),
				   MAX_SCHEDULE_TIMEOUT,
				   to_rps_client(file));
	if (err)
		goto out;

	/*
	 * Proxy objects do not control access to the backing storage, ergo
	 * they cannot be used as a means to manipulate the cache domain
	 * tracking for that backing storage. The proxy object is always
	 * considered to be outside of any cache domain.
	 */
	if (i915_gem_object_is_proxy(obj)) {
		err = -ENXIO;
		goto out;
	}

	/*
	 * Flush and acquire obj->pages so that we are coherent through
	 * direct access in memory with previous cached writes through
	 * shmemfs and that our cache domain tracking remains valid.
	 * For example, if the obj->filp was moved to swap without us
	 * being notified and releasing the pages, we would mistakenly
	 * continue to assume that the obj remained out of the CPU cached
	 * domain.
	 */
	err = i915_gem_object_pin_pages(obj);
	if (err)
		goto out;

	err = i915_mutex_lock_interruptible(dev);
	if (err)
		goto out_unpin;

	if (read_domains & I915_GEM_DOMAIN_WC)
		err = i915_gem_object_set_to_wc_domain(obj, write_domain);
	else if (read_domains & I915_GEM_DOMAIN_GTT)
		err = i915_gem_object_set_to_gtt_domain(obj, write_domain);
	else
		err = i915_gem_object_set_to_cpu_domain(obj, write_domain);

	/* And bump the LRU for this access */
	i915_gem_object_bump_inactive_ggtt(obj);

	mutex_unlock(&dev->struct_mutex);

	if (write_domain != 0)
		intel_fb_obj_invalidate(obj,
					fb_write_origin(obj, write_domain));

out_unpin:
	i915_gem_object_unpin_pages(obj);
out:
	i915_gem_object_put(obj);
	return err;
}

/**
 * Called when user space has done writes to this buffer
 * @dev: drm device
 * @data: ioctl data blob
 * @file: drm file
 */
int
i915_gem_sw_finish_ioctl(struct drm_device *dev, void *data,
			 struct drm_file *file)
{
	struct drm_i915_gem_sw_finish *args = data;
	struct drm_i915_gem_object *obj;

	obj = i915_gem_object_lookup(file, args->handle);
	if (!obj)
		return -ENOENT;

	/*
	 * Proxy objects are barred from CPU access, so there is no
	 * need to ban sw_finish as it is a nop.
	 */

	/* Pinned buffers may be scanout, so flush the cache */
	i915_gem_object_flush_if_display(obj);
	i915_gem_object_put(obj);

	return 0;
}

/**
 * i915_gem_mmap_ioctl - Maps the contents of an object, returning the address
 *			 it is mapped to.
 * @dev: drm device
 * @data: ioctl data blob
 * @file: drm file
 *
 * While the mapping holds a reference on the contents of the object, it doesn't
 * imply a ref on the object itself.
 *
 * IMPORTANT:
 *
 * DRM driver writers who look a this function as an example for how to do GEM
 * mmap support, please don't implement mmap support like here. The modern way
 * to implement DRM mmap support is with an mmap offset ioctl (like
 * i915_gem_mmap_gtt) and then using the mmap syscall on the DRM fd directly.
 * That way debug tooling like valgrind will understand what's going on, hiding
 * the mmap call in a driver private ioctl will break that. The i915 driver only
 * does cpu mmaps this way because we didn't know better.
 */
int
i915_gem_mmap_ioctl(struct drm_device *dev, void *data,
		    struct drm_file *file)
{
	struct drm_i915_gem_mmap *args = data;
	struct drm_i915_gem_object *obj;
	unsigned long addr;

	if (args->flags & ~(I915_MMAP_WC))
		return -EINVAL;

	if (args->flags & I915_MMAP_WC && !boot_cpu_has(X86_FEATURE_PAT))
		return -ENODEV;

	obj = i915_gem_object_lookup(file, args->handle);
	if (!obj)
		return -ENOENT;

	/* prime objects have no backing filp to GEM mmap
	 * pages from.
	 */
	if (!obj->base.filp) {
		i915_gem_object_put(obj);
		return -ENXIO;
	}

	addr = vm_mmap(obj->base.filp, 0, args->size,
		       PROT_READ | PROT_WRITE, MAP_SHARED,
		       args->offset);
	if (args->flags & I915_MMAP_WC) {
		struct mm_struct *mm = current->mm;
		struct vm_area_struct *vma;

		if (down_write_killable(&mm->mmap_sem)) {
			i915_gem_object_put(obj);
			return -EINTR;
		}
		vma = find_vma(mm, addr);
		if (vma)
			vma->vm_page_prot =
				pgprot_writecombine(vm_get_page_prot(vma->vm_flags));
		else
			addr = -ENOMEM;
		up_write(&mm->mmap_sem);

		/* This may race, but that's ok, it only gets set */
		WRITE_ONCE(obj->frontbuffer_ggtt_origin, ORIGIN_CPU);
	}
	i915_gem_object_put(obj);
	if (IS_ERR((void *)addr))
		return addr;

	args->addr_ptr = (uint64_t) addr;

	return 0;
}

static unsigned int tile_row_pages(struct drm_i915_gem_object *obj)
{
	return i915_gem_object_get_tile_row_size(obj) >> PAGE_SHIFT;
}

/**
 * i915_gem_mmap_gtt_version - report the current feature set for GTT mmaps
 *
 * A history of the GTT mmap interface:
 *
 * 0 - Everything had to fit into the GTT. Both parties of a memcpy had to
 *     aligned and suitable for fencing, and still fit into the available
 *     mappable space left by the pinned display objects. A classic problem
 *     we called the page-fault-of-doom where we would ping-pong between
 *     two objects that could not fit inside the GTT and so the memcpy
 *     would page one object in at the expense of the other between every
 *     single byte.
 *
 * 1 - Objects can be any size, and have any compatible fencing (X Y, or none
 *     as set via i915_gem_set_tiling() [DRM_I915_GEM_SET_TILING]). If the
 *     object is too large for the available space (or simply too large
 *     for the mappable aperture!), a view is created instead and faulted
 *     into userspace. (This view is aligned and sized appropriately for
 *     fenced access.)
 *
 * 2 - Recognise WC as a separate cache domain so that we can flush the
 *     delayed writes via GTT before performing direct access via WC.
 *
 * Restrictions:
 *
 *  * snoopable objects cannot be accessed via the GTT. It can cause machine
 *    hangs on some architectures, corruption on others. An attempt to service
 *    a GTT page fault from a snoopable object will generate a SIGBUS.
 *
 *  * the object must be able to fit into RAM (physical memory, though no
 *    limited to the mappable aperture).
 *
 *
 * Caveats:
 *
 *  * a new GTT page fault will synchronize rendering from the GPU and flush
 *    all data to system memory. Subsequent access will not be synchronized.
 *
 *  * all mappings are revoked on runtime device suspend.
 *
 *  * there are only 8, 16 or 32 fence registers to share between all users
 *    (older machines require fence register for display and blitter access
 *    as well). Contention of the fence registers will cause the previous users
 *    to be unmapped and any new access will generate new page faults.
 *
 *  * running out of memory while servicing a fault may generate a SIGBUS,
 *    rather than the expected SIGSEGV.
 */
int i915_gem_mmap_gtt_version(void)
{
	return 2;
}

static inline struct i915_ggtt_view
compute_partial_view(struct drm_i915_gem_object *obj,
		     pgoff_t page_offset,
		     unsigned int chunk)
{
	struct i915_ggtt_view view;

	if (i915_gem_object_is_tiled(obj))
		chunk = roundup(chunk, tile_row_pages(obj));

	view.type = I915_GGTT_VIEW_PARTIAL;
	view.partial.offset = rounddown(page_offset, chunk);
	view.partial.size =
		min_t(unsigned int, chunk,
		      (obj->base.size >> PAGE_SHIFT) - view.partial.offset);

	/* If the partial covers the entire object, just create a normal VMA. */
	if (chunk >= obj->base.size >> PAGE_SHIFT)
		view.type = I915_GGTT_VIEW_NORMAL;

	return view;
}

/**
 * i915_gem_fault - fault a page into the GTT
 * @vmf: fault info
 *
 * The fault handler is set up by drm_gem_mmap() when a object is GTT mapped
 * from userspace.  The fault handler takes care of binding the object to
 * the GTT (if needed), allocating and programming a fence register (again,
 * only if needed based on whether the old reg is still valid or the object
 * is tiled) and inserting a new PTE into the faulting process.
 *
 * Note that the faulting process may involve evicting existing objects
 * from the GTT and/or fence registers to make room.  So performance may
 * suffer if the GTT working set is large or there are few fence registers
 * left.
 *
 * The current feature set supported by i915_gem_fault() and thus GTT mmaps
 * is exposed via I915_PARAM_MMAP_GTT_VERSION (see i915_gem_mmap_gtt_version).
 */
int i915_gem_fault(struct vm_fault *vmf)
{
#define MIN_CHUNK_PAGES ((1 << 20) >> PAGE_SHIFT) /* 1 MiB */
	struct vm_area_struct *area = vmf->vma;
	struct drm_i915_gem_object *obj = to_intel_bo(area->vm_private_data);
	struct drm_device *dev = obj->base.dev;
	struct drm_i915_private *dev_priv = to_i915(dev);
	struct i915_ggtt *ggtt = &dev_priv->ggtt;
	bool write = !!(vmf->flags & FAULT_FLAG_WRITE);
	struct i915_vma *vma;
	pgoff_t page_offset;
	unsigned int flags;
	int ret;

	/* We don't use vmf->pgoff since that has the fake offset */
	page_offset = (vmf->address - area->vm_start) >> PAGE_SHIFT;

	trace_i915_gem_object_fault(obj, page_offset, true, write);

	/* Try to flush the object off the GPU first without holding the lock.
	 * Upon acquiring the lock, we will perform our sanity checks and then
	 * repeat the flush holding the lock in the normal manner to catch cases
	 * where we are gazumped.
	 */
	ret = i915_gem_object_wait(obj,
				   I915_WAIT_INTERRUPTIBLE,
				   MAX_SCHEDULE_TIMEOUT,
				   NULL);
	if (ret)
		goto err;

	ret = i915_gem_object_pin_pages(obj);
	if (ret)
		goto err;

	intel_runtime_pm_get(dev_priv);

	ret = i915_mutex_lock_interruptible(dev);
	if (ret)
		goto err_rpm;

	/* Access to snoopable pages through the GTT is incoherent. */
	if (obj->cache_level != I915_CACHE_NONE && !HAS_LLC(dev_priv)) {
		ret = -EFAULT;
		goto err_unlock;
	}

	/* If the object is smaller than a couple of partial vma, it is
	 * not worth only creating a single partial vma - we may as well
	 * clear enough space for the full object.
	 */
	flags = PIN_MAPPABLE;
	if (obj->base.size > 2 * MIN_CHUNK_PAGES << PAGE_SHIFT)
		flags |= PIN_NONBLOCK | PIN_NONFAULT;

	/* Now pin it into the GTT as needed */
	vma = i915_gem_object_ggtt_pin(obj, NULL, 0, 0, flags);
	if (IS_ERR(vma)) {
		/* Use a partial view if it is bigger than available space */
		struct i915_ggtt_view view =
			compute_partial_view(obj, page_offset, MIN_CHUNK_PAGES);

		/* Userspace is now writing through an untracked VMA, abandon
		 * all hope that the hardware is able to track future writes.
		 */
		obj->frontbuffer_ggtt_origin = ORIGIN_CPU;

		vma = i915_gem_object_ggtt_pin(obj, &view, 0, 0, PIN_MAPPABLE);
	}
	if (IS_ERR(vma)) {
		ret = PTR_ERR(vma);
		goto err_unlock;
	}

	ret = i915_gem_object_set_to_gtt_domain(obj, write);
	if (ret)
		goto err_unpin;

	ret = i915_vma_pin_fence(vma);
	if (ret)
		goto err_unpin;

	/* Finally, remap it using the new GTT offset */
	ret = remap_io_mapping(area,
			       area->vm_start + (vma->ggtt_view.partial.offset << PAGE_SHIFT),
			       (ggtt->gmadr.start + vma->node.start) >> PAGE_SHIFT,
			       min_t(u64, vma->size, area->vm_end - area->vm_start),
			       &ggtt->iomap);
	if (ret)
		goto err_fence;

	/* Mark as being mmapped into userspace for later revocation */
	assert_rpm_wakelock_held(dev_priv);
	if (!i915_vma_set_userfault(vma) && !obj->userfault_count++)
		list_add(&obj->userfault_link, &dev_priv->mm.userfault_list);
	GEM_BUG_ON(!obj->userfault_count);

	i915_vma_set_ggtt_write(vma);

err_fence:
	i915_vma_unpin_fence(vma);
err_unpin:
	__i915_vma_unpin(vma);
err_unlock:
	mutex_unlock(&dev->struct_mutex);
err_rpm:
	intel_runtime_pm_put(dev_priv);
	i915_gem_object_unpin_pages(obj);
err:
	switch (ret) {
	case -EIO:
		/*
		 * We eat errors when the gpu is terminally wedged to avoid
		 * userspace unduly crashing (gl has no provisions for mmaps to
		 * fail). But any other -EIO isn't ours (e.g. swap in failure)
		 * and so needs to be reported.
		 */
		if (!i915_terminally_wedged(&dev_priv->gpu_error)) {
			ret = VM_FAULT_SIGBUS;
			break;
		}
	case -EAGAIN:
		/*
		 * EAGAIN means the gpu is hung and we'll wait for the error
		 * handler to reset everything when re-faulting in
		 * i915_mutex_lock_interruptible.
		 */
	case 0:
	case -ERESTARTSYS:
	case -EINTR:
	case -EBUSY:
		/*
		 * EBUSY is ok: this just means that another thread
		 * already did the job.
		 */
		ret = VM_FAULT_NOPAGE;
		break;
	case -ENOMEM:
		ret = VM_FAULT_OOM;
		break;
	case -ENOSPC:
	case -EFAULT:
		ret = VM_FAULT_SIGBUS;
		break;
	default:
		WARN_ONCE(ret, "unhandled error in i915_gem_fault: %i\n", ret);
		ret = VM_FAULT_SIGBUS;
		break;
	}
	return ret;
}

static void __i915_gem_object_release_mmap(struct drm_i915_gem_object *obj)
{
	struct i915_vma *vma;

	GEM_BUG_ON(!obj->userfault_count);

	obj->userfault_count = 0;
	list_del(&obj->userfault_link);
	drm_vma_node_unmap(&obj->base.vma_node,
			   obj->base.dev->anon_inode->i_mapping);

	for_each_ggtt_vma(vma, obj)
		i915_vma_unset_userfault(vma);
}

/**
 * i915_gem_release_mmap - remove physical page mappings
 * @obj: obj in question
 *
 * Preserve the reservation of the mmapping with the DRM core code, but
 * relinquish ownership of the pages back to the system.
 *
 * It is vital that we remove the page mapping if we have mapped a tiled
 * object through the GTT and then lose the fence register due to
 * resource pressure. Similarly if the object has been moved out of the
 * aperture, than pages mapped into userspace must be revoked. Removing the
 * mapping will then trigger a page fault on the next user access, allowing
 * fixup by i915_gem_fault().
 */
void
i915_gem_release_mmap(struct drm_i915_gem_object *obj)
{
	struct drm_i915_private *i915 = to_i915(obj->base.dev);

	/* Serialisation between user GTT access and our code depends upon
	 * revoking the CPU's PTE whilst the mutex is held. The next user
	 * pagefault then has to wait until we release the mutex.
	 *
	 * Note that RPM complicates somewhat by adding an additional
	 * requirement that operations to the GGTT be made holding the RPM
	 * wakeref.
	 */
	lockdep_assert_held(&i915->drm.struct_mutex);
	intel_runtime_pm_get(i915);

	if (!obj->userfault_count)
		goto out;

	__i915_gem_object_release_mmap(obj);

	/* Ensure that the CPU's PTE are revoked and there are not outstanding
	 * memory transactions from userspace before we return. The TLB
	 * flushing implied above by changing the PTE above *should* be
	 * sufficient, an extra barrier here just provides us with a bit
	 * of paranoid documentation about our requirement to serialise
	 * memory writes before touching registers / GSM.
	 */
	wmb();

out:
	intel_runtime_pm_put(i915);
}

void i915_gem_runtime_suspend(struct drm_i915_private *dev_priv)
{
	struct drm_i915_gem_object *obj, *on;
	int i;

	/*
	 * Only called during RPM suspend. All users of the userfault_list
	 * must be holding an RPM wakeref to ensure that this can not
	 * run concurrently with themselves (and use the struct_mutex for
	 * protection between themselves).
	 */

	list_for_each_entry_safe(obj, on,
				 &dev_priv->mm.userfault_list, userfault_link)
		__i915_gem_object_release_mmap(obj);

	/* The fence will be lost when the device powers down. If any were
	 * in use by hardware (i.e. they are pinned), we should not be powering
	 * down! All other fences will be reacquired by the user upon waking.
	 */
	for (i = 0; i < dev_priv->num_fence_regs; i++) {
		struct drm_i915_fence_reg *reg = &dev_priv->fence_regs[i];

		/* Ideally we want to assert that the fence register is not
		 * live at this point (i.e. that no piece of code will be
		 * trying to write through fence + GTT, as that both violates
		 * our tracking of activity and associated locking/barriers,
		 * but also is illegal given that the hw is powered down).
		 *
		 * Previously we used reg->pin_count as a "liveness" indicator.
		 * That is not sufficient, and we need a more fine-grained
		 * tool if we want to have a sanity check here.
		 */

		if (!reg->vma)
			continue;

		GEM_BUG_ON(i915_vma_has_userfault(reg->vma));
		reg->dirty = true;
	}
}

static int i915_gem_object_create_mmap_offset(struct drm_i915_gem_object *obj)
{
	struct drm_i915_private *dev_priv = to_i915(obj->base.dev);
	int err;

	err = drm_gem_create_mmap_offset(&obj->base);
	if (likely(!err))
		return 0;

	/* Attempt to reap some mmap space from dead objects */
	do {
		err = i915_gem_wait_for_idle(dev_priv, I915_WAIT_INTERRUPTIBLE);
		if (err)
			break;

		i915_gem_drain_freed_objects(dev_priv);
		err = drm_gem_create_mmap_offset(&obj->base);
		if (!err)
			break;

	} while (flush_delayed_work(&dev_priv->gt.retire_work));

	return err;
}

static void i915_gem_object_free_mmap_offset(struct drm_i915_gem_object *obj)
{
	drm_gem_free_mmap_offset(&obj->base);
}

int
i915_gem_mmap_gtt(struct drm_file *file,
		  struct drm_device *dev,
		  uint32_t handle,
		  uint64_t *offset)
{
	struct drm_i915_gem_object *obj;
	int ret;

	obj = i915_gem_object_lookup(file, handle);
	if (!obj)
		return -ENOENT;

	ret = i915_gem_object_create_mmap_offset(obj);
	if (ret == 0)
		*offset = drm_vma_node_offset_addr(&obj->base.vma_node);

	i915_gem_object_put(obj);
	return ret;
}

/**
 * i915_gem_mmap_gtt_ioctl - prepare an object for GTT mmap'ing
 * @dev: DRM device
 * @data: GTT mapping ioctl data
 * @file: GEM object info
 *
 * Simply returns the fake offset to userspace so it can mmap it.
 * The mmap call will end up in drm_gem_mmap(), which will set things
 * up so we can get faults in the handler above.
 *
 * The fault handler will take care of binding the object into the GTT
 * (since it may have been evicted to make room for something), allocating
 * a fence register, and mapping the appropriate aperture address into
 * userspace.
 */
int
i915_gem_mmap_gtt_ioctl(struct drm_device *dev, void *data,
			struct drm_file *file)
{
	struct drm_i915_gem_mmap_gtt *args = data;

	return i915_gem_mmap_gtt(file, dev, args->handle, &args->offset);
}

/* Immediately discard the backing storage */
static void
i915_gem_object_truncate(struct drm_i915_gem_object *obj)
{
	i915_gem_object_free_mmap_offset(obj);

	if (obj->base.filp == NULL)
		return;

	/* Our goal here is to return as much of the memory as
	 * is possible back to the system as we are called from OOM.
	 * To do this we must instruct the shmfs to drop all of its
	 * backing pages, *now*.
	 */
	shmem_truncate_range(file_inode(obj->base.filp), 0, (loff_t)-1);
	obj->mm.madv = __I915_MADV_PURGED;
	obj->mm.pages = ERR_PTR(-EFAULT);
}

/* Try to discard unwanted pages */
void __i915_gem_object_invalidate(struct drm_i915_gem_object *obj)
{
	struct address_space *mapping;

	lockdep_assert_held(&obj->mm.lock);
	GEM_BUG_ON(i915_gem_object_has_pages(obj));

	switch (obj->mm.madv) {
	case I915_MADV_DONTNEED:
		i915_gem_object_truncate(obj);
	case __I915_MADV_PURGED:
		return;
	}

	if (obj->base.filp == NULL)
		return;

	mapping = obj->base.filp->f_mapping,
	invalidate_mapping_pages(mapping, 0, (loff_t)-1);
}

static void
i915_gem_object_put_pages_gtt(struct drm_i915_gem_object *obj,
			      struct sg_table *pages)
{
	struct sgt_iter sgt_iter;
	struct page *page;

	__i915_gem_object_release_shmem(obj, pages, true);

	i915_gem_gtt_finish_pages(obj, pages);

	if (i915_gem_object_needs_bit17_swizzle(obj))
		i915_gem_object_save_bit_17_swizzle(obj, pages);

	for_each_sgt_page(page, sgt_iter, pages) {
		if (obj->mm.dirty)
			set_page_dirty(page);

		if (obj->mm.madv == I915_MADV_WILLNEED)
			mark_page_accessed(page);

		put_page(page);
	}
	obj->mm.dirty = false;

	sg_free_table(pages);
	kfree(pages);
}

static void __i915_gem_object_reset_page_iter(struct drm_i915_gem_object *obj)
{
	struct radix_tree_iter iter;
	void __rcu **slot;

	rcu_read_lock();
	radix_tree_for_each_slot(slot, &obj->mm.get_page.radix, &iter, 0)
		radix_tree_delete(&obj->mm.get_page.radix, iter.index);
	rcu_read_unlock();
}

void __i915_gem_object_put_pages(struct drm_i915_gem_object *obj,
				 enum i915_mm_subclass subclass)
{
	struct drm_i915_private *i915 = to_i915(obj->base.dev);
	struct sg_table *pages;

	if (i915_gem_object_has_pinned_pages(obj))
		return;

	GEM_BUG_ON(obj->bind_count);
	if (!i915_gem_object_has_pages(obj))
		return;

	/* May be called by shrinker from within get_pages() (on another bo) */
	mutex_lock_nested(&obj->mm.lock, subclass);
	if (unlikely(atomic_read(&obj->mm.pages_pin_count)))
		goto unlock;

	/* ->put_pages might need to allocate memory for the bit17 swizzle
	 * array, hence protect them from being reaped by removing them from gtt
	 * lists early. */
	pages = fetch_and_zero(&obj->mm.pages);
	GEM_BUG_ON(!pages);

	spin_lock(&i915->mm.obj_lock);
	list_del(&obj->mm.link);
	spin_unlock(&i915->mm.obj_lock);

	if (obj->mm.mapping) {
		void *ptr;

		ptr = page_mask_bits(obj->mm.mapping);
		if (is_vmalloc_addr(ptr))
			vunmap(ptr);
		else
			kunmap(kmap_to_page(ptr));

		obj->mm.mapping = NULL;
	}

	__i915_gem_object_reset_page_iter(obj);

	if (!IS_ERR(pages))
		obj->ops->put_pages(obj, pages);

	obj->mm.page_sizes.phys = obj->mm.page_sizes.sg = 0;

unlock:
	mutex_unlock(&obj->mm.lock);
}

static bool i915_sg_trim(struct sg_table *orig_st)
{
	struct sg_table new_st;
	struct scatterlist *sg, *new_sg;
	unsigned int i;

	if (orig_st->nents == orig_st->orig_nents)
		return false;

	if (sg_alloc_table(&new_st, orig_st->nents, GFP_KERNEL | __GFP_NOWARN))
		return false;

	new_sg = new_st.sgl;
	for_each_sg(orig_st->sgl, sg, orig_st->nents, i) {
		sg_set_page(new_sg, sg_page(sg), sg->length, 0);
		/* called before being DMA mapped, no need to copy sg->dma_* */
		new_sg = sg_next(new_sg);
	}
	GEM_BUG_ON(new_sg); /* Should walk exactly nents and hit the end */

	sg_free_table(orig_st);

	*orig_st = new_st;
	return true;
}

static int i915_gem_object_get_pages_gtt(struct drm_i915_gem_object *obj)
{
	struct drm_i915_private *dev_priv = to_i915(obj->base.dev);
	const unsigned long page_count = obj->base.size / PAGE_SIZE;
	unsigned long i;
	struct address_space *mapping;
	struct sg_table *st;
	struct scatterlist *sg;
	struct sgt_iter sgt_iter;
	struct page *page;
	unsigned long last_pfn = 0;	/* suppress gcc warning */
	unsigned int max_segment = i915_sg_segment_size();
	unsigned int sg_page_sizes;
	gfp_t noreclaim;
	int ret;

	/* Assert that the object is not currently in any GPU domain. As it
	 * wasn't in the GTT, there shouldn't be any way it could have been in
	 * a GPU cache
	 */
	GEM_BUG_ON(obj->base.read_domains & I915_GEM_GPU_DOMAINS);
	GEM_BUG_ON(obj->base.write_domain & I915_GEM_GPU_DOMAINS);

	st = kmalloc(sizeof(*st), GFP_KERNEL);
	if (st == NULL)
		return -ENOMEM;

rebuild_st:
	if (sg_alloc_table(st, page_count, GFP_KERNEL)) {
		kfree(st);
		return -ENOMEM;
	}

	/* Get the list of pages out of our struct file.  They'll be pinned
	 * at this point until we release them.
	 *
	 * Fail silently without starting the shrinker
	 */
	mapping = obj->base.filp->f_mapping;
	noreclaim = mapping_gfp_constraint(mapping, ~__GFP_RECLAIM);
	noreclaim |= __GFP_NORETRY | __GFP_NOWARN;

	sg = st->sgl;
	st->nents = 0;
	sg_page_sizes = 0;
	for (i = 0; i < page_count; i++) {
		const unsigned int shrink[] = {
			I915_SHRINK_BOUND | I915_SHRINK_UNBOUND | I915_SHRINK_PURGEABLE,
			0,
		}, *s = shrink;
		gfp_t gfp = noreclaim;

		do {
			page = shmem_read_mapping_page_gfp(mapping, i, gfp);
			if (likely(!IS_ERR(page)))
				break;

			if (!*s) {
				ret = PTR_ERR(page);
				goto err_sg;
			}

			i915_gem_shrink(dev_priv, 2 * page_count, NULL, *s++);
			cond_resched();

			/* We've tried hard to allocate the memory by reaping
			 * our own buffer, now let the real VM do its job and
			 * go down in flames if truly OOM.
			 *
			 * However, since graphics tend to be disposable,
			 * defer the oom here by reporting the ENOMEM back
			 * to userspace.
			 */
			if (!*s) {
				/* reclaim and warn, but no oom */
				gfp = mapping_gfp_mask(mapping);

				/* Our bo are always dirty and so we require
				 * kswapd to reclaim our pages (direct reclaim
				 * does not effectively begin pageout of our
				 * buffers on its own). However, direct reclaim
				 * only waits for kswapd when under allocation
				 * congestion. So as a result __GFP_RECLAIM is
				 * unreliable and fails to actually reclaim our
				 * dirty pages -- unless you try over and over
				 * again with !__GFP_NORETRY. However, we still
				 * want to fail this allocation rather than
				 * trigger the out-of-memory killer and for
				 * this we want __GFP_RETRY_MAYFAIL.
				 */
				gfp |= __GFP_RETRY_MAYFAIL;
			}
		} while (1);

		if (!i ||
		    sg->length >= max_segment ||
		    page_to_pfn(page) != last_pfn + 1) {
			if (i) {
				sg_page_sizes |= sg->length;
				sg = sg_next(sg);
			}
			st->nents++;
			sg_set_page(sg, page, PAGE_SIZE, 0);
		} else {
			sg->length += PAGE_SIZE;
		}
		last_pfn = page_to_pfn(page);

		/* Check that the i965g/gm workaround works. */
		WARN_ON((gfp & __GFP_DMA32) && (last_pfn >= 0x00100000UL));
	}
	if (sg) { /* loop terminated early; short sg table */
		sg_page_sizes |= sg->length;
		sg_mark_end(sg);
	}

	/* Trim unused sg entries to avoid wasting memory. */
	i915_sg_trim(st);

	ret = i915_gem_gtt_prepare_pages(obj, st);
	if (ret) {
		/* DMA remapping failed? One possible cause is that
		 * it could not reserve enough large entries, asking
		 * for PAGE_SIZE chunks instead may be helpful.
		 */
		if (max_segment > PAGE_SIZE) {
			for_each_sgt_page(page, sgt_iter, st)
				put_page(page);
			sg_free_table(st);

			max_segment = PAGE_SIZE;
			goto rebuild_st;
		} else {
			dev_warn(&dev_priv->drm.pdev->dev,
				 "Failed to DMA remap %lu pages\n",
				 page_count);
			goto err_pages;
		}
	}

	if (i915_gem_object_needs_bit17_swizzle(obj))
		i915_gem_object_do_bit_17_swizzle(obj, st);

	__i915_gem_object_set_pages(obj, st, sg_page_sizes);

	return 0;

err_sg:
	sg_mark_end(sg);
err_pages:
	for_each_sgt_page(page, sgt_iter, st)
		put_page(page);
	sg_free_table(st);
	kfree(st);

	/* shmemfs first checks if there is enough memory to allocate the page
	 * and reports ENOSPC should there be insufficient, along with the usual
	 * ENOMEM for a genuine allocation failure.
	 *
	 * We use ENOSPC in our driver to mean that we have run out of aperture
	 * space and so want to translate the error from shmemfs back to our
	 * usual understanding of ENOMEM.
	 */
	if (ret == -ENOSPC)
		ret = -ENOMEM;

	return ret;
}

void __i915_gem_object_set_pages(struct drm_i915_gem_object *obj,
				 struct sg_table *pages,
				 unsigned int sg_page_sizes)
{
	struct drm_i915_private *i915 = to_i915(obj->base.dev);
	unsigned long supported = INTEL_INFO(i915)->page_sizes;
	int i;

	lockdep_assert_held(&obj->mm.lock);

	obj->mm.get_page.sg_pos = pages->sgl;
	obj->mm.get_page.sg_idx = 0;

	obj->mm.pages = pages;

	if (i915_gem_object_is_tiled(obj) &&
	    i915->quirks & QUIRK_PIN_SWIZZLED_PAGES) {
		GEM_BUG_ON(obj->mm.quirked);
		__i915_gem_object_pin_pages(obj);
		obj->mm.quirked = true;
	}

	GEM_BUG_ON(!sg_page_sizes);
	obj->mm.page_sizes.phys = sg_page_sizes;

	/*
	 * Calculate the supported page-sizes which fit into the given
	 * sg_page_sizes. This will give us the page-sizes which we may be able
	 * to use opportunistically when later inserting into the GTT. For
	 * example if phys=2G, then in theory we should be able to use 1G, 2M,
	 * 64K or 4K pages, although in practice this will depend on a number of
	 * other factors.
	 */
	obj->mm.page_sizes.sg = 0;
	for_each_set_bit(i, &supported, ilog2(I915_GTT_MAX_PAGE_SIZE) + 1) {
		if (obj->mm.page_sizes.phys & ~0u << i)
			obj->mm.page_sizes.sg |= BIT(i);
	}
	GEM_BUG_ON(!HAS_PAGE_SIZES(i915, obj->mm.page_sizes.sg));

	spin_lock(&i915->mm.obj_lock);
	list_add(&obj->mm.link, &i915->mm.unbound_list);
	spin_unlock(&i915->mm.obj_lock);
}

static int ____i915_gem_object_get_pages(struct drm_i915_gem_object *obj)
{
	int err;

	if (unlikely(obj->mm.madv != I915_MADV_WILLNEED)) {
		DRM_DEBUG("Attempting to obtain a purgeable object\n");
		return -EFAULT;
	}

	err = obj->ops->get_pages(obj);
	GEM_BUG_ON(!err && !i915_gem_object_has_pages(obj));

	return err;
}

/* Ensure that the associated pages are gathered from the backing storage
 * and pinned into our object. i915_gem_object_pin_pages() may be called
 * multiple times before they are released by a single call to
 * i915_gem_object_unpin_pages() - once the pages are no longer referenced
 * either as a result of memory pressure (reaping pages under the shrinker)
 * or as the object is itself released.
 */
int __i915_gem_object_get_pages(struct drm_i915_gem_object *obj)
{
	int err;

	err = mutex_lock_interruptible(&obj->mm.lock);
	if (err)
		return err;

	if (unlikely(!i915_gem_object_has_pages(obj))) {
		GEM_BUG_ON(i915_gem_object_has_pinned_pages(obj));

		err = ____i915_gem_object_get_pages(obj);
		if (err)
			goto unlock;

		smp_mb__before_atomic();
	}
	atomic_inc(&obj->mm.pages_pin_count);

unlock:
	mutex_unlock(&obj->mm.lock);
	return err;
}

/* The 'mapping' part of i915_gem_object_pin_map() below */
static void *i915_gem_object_map(const struct drm_i915_gem_object *obj,
				 enum i915_map_type type)
{
	unsigned long n_pages = obj->base.size >> PAGE_SHIFT;
	struct sg_table *sgt = obj->mm.pages;
	struct sgt_iter sgt_iter;
	struct page *page;
	struct page *stack_pages[32];
	struct page **pages = stack_pages;
	unsigned long i = 0;
	pgprot_t pgprot;
	void *addr;

	/* A single page can always be kmapped */
	if (n_pages == 1 && type == I915_MAP_WB)
		return kmap(sg_page(sgt->sgl));

	if (n_pages > ARRAY_SIZE(stack_pages)) {
		/* Too big for stack -- allocate temporary array instead */
		pages = kvmalloc_array(n_pages, sizeof(*pages), GFP_KERNEL);
		if (!pages)
			return NULL;
	}

	for_each_sgt_page(page, sgt_iter, sgt)
		pages[i++] = page;

	/* Check that we have the expected number of pages */
	GEM_BUG_ON(i != n_pages);

	switch (type) {
	default:
		MISSING_CASE(type);
		/* fallthrough to use PAGE_KERNEL anyway */
	case I915_MAP_WB:
		pgprot = PAGE_KERNEL;
		break;
	case I915_MAP_WC:
		pgprot = pgprot_writecombine(PAGE_KERNEL_IO);
		break;
	}
	addr = vmap(pages, n_pages, 0, pgprot);

	if (pages != stack_pages)
		kvfree(pages);

	return addr;
}

/* get, pin, and map the pages of the object into kernel space */
void *i915_gem_object_pin_map(struct drm_i915_gem_object *obj,
			      enum i915_map_type type)
{
	enum i915_map_type has_type;
	bool pinned;
	void *ptr;
	int ret;

	if (unlikely(!i915_gem_object_has_struct_page(obj)))
		return ERR_PTR(-ENXIO);

	ret = mutex_lock_interruptible(&obj->mm.lock);
	if (ret)
		return ERR_PTR(ret);

	pinned = !(type & I915_MAP_OVERRIDE);
	type &= ~I915_MAP_OVERRIDE;

	if (!atomic_inc_not_zero(&obj->mm.pages_pin_count)) {
		if (unlikely(!i915_gem_object_has_pages(obj))) {
			GEM_BUG_ON(i915_gem_object_has_pinned_pages(obj));

			ret = ____i915_gem_object_get_pages(obj);
			if (ret)
				goto err_unlock;

			smp_mb__before_atomic();
		}
		atomic_inc(&obj->mm.pages_pin_count);
		pinned = false;
	}
	GEM_BUG_ON(!i915_gem_object_has_pages(obj));

	ptr = page_unpack_bits(obj->mm.mapping, &has_type);
	if (ptr && has_type != type) {
		if (pinned) {
			ret = -EBUSY;
			goto err_unpin;
		}

		if (is_vmalloc_addr(ptr))
			vunmap(ptr);
		else
			kunmap(kmap_to_page(ptr));

		ptr = obj->mm.mapping = NULL;
	}

	if (!ptr) {
		ptr = i915_gem_object_map(obj, type);
		if (!ptr) {
			ret = -ENOMEM;
			goto err_unpin;
		}

		obj->mm.mapping = page_pack_bits(ptr, type);
	}

out_unlock:
	mutex_unlock(&obj->mm.lock);
	return ptr;

err_unpin:
	atomic_dec(&obj->mm.pages_pin_count);
err_unlock:
	ptr = ERR_PTR(ret);
	goto out_unlock;
}

static int
i915_gem_object_pwrite_gtt(struct drm_i915_gem_object *obj,
			   const struct drm_i915_gem_pwrite *arg)
{
	struct address_space *mapping = obj->base.filp->f_mapping;
	char __user *user_data = u64_to_user_ptr(arg->data_ptr);
	u64 remain, offset;
	unsigned int pg;

	/* Before we instantiate/pin the backing store for our use, we
	 * can prepopulate the shmemfs filp efficiently using a write into
	 * the pagecache. We avoid the penalty of instantiating all the
	 * pages, important if the user is just writing to a few and never
	 * uses the object on the GPU, and using a direct write into shmemfs
	 * allows it to avoid the cost of retrieving a page (either swapin
	 * or clearing-before-use) before it is overwritten.
	 */
	if (i915_gem_object_has_pages(obj))
		return -ENODEV;

	if (obj->mm.madv != I915_MADV_WILLNEED)
		return -EFAULT;

	/* Before the pages are instantiated the object is treated as being
	 * in the CPU domain. The pages will be clflushed as required before
	 * use, and we can freely write into the pages directly. If userspace
	 * races pwrite with any other operation; corruption will ensue -
	 * that is userspace's prerogative!
	 */

	remain = arg->size;
	offset = arg->offset;
	pg = offset_in_page(offset);

	do {
		unsigned int len, unwritten;
		struct page *page;
		void *data, *vaddr;
		int err;

		len = PAGE_SIZE - pg;
		if (len > remain)
			len = remain;

		err = pagecache_write_begin(obj->base.filp, mapping,
					    offset, len, 0,
					    &page, &data);
		if (err < 0)
			return err;

		vaddr = kmap(page);
		unwritten = copy_from_user(vaddr + pg, user_data, len);
		kunmap(page);

		err = pagecache_write_end(obj->base.filp, mapping,
					  offset, len, len - unwritten,
					  page, data);
		if (err < 0)
			return err;

		if (unwritten)
			return -EFAULT;

		remain -= len;
		user_data += len;
		offset += len;
		pg = 0;
	} while (remain);

	return 0;
}

static bool ban_context(const struct i915_gem_context *ctx,
			unsigned int score)
{
	return (i915_gem_context_is_bannable(ctx) &&
		score >= CONTEXT_SCORE_BAN_THRESHOLD);
}

static void i915_gem_context_mark_guilty(struct i915_gem_context *ctx)
{
	unsigned int score;
	bool banned;

	atomic_inc(&ctx->guilty_count);

	score = atomic_add_return(CONTEXT_SCORE_GUILTY, &ctx->ban_score);
	banned = ban_context(ctx, score);
	DRM_DEBUG_DRIVER("context %s marked guilty (score %d) banned? %s\n",
			 ctx->name, score, yesno(banned));
	if (!banned)
		return;

	i915_gem_context_set_banned(ctx);
	if (!IS_ERR_OR_NULL(ctx->file_priv)) {
		atomic_inc(&ctx->file_priv->context_bans);
		DRM_DEBUG_DRIVER("client %s has had %d context banned\n",
				 ctx->name, atomic_read(&ctx->file_priv->context_bans));
	}
}

static void i915_gem_context_mark_innocent(struct i915_gem_context *ctx)
{
	atomic_inc(&ctx->active_count);
}

struct drm_i915_gem_request *
i915_gem_find_active_request(struct intel_engine_cs *engine)
{
	struct drm_i915_gem_request *request, *active = NULL;
	unsigned long flags;

	/* We are called by the error capture and reset at a random
	 * point in time. In particular, note that neither is crucially
	 * ordered with an interrupt. After a hang, the GPU is dead and we
	 * assume that no more writes can happen (we waited long enough for
	 * all writes that were in transaction to be flushed) - adding an
	 * extra delay for a recent interrupt is pointless. Hence, we do
	 * not need an engine->irq_seqno_barrier() before the seqno reads.
	 */
	spin_lock_irqsave(&engine->timeline->lock, flags);
	list_for_each_entry(request, &engine->timeline->requests, link) {
		if (__i915_gem_request_completed(request,
						 request->global_seqno))
			continue;

		GEM_BUG_ON(request->engine != engine);
		GEM_BUG_ON(test_bit(DMA_FENCE_FLAG_SIGNALED_BIT,
				    &request->fence.flags));

		active = request;
		break;
	}
	spin_unlock_irqrestore(&engine->timeline->lock, flags);

	return active;
}

static bool engine_stalled(struct intel_engine_cs *engine)
{
	if (!engine->hangcheck.stalled)
		return false;

	/* Check for possible seqno movement after hang declaration */
	if (engine->hangcheck.seqno != intel_engine_get_seqno(engine)) {
		DRM_DEBUG_DRIVER("%s pardoned\n", engine->name);
		return false;
	}

	return true;
}

/*
 * Ensure irq handler finishes, and not run again.
 * Also return the active request so that we only search for it once.
 */
struct drm_i915_gem_request *
i915_gem_reset_prepare_engine(struct intel_engine_cs *engine)
{
	struct drm_i915_gem_request *request = NULL;

	/*
	 * During the reset sequence, we must prevent the engine from
	 * entering RC6. As the context state is undefined until we restart
	 * the engine, if it does enter RC6 during the reset, the state
	 * written to the powercontext is undefined and so we may lose
	 * GPU state upon resume, i.e. fail to restart after a reset.
	 */
	intel_uncore_forcewake_get(engine->i915, FORCEWAKE_ALL);

	/*
	 * Prevent the signaler thread from updating the request
	 * state (by calling dma_fence_signal) as we are processing
	 * the reset. The write from the GPU of the seqno is
	 * asynchronous and the signaler thread may see a different
	 * value to us and declare the request complete, even though
	 * the reset routine have picked that request as the active
	 * (incomplete) request. This conflict is not handled
	 * gracefully!
	 */
	kthread_park(engine->breadcrumbs.signaler);

	/*
	 * Prevent request submission to the hardware until we have
	 * completed the reset in i915_gem_reset_finish(). If a request
	 * is completed by one engine, it may then queue a request
	 * to a second via its execlists->tasklet *just* as we are
	 * calling engine->init_hw() and also writing the ELSP.
	 * Turning off the execlists->tasklet until the reset is over
	 * prevents the race.
	 */
	tasklet_kill(&engine->execlists.tasklet);
	tasklet_disable(&engine->execlists.tasklet);

	/*
	 * We're using worker to queue preemption requests from the tasklet in
	 * GuC submission mode.
	 * Even though tasklet was disabled, we may still have a worker queued.
	 * Let's make sure that all workers scheduled before disabling the
	 * tasklet are completed before continuing with the reset.
	 */
	if (engine->i915->guc.preempt_wq)
		flush_workqueue(engine->i915->guc.preempt_wq);

	if (engine->irq_seqno_barrier)
		engine->irq_seqno_barrier(engine);

	request = i915_gem_find_active_request(engine);
	if (request && request->fence.error == -EIO)
		request = ERR_PTR(-EIO); /* Previous reset failed! */

	return request;
}

int i915_gem_reset_prepare(struct drm_i915_private *dev_priv)
{
	struct intel_engine_cs *engine;
	struct drm_i915_gem_request *request;
	enum intel_engine_id id;
	int err = 0;

	for_each_engine(engine, dev_priv, id) {
		request = i915_gem_reset_prepare_engine(engine);
		if (IS_ERR(request)) {
			err = PTR_ERR(request);
			continue;
		}

		engine->hangcheck.active_request = request;
	}

	i915_gem_revoke_fences(dev_priv);

	return err;
}

static void skip_request(struct drm_i915_gem_request *request)
{
	void *vaddr = request->ring->vaddr;
	u32 head;

	/* As this request likely depends on state from the lost
	 * context, clear out all the user operations leaving the
	 * breadcrumb at the end (so we get the fence notifications).
	 */
	head = request->head;
	if (request->postfix < head) {
		memset(vaddr + head, 0, request->ring->size - head);
		head = 0;
	}
	memset(vaddr + head, 0, request->postfix - head);

	dma_fence_set_error(&request->fence, -EIO);
}

static void engine_skip_context(struct drm_i915_gem_request *request)
{
	struct intel_engine_cs *engine = request->engine;
	struct i915_gem_context *hung_ctx = request->ctx;
	struct intel_timeline *timeline;
	unsigned long flags;

	timeline = i915_gem_context_lookup_timeline(hung_ctx, engine);

	spin_lock_irqsave(&engine->timeline->lock, flags);
	spin_lock(&timeline->lock);

	list_for_each_entry_continue(request, &engine->timeline->requests, link)
		if (request->ctx == hung_ctx)
			skip_request(request);

	list_for_each_entry(request, &timeline->requests, link)
		skip_request(request);

	spin_unlock(&timeline->lock);
	spin_unlock_irqrestore(&engine->timeline->lock, flags);
}

/* Returns the request if it was guilty of the hang */
static struct drm_i915_gem_request *
i915_gem_reset_request(struct intel_engine_cs *engine,
		       struct drm_i915_gem_request *request)
{
	/* The guilty request will get skipped on a hung engine.
	 *
	 * Users of client default contexts do not rely on logical
	 * state preserved between batches so it is safe to execute
	 * queued requests following the hang. Non default contexts
	 * rely on preserved state, so skipping a batch loses the
	 * evolution of the state and it needs to be considered corrupted.
	 * Executing more queued batches on top of corrupted state is
	 * risky. But we take the risk by trying to advance through
	 * the queued requests in order to make the client behaviour
	 * more predictable around resets, by not throwing away random
	 * amount of batches it has prepared for execution. Sophisticated
	 * clients can use gem_reset_stats_ioctl and dma fence status
	 * (exported via sync_file info ioctl on explicit fences) to observe
	 * when it loses the context state and should rebuild accordingly.
	 *
	 * The context ban, and ultimately the client ban, mechanism are safety
	 * valves if client submission ends up resulting in nothing more than
	 * subsequent hangs.
	 */

	if (engine_stalled(engine)) {
		i915_gem_context_mark_guilty(request->ctx);
		skip_request(request);

		/* If this context is now banned, skip all pending requests. */
		if (i915_gem_context_is_banned(request->ctx))
			engine_skip_context(request);
	} else {
		/*
		 * Since this is not the hung engine, it may have advanced
		 * since the hang declaration. Double check by refinding
		 * the active request at the time of the reset.
		 */
		request = i915_gem_find_active_request(engine);
		if (request) {
			i915_gem_context_mark_innocent(request->ctx);
			dma_fence_set_error(&request->fence, -EAGAIN);

			/* Rewind the engine to replay the incomplete rq */
			spin_lock_irq(&engine->timeline->lock);
			request = list_prev_entry(request, link);
			if (&request->link == &engine->timeline->requests)
				request = NULL;
			spin_unlock_irq(&engine->timeline->lock);
		}
	}

	return request;
}

void i915_gem_reset_engine(struct intel_engine_cs *engine,
			   struct drm_i915_gem_request *request)
{
	/*
	 * Make sure this write is visible before we re-enable the interrupt
	 * handlers on another CPU, as tasklet_enable() resolves to just
	 * a compiler barrier which is insufficient for our purpose here.
	 */
	smp_store_mb(engine->irq_posted, 0);

	if (request)
		request = i915_gem_reset_request(engine, request);

	if (request) {
		DRM_DEBUG_DRIVER("resetting %s to restart from tail of request 0x%x\n",
				 engine->name, request->global_seqno);
	}

	/* Setup the CS to resume from the breadcrumb of the hung request */
	engine->reset_hw(engine, request);
}

void i915_gem_reset(struct drm_i915_private *dev_priv)
{
	struct intel_engine_cs *engine;
	enum intel_engine_id id;

	lockdep_assert_held(&dev_priv->drm.struct_mutex);

	i915_gem_retire_requests(dev_priv);

	for_each_engine(engine, dev_priv, id) {
		struct i915_gem_context *ctx;

		i915_gem_reset_engine(engine, engine->hangcheck.active_request);
		ctx = fetch_and_zero(&engine->last_retired_context);
		if (ctx)
			engine->context_unpin(engine, ctx);

		/*
		 * Ostensibily, we always want a context loaded for powersaving,
		 * so if the engine is idle after the reset, send a request
		 * to load our scratch kernel_context.
		 *
		 * More mysteriously, if we leave the engine idle after a reset,
		 * the next userspace batch may hang, with what appears to be
		 * an incoherent read by the CS (presumably stale TLB). An
		 * empty request appears sufficient to paper over the glitch.
		 */
		if (list_empty(&engine->timeline->requests)) {
			struct drm_i915_gem_request *rq;

			rq = i915_gem_request_alloc(engine,
						    dev_priv->kernel_context);
			if (!IS_ERR(rq))
				__i915_add_request(rq, false);
		}
	}

	i915_gem_restore_fences(dev_priv);

	if (dev_priv->gt.awake) {
		intel_sanitize_gt_powersave(dev_priv);
		intel_enable_gt_powersave(dev_priv);
		if (INTEL_GEN(dev_priv) >= 6)
			gen6_rps_busy(dev_priv);
	}
}

void i915_gem_reset_finish_engine(struct intel_engine_cs *engine)
{
	tasklet_enable(&engine->execlists.tasklet);
	kthread_unpark(engine->breadcrumbs.signaler);

	intel_uncore_forcewake_put(engine->i915, FORCEWAKE_ALL);
}

void i915_gem_reset_finish(struct drm_i915_private *dev_priv)
{
	struct intel_engine_cs *engine;
	enum intel_engine_id id;

	lockdep_assert_held(&dev_priv->drm.struct_mutex);

	for_each_engine(engine, dev_priv, id) {
		engine->hangcheck.active_request = NULL;
		i915_gem_reset_finish_engine(engine);
	}
}

static void nop_submit_request(struct drm_i915_gem_request *request)
{
	dma_fence_set_error(&request->fence, -EIO);

	i915_gem_request_submit(request);
}

static void nop_complete_submit_request(struct drm_i915_gem_request *request)
{
	unsigned long flags;

	dma_fence_set_error(&request->fence, -EIO);

	spin_lock_irqsave(&request->engine->timeline->lock, flags);
	__i915_gem_request_submit(request);
	intel_engine_init_global_seqno(request->engine, request->global_seqno);
	spin_unlock_irqrestore(&request->engine->timeline->lock, flags);
}

void i915_gem_set_wedged(struct drm_i915_private *i915)
{
	struct intel_engine_cs *engine;
	enum intel_engine_id id;

	/*
	 * First, stop submission to hw, but do not yet complete requests by
	 * rolling the global seqno forward (since this would complete requests
	 * for which we haven't set the fence error to EIO yet).
	 */
	for_each_engine(engine, i915, id)
		engine->submit_request = nop_submit_request;

	/*
	 * Make sure no one is running the old callback before we proceed with
	 * cancelling requests and resetting the completion tracking. Otherwise
	 * we might submit a request to the hardware which never completes.
	 */
	synchronize_rcu();

	for_each_engine(engine, i915, id) {
		/* Mark all executing requests as skipped */
		engine->cancel_requests(engine);

		/*
		 * Only once we've force-cancelled all in-flight requests can we
		 * start to complete all requests.
		 */
		engine->submit_request = nop_complete_submit_request;
	}

	/*
	 * Make sure no request can slip through without getting completed by
	 * either this call here to intel_engine_init_global_seqno, or the one
	 * in nop_complete_submit_request.
	 */
	synchronize_rcu();

	for_each_engine(engine, i915, id) {
		unsigned long flags;

		/* Mark all pending requests as complete so that any concurrent
		 * (lockless) lookup doesn't try and wait upon the request as we
		 * reset it.
		 */
		spin_lock_irqsave(&engine->timeline->lock, flags);
		intel_engine_init_global_seqno(engine,
					       intel_engine_last_submit(engine));
		spin_unlock_irqrestore(&engine->timeline->lock, flags);
	}

	set_bit(I915_WEDGED, &i915->gpu_error.flags);
	wake_up_all(&i915->gpu_error.reset_queue);
}

bool i915_gem_unset_wedged(struct drm_i915_private *i915)
{
	struct i915_gem_timeline *tl;
	int i;

	lockdep_assert_held(&i915->drm.struct_mutex);
	if (!test_bit(I915_WEDGED, &i915->gpu_error.flags))
		return true;

	/* Before unwedging, make sure that all pending operations
	 * are flushed and errored out - we may have requests waiting upon
	 * third party fences. We marked all inflight requests as EIO, and
	 * every execbuf since returned EIO, for consistency we want all
	 * the currently pending requests to also be marked as EIO, which
	 * is done inside our nop_submit_request - and so we must wait.
	 *
	 * No more can be submitted until we reset the wedged bit.
	 */
	list_for_each_entry(tl, &i915->gt.timelines, link) {
		for (i = 0; i < ARRAY_SIZE(tl->engine); i++) {
			struct drm_i915_gem_request *rq;

			rq = i915_gem_active_peek(&tl->engine[i].last_request,
						  &i915->drm.struct_mutex);
			if (!rq)
				continue;

			/* We can't use our normal waiter as we want to
			 * avoid recursively trying to handle the current
			 * reset. The basic dma_fence_default_wait() installs
			 * a callback for dma_fence_signal(), which is
			 * triggered by our nop handler (indirectly, the
			 * callback enables the signaler thread which is
			 * woken by the nop_submit_request() advancing the seqno
			 * and when the seqno passes the fence, the signaler
			 * then signals the fence waking us up).
			 */
			if (dma_fence_default_wait(&rq->fence, true,
						   MAX_SCHEDULE_TIMEOUT) < 0)
				return false;
		}
	}

	/* Undo nop_submit_request. We prevent all new i915 requests from
	 * being queued (by disallowing execbuf whilst wedged) so having
	 * waited for all active requests above, we know the system is idle
	 * and do not have to worry about a thread being inside
	 * engine->submit_request() as we swap over. So unlike installing
	 * the nop_submit_request on reset, we can do this from normal
	 * context and do not require stop_machine().
	 */
	intel_engines_reset_default_submission(i915);
	i915_gem_contexts_lost(i915);

	smp_mb__before_atomic(); /* complete takeover before enabling execbuf */
	clear_bit(I915_WEDGED, &i915->gpu_error.flags);

	return true;
}

static void
i915_gem_retire_work_handler(struct work_struct *work)
{
	struct drm_i915_private *dev_priv =
		container_of(work, typeof(*dev_priv), gt.retire_work.work);
	struct drm_device *dev = &dev_priv->drm;

	/* Come back later if the device is busy... */
	if (mutex_trylock(&dev->struct_mutex)) {
		i915_gem_retire_requests(dev_priv);
		mutex_unlock(&dev->struct_mutex);
	}

	/* Keep the retire handler running until we are finally idle.
	 * We do not need to do this test under locking as in the worst-case
	 * we queue the retire worker once too often.
	 */
	if (READ_ONCE(dev_priv->gt.awake)) {
		i915_queue_hangcheck(dev_priv);
		queue_delayed_work(dev_priv->wq,
				   &dev_priv->gt.retire_work,
				   round_jiffies_up_relative(HZ));
	}
}

static inline bool
new_requests_since_last_retire(const struct drm_i915_private *i915)
{
	return (READ_ONCE(i915->gt.active_requests) ||
		work_pending(&i915->gt.idle_work.work));
}

static void
i915_gem_idle_work_handler(struct work_struct *work)
{
	struct drm_i915_private *dev_priv =
		container_of(work, typeof(*dev_priv), gt.idle_work.work);
	bool rearm_hangcheck;
	ktime_t end;

	if (!READ_ONCE(dev_priv->gt.awake))
		return;

	/*
	 * Wait for last execlists context complete, but bail out in case a
	 * new request is submitted.
	 */
	end = ktime_add_ms(ktime_get(), I915_IDLE_ENGINES_TIMEOUT);
	do {
		if (new_requests_since_last_retire(dev_priv))
			return;

		if (intel_engines_are_idle(dev_priv))
			break;

		usleep_range(100, 500);
	} while (ktime_before(ktime_get(), end));

	rearm_hangcheck =
		cancel_delayed_work_sync(&dev_priv->gpu_error.hangcheck_work);

	if (!mutex_trylock(&dev_priv->drm.struct_mutex)) {
		/* Currently busy, come back later */
		mod_delayed_work(dev_priv->wq,
				 &dev_priv->gt.idle_work,
				 msecs_to_jiffies(50));
		goto out_rearm;
	}

	/*
	 * New request retired after this work handler started, extend active
	 * period until next instance of the work.
	 */
	if (new_requests_since_last_retire(dev_priv))
		goto out_unlock;

	/*
	 * Be paranoid and flush a concurrent interrupt to make sure
	 * we don't reactivate any irq tasklets after parking.
	 *
	 * FIXME: Note that even though we have waited for execlists to be idle,
	 * there may still be an in-flight interrupt even though the CSB
	 * is now empty. synchronize_irq() makes sure that a residual interrupt
	 * is completed before we continue, but it doesn't prevent the HW from
	 * raising a spurious interrupt later. To complete the shield we should
	 * coordinate disabling the CS irq with flushing the interrupts.
	 */
	synchronize_irq(dev_priv->drm.irq);

	intel_engines_park(dev_priv);
	i915_gem_timelines_park(dev_priv);

	i915_pmu_gt_parked(dev_priv);

	GEM_BUG_ON(!dev_priv->gt.awake);
	dev_priv->gt.awake = false;
	rearm_hangcheck = false;

	if (INTEL_GEN(dev_priv) >= 6)
		gen6_rps_idle(dev_priv);

	intel_display_power_put(dev_priv, POWER_DOMAIN_GT_IRQ);

	intel_runtime_pm_put(dev_priv);
out_unlock:
	mutex_unlock(&dev_priv->drm.struct_mutex);

out_rearm:
	if (rearm_hangcheck) {
		GEM_BUG_ON(!dev_priv->gt.awake);
		i915_queue_hangcheck(dev_priv);
	}
}

void i915_gem_close_object(struct drm_gem_object *gem, struct drm_file *file)
{
	struct drm_i915_private *i915 = to_i915(gem->dev);
	struct drm_i915_gem_object *obj = to_intel_bo(gem);
	struct drm_i915_file_private *fpriv = file->driver_priv;
	struct i915_lut_handle *lut, *ln;

	mutex_lock(&i915->drm.struct_mutex);

	list_for_each_entry_safe(lut, ln, &obj->lut_list, obj_link) {
		struct i915_gem_context *ctx = lut->ctx;
		struct i915_vma *vma;

		GEM_BUG_ON(ctx->file_priv == ERR_PTR(-EBADF));
		if (ctx->file_priv != fpriv)
			continue;

		vma = radix_tree_delete(&ctx->handles_vma, lut->handle);
		GEM_BUG_ON(vma->obj != obj);

		/* We allow the process to have multiple handles to the same
		 * vma, in the same fd namespace, by virtue of flink/open.
		 */
		GEM_BUG_ON(!vma->open_count);
		if (!--vma->open_count && !i915_vma_is_ggtt(vma))
			i915_vma_close(vma);

		list_del(&lut->obj_link);
		list_del(&lut->ctx_link);

		kmem_cache_free(i915->luts, lut);
		__i915_gem_object_release_unless_active(obj);
	}

	mutex_unlock(&i915->drm.struct_mutex);
}

static unsigned long to_wait_timeout(s64 timeout_ns)
{
	if (timeout_ns < 0)
		return MAX_SCHEDULE_TIMEOUT;

	if (timeout_ns == 0)
		return 0;

	return nsecs_to_jiffies_timeout(timeout_ns);
}

/**
 * i915_gem_wait_ioctl - implements DRM_IOCTL_I915_GEM_WAIT
 * @dev: drm device pointer
 * @data: ioctl data blob
 * @file: drm file pointer
 *
 * Returns 0 if successful, else an error is returned with the remaining time in
 * the timeout parameter.
 *  -ETIME: object is still busy after timeout
 *  -ERESTARTSYS: signal interrupted the wait
 *  -ENONENT: object doesn't exist
 * Also possible, but rare:
 *  -EAGAIN: incomplete, restart syscall
 *  -ENOMEM: damn
 *  -ENODEV: Internal IRQ fail
 *  -E?: The add request failed
 *
 * The wait ioctl with a timeout of 0 reimplements the busy ioctl. With any
 * non-zero timeout parameter the wait ioctl will wait for the given number of
 * nanoseconds on an object becoming unbusy. Since the wait itself does so
 * without holding struct_mutex the object may become re-busied before this
 * function completes. A similar but shorter * race condition exists in the busy
 * ioctl
 */
int
i915_gem_wait_ioctl(struct drm_device *dev, void *data, struct drm_file *file)
{
	struct drm_i915_gem_wait *args = data;
	struct drm_i915_gem_object *obj;
	ktime_t start;
	long ret;

	if (args->flags != 0)
		return -EINVAL;

	obj = i915_gem_object_lookup(file, args->bo_handle);
	if (!obj)
		return -ENOENT;

	start = ktime_get();

	ret = i915_gem_object_wait(obj,
				   I915_WAIT_INTERRUPTIBLE | I915_WAIT_ALL,
				   to_wait_timeout(args->timeout_ns),
				   to_rps_client(file));

	if (args->timeout_ns > 0) {
		args->timeout_ns -= ktime_to_ns(ktime_sub(ktime_get(), start));
		if (args->timeout_ns < 0)
			args->timeout_ns = 0;

		/*
		 * Apparently ktime isn't accurate enough and occasionally has a
		 * bit of mismatch in the jiffies<->nsecs<->ktime loop. So patch
		 * things up to make the test happy. We allow up to 1 jiffy.
		 *
		 * This is a regression from the timespec->ktime conversion.
		 */
		if (ret == -ETIME && !nsecs_to_jiffies(args->timeout_ns))
			args->timeout_ns = 0;

		/* Asked to wait beyond the jiffie/scheduler precision? */
		if (ret == -ETIME && args->timeout_ns)
			ret = -EAGAIN;
	}

	i915_gem_object_put(obj);
	return ret;
}

static int wait_for_timeline(struct i915_gem_timeline *tl, unsigned int flags)
{
	int ret, i;

	for (i = 0; i < ARRAY_SIZE(tl->engine); i++) {
		ret = i915_gem_active_wait(&tl->engine[i].last_request, flags);
		if (ret)
			return ret;
	}

	return 0;
}

static int wait_for_engines(struct drm_i915_private *i915)
{
	if (wait_for(intel_engines_are_idle(i915), I915_IDLE_ENGINES_TIMEOUT)) {
		dev_err(i915->drm.dev,
			"Failed to idle engines, declaring wedged!\n");
		if (drm_debug & DRM_UT_DRIVER) {
			struct drm_printer p = drm_debug_printer(__func__);
			struct intel_engine_cs *engine;
			enum intel_engine_id id;

			for_each_engine(engine, i915, id)
				intel_engine_dump(engine, &p,
						  "%s", engine->name);
		}

		i915_gem_set_wedged(i915);
		return -EIO;
	}

	return 0;
}

int i915_gem_wait_for_idle(struct drm_i915_private *i915, unsigned int flags)
{
	int ret;

	/* If the device is asleep, we have no requests outstanding */
	if (!READ_ONCE(i915->gt.awake))
		return 0;

	if (flags & I915_WAIT_LOCKED) {
		struct i915_gem_timeline *tl;

		lockdep_assert_held(&i915->drm.struct_mutex);

		list_for_each_entry(tl, &i915->gt.timelines, link) {
			ret = wait_for_timeline(tl, flags);
			if (ret)
				return ret;
		}
		i915_gem_retire_requests(i915);

		ret = wait_for_engines(i915);
	} else {
		ret = wait_for_timeline(&i915->gt.global_timeline, flags);
	}

	return ret;
}

static void __i915_gem_object_flush_for_display(struct drm_i915_gem_object *obj)
{
	/*
	 * We manually flush the CPU domain so that we can override and
	 * force the flush for the display, and perform it asyncrhonously.
	 */
	flush_write_domain(obj, ~I915_GEM_DOMAIN_CPU);
	if (obj->cache_dirty)
		i915_gem_clflush_object(obj, I915_CLFLUSH_FORCE);
	obj->base.write_domain = 0;
}

void i915_gem_object_flush_if_display(struct drm_i915_gem_object *obj)
{
	if (!READ_ONCE(obj->pin_global))
		return;

	mutex_lock(&obj->base.dev->struct_mutex);
	__i915_gem_object_flush_for_display(obj);
	mutex_unlock(&obj->base.dev->struct_mutex);
}

/**
 * Moves a single object to the WC read, and possibly write domain.
 * @obj: object to act on
 * @write: ask for write access or read only
 *
 * This function returns when the move is complete, including waiting on
 * flushes to occur.
 */
int
i915_gem_object_set_to_wc_domain(struct drm_i915_gem_object *obj, bool write)
{
	int ret;

	lockdep_assert_held(&obj->base.dev->struct_mutex);

	ret = i915_gem_object_wait(obj,
				   I915_WAIT_INTERRUPTIBLE |
				   I915_WAIT_LOCKED |
				   (write ? I915_WAIT_ALL : 0),
				   MAX_SCHEDULE_TIMEOUT,
				   NULL);
	if (ret)
		return ret;

	if (obj->base.write_domain == I915_GEM_DOMAIN_WC)
		return 0;

	/* Flush and acquire obj->pages so that we are coherent through
	 * direct access in memory with previous cached writes through
	 * shmemfs and that our cache domain tracking remains valid.
	 * For example, if the obj->filp was moved to swap without us
	 * being notified and releasing the pages, we would mistakenly
	 * continue to assume that the obj remained out of the CPU cached
	 * domain.
	 */
	ret = i915_gem_object_pin_pages(obj);
	if (ret)
		return ret;

	flush_write_domain(obj, ~I915_GEM_DOMAIN_WC);

	/* Serialise direct access to this object with the barriers for
	 * coherent writes from the GPU, by effectively invalidating the
	 * WC domain upon first access.
	 */
	if ((obj->base.read_domains & I915_GEM_DOMAIN_WC) == 0)
		mb();

	/* It should now be out of any other write domains, and we can update
	 * the domain values for our changes.
	 */
	GEM_BUG_ON((obj->base.write_domain & ~I915_GEM_DOMAIN_WC) != 0);
	obj->base.read_domains |= I915_GEM_DOMAIN_WC;
	if (write) {
		obj->base.read_domains = I915_GEM_DOMAIN_WC;
		obj->base.write_domain = I915_GEM_DOMAIN_WC;
		obj->mm.dirty = true;
	}

	i915_gem_object_unpin_pages(obj);
	return 0;
}

/**
 * Moves a single object to the GTT read, and possibly write domain.
 * @obj: object to act on
 * @write: ask for write access or read only
 *
 * This function returns when the move is complete, including waiting on
 * flushes to occur.
 */
int
i915_gem_object_set_to_gtt_domain(struct drm_i915_gem_object *obj, bool write)
{
	int ret;

	lockdep_assert_held(&obj->base.dev->struct_mutex);

	ret = i915_gem_object_wait(obj,
				   I915_WAIT_INTERRUPTIBLE |
				   I915_WAIT_LOCKED |
				   (write ? I915_WAIT_ALL : 0),
				   MAX_SCHEDULE_TIMEOUT,
				   NULL);
	if (ret)
		return ret;

	if (obj->base.write_domain == I915_GEM_DOMAIN_GTT)
		return 0;

	/* Flush and acquire obj->pages so that we are coherent through
	 * direct access in memory with previous cached writes through
	 * shmemfs and that our cache domain tracking remains valid.
	 * For example, if the obj->filp was moved to swap without us
	 * being notified and releasing the pages, we would mistakenly
	 * continue to assume that the obj remained out of the CPU cached
	 * domain.
	 */
	ret = i915_gem_object_pin_pages(obj);
	if (ret)
		return ret;

	flush_write_domain(obj, ~I915_GEM_DOMAIN_GTT);

	/* Serialise direct access to this object with the barriers for
	 * coherent writes from the GPU, by effectively invalidating the
	 * GTT domain upon first access.
	 */
	if ((obj->base.read_domains & I915_GEM_DOMAIN_GTT) == 0)
		mb();

	/* It should now be out of any other write domains, and we can update
	 * the domain values for our changes.
	 */
	GEM_BUG_ON((obj->base.write_domain & ~I915_GEM_DOMAIN_GTT) != 0);
	obj->base.read_domains |= I915_GEM_DOMAIN_GTT;
	if (write) {
		obj->base.read_domains = I915_GEM_DOMAIN_GTT;
		obj->base.write_domain = I915_GEM_DOMAIN_GTT;
		obj->mm.dirty = true;
	}

	i915_gem_object_unpin_pages(obj);
	return 0;
}

/**
 * Changes the cache-level of an object across all VMA.
 * @obj: object to act on
 * @cache_level: new cache level to set for the object
 *
 * After this function returns, the object will be in the new cache-level
 * across all GTT and the contents of the backing storage will be coherent,
 * with respect to the new cache-level. In order to keep the backing storage
 * coherent for all users, we only allow a single cache level to be set
 * globally on the object and prevent it from being changed whilst the
 * hardware is reading from the object. That is if the object is currently
 * on the scanout it will be set to uncached (or equivalent display
 * cache coherency) and all non-MOCS GPU access will also be uncached so
 * that all direct access to the scanout remains coherent.
 */
int i915_gem_object_set_cache_level(struct drm_i915_gem_object *obj,
				    enum i915_cache_level cache_level)
{
	struct i915_vma *vma;
	int ret;

	lockdep_assert_held(&obj->base.dev->struct_mutex);

	if (obj->cache_level == cache_level)
		return 0;

	/* Inspect the list of currently bound VMA and unbind any that would
	 * be invalid given the new cache-level. This is principally to
	 * catch the issue of the CS prefetch crossing page boundaries and
	 * reading an invalid PTE on older architectures.
	 */
restart:
	list_for_each_entry(vma, &obj->vma_list, obj_link) {
		if (!drm_mm_node_allocated(&vma->node))
			continue;

		if (i915_vma_is_pinned(vma)) {
			DRM_DEBUG("can not change the cache level of pinned objects\n");
			return -EBUSY;
		}

		if (!i915_vma_is_closed(vma) &&
		    i915_gem_valid_gtt_space(vma, cache_level))
			continue;

		ret = i915_vma_unbind(vma);
		if (ret)
			return ret;

		/* As unbinding may affect other elements in the
		 * obj->vma_list (due to side-effects from retiring
		 * an active vma), play safe and restart the iterator.
		 */
		goto restart;
	}

	/* We can reuse the existing drm_mm nodes but need to change the
	 * cache-level on the PTE. We could simply unbind them all and
	 * rebind with the correct cache-level on next use. However since
	 * we already have a valid slot, dma mapping, pages etc, we may as
	 * rewrite the PTE in the belief that doing so tramples upon less
	 * state and so involves less work.
	 */
	if (obj->bind_count) {
		/* Before we change the PTE, the GPU must not be accessing it.
		 * If we wait upon the object, we know that all the bound
		 * VMA are no longer active.
		 */
		ret = i915_gem_object_wait(obj,
					   I915_WAIT_INTERRUPTIBLE |
					   I915_WAIT_LOCKED |
					   I915_WAIT_ALL,
					   MAX_SCHEDULE_TIMEOUT,
					   NULL);
		if (ret)
			return ret;

		if (!HAS_LLC(to_i915(obj->base.dev)) &&
		    cache_level != I915_CACHE_NONE) {
			/* Access to snoopable pages through the GTT is
			 * incoherent and on some machines causes a hard
			 * lockup. Relinquish the CPU mmaping to force
			 * userspace to refault in the pages and we can
			 * then double check if the GTT mapping is still
			 * valid for that pointer access.
			 */
			i915_gem_release_mmap(obj);

			/* As we no longer need a fence for GTT access,
			 * we can relinquish it now (and so prevent having
			 * to steal a fence from someone else on the next
			 * fence request). Note GPU activity would have
			 * dropped the fence as all snoopable access is
			 * supposed to be linear.
			 */
			for_each_ggtt_vma(vma, obj) {
				ret = i915_vma_put_fence(vma);
				if (ret)
					return ret;
			}
		} else {
			/* We either have incoherent backing store and
			 * so no GTT access or the architecture is fully
			 * coherent. In such cases, existing GTT mmaps
			 * ignore the cache bit in the PTE and we can
			 * rewrite it without confusing the GPU or having
			 * to force userspace to fault back in its mmaps.
			 */
		}

		list_for_each_entry(vma, &obj->vma_list, obj_link) {
			if (!drm_mm_node_allocated(&vma->node))
				continue;

			ret = i915_vma_bind(vma, cache_level, PIN_UPDATE);
			if (ret)
				return ret;
		}
	}

	list_for_each_entry(vma, &obj->vma_list, obj_link)
		vma->node.color = cache_level;
	i915_gem_object_set_cache_coherency(obj, cache_level);
	obj->cache_dirty = true; /* Always invalidate stale cachelines */

	return 0;
}

int i915_gem_get_caching_ioctl(struct drm_device *dev, void *data,
			       struct drm_file *file)
{
	struct drm_i915_gem_caching *args = data;
	struct drm_i915_gem_object *obj;
	int err = 0;

	rcu_read_lock();
	obj = i915_gem_object_lookup_rcu(file, args->handle);
	if (!obj) {
		err = -ENOENT;
		goto out;
	}

	switch (obj->cache_level) {
	case I915_CACHE_LLC:
	case I915_CACHE_L3_LLC:
		args->caching = I915_CACHING_CACHED;
		break;

	case I915_CACHE_WT:
		args->caching = I915_CACHING_DISPLAY;
		break;

	default:
		args->caching = I915_CACHING_NONE;
		break;
	}
out:
	rcu_read_unlock();
	return err;
}

int i915_gem_set_caching_ioctl(struct drm_device *dev, void *data,
			       struct drm_file *file)
{
	struct drm_i915_private *i915 = to_i915(dev);
	struct drm_i915_gem_caching *args = data;
	struct drm_i915_gem_object *obj;
	enum i915_cache_level level;
	int ret = 0;

	switch (args->caching) {
	case I915_CACHING_NONE:
		level = I915_CACHE_NONE;
		break;
	case I915_CACHING_CACHED:
		/*
		 * Due to a HW issue on BXT A stepping, GPU stores via a
		 * snooped mapping may leave stale data in a corresponding CPU
		 * cacheline, whereas normally such cachelines would get
		 * invalidated.
		 */
		if (!HAS_LLC(i915) && !HAS_SNOOP(i915))
			return -ENODEV;

		level = I915_CACHE_LLC;
		break;
	case I915_CACHING_DISPLAY:
		level = HAS_WT(i915) ? I915_CACHE_WT : I915_CACHE_NONE;
		break;
	default:
		return -EINVAL;
	}

	obj = i915_gem_object_lookup(file, args->handle);
	if (!obj)
		return -ENOENT;

	/*
	 * The caching mode of proxy object is handled by its generator, and
	 * not allowed to be changed by userspace.
	 */
	if (i915_gem_object_is_proxy(obj)) {
		ret = -ENXIO;
		goto out;
	}

	if (obj->cache_level == level)
		goto out;

	ret = i915_gem_object_wait(obj,
				   I915_WAIT_INTERRUPTIBLE,
				   MAX_SCHEDULE_TIMEOUT,
				   to_rps_client(file));
	if (ret)
		goto out;

	ret = i915_mutex_lock_interruptible(dev);
	if (ret)
		goto out;

	ret = i915_gem_object_set_cache_level(obj, level);
	mutex_unlock(&dev->struct_mutex);

out:
	i915_gem_object_put(obj);
	return ret;
}

/*
 * Prepare buffer for display plane (scanout, cursors, etc).
 * Can be called from an uninterruptible phase (modesetting) and allows
 * any flushes to be pipelined (for pageflips).
 */
struct i915_vma *
i915_gem_object_pin_to_display_plane(struct drm_i915_gem_object *obj,
				     u32 alignment,
				     const struct i915_ggtt_view *view)
{
	struct i915_vma *vma;
	int ret;

	lockdep_assert_held(&obj->base.dev->struct_mutex);

	/* Mark the global pin early so that we account for the
	 * display coherency whilst setting up the cache domains.
	 */
	obj->pin_global++;

	/* The display engine is not coherent with the LLC cache on gen6.  As
	 * a result, we make sure that the pinning that is about to occur is
	 * done with uncached PTEs. This is lowest common denominator for all
	 * chipsets.
	 *
	 * However for gen6+, we could do better by using the GFDT bit instead
	 * of uncaching, which would allow us to flush all the LLC-cached data
	 * with that bit in the PTE to main memory with just one PIPE_CONTROL.
	 */
	ret = i915_gem_object_set_cache_level(obj,
					      HAS_WT(to_i915(obj->base.dev)) ?
					      I915_CACHE_WT : I915_CACHE_NONE);
	if (ret) {
		vma = ERR_PTR(ret);
		goto err_unpin_global;
	}

	/* As the user may map the buffer once pinned in the display plane
	 * (e.g. libkms for the bootup splash), we have to ensure that we
	 * always use map_and_fenceable for all scanout buffers. However,
	 * it may simply be too big to fit into mappable, in which case
	 * put it anyway and hope that userspace can cope (but always first
	 * try to preserve the existing ABI).
	 */
	vma = ERR_PTR(-ENOSPC);
	if (!view || view->type == I915_GGTT_VIEW_NORMAL)
		vma = i915_gem_object_ggtt_pin(obj, view, 0, alignment,
					       PIN_MAPPABLE | PIN_NONBLOCK);
	if (IS_ERR(vma)) {
		struct drm_i915_private *i915 = to_i915(obj->base.dev);
		unsigned int flags;

		/* Valleyview is definitely limited to scanning out the first
		 * 512MiB. Lets presume this behaviour was inherited from the
		 * g4x display engine and that all earlier gen are similarly
		 * limited. Testing suggests that it is a little more
		 * complicated than this. For example, Cherryview appears quite
		 * happy to scanout from anywhere within its global aperture.
		 */
		flags = 0;
		if (HAS_GMCH_DISPLAY(i915))
			flags = PIN_MAPPABLE;
		vma = i915_gem_object_ggtt_pin(obj, view, 0, alignment, flags);
	}
	if (IS_ERR(vma))
		goto err_unpin_global;

	vma->display_alignment = max_t(u64, vma->display_alignment, alignment);

	/* Treat this as an end-of-frame, like intel_user_framebuffer_dirty() */
	__i915_gem_object_flush_for_display(obj);
	intel_fb_obj_flush(obj, ORIGIN_DIRTYFB);

	/* It should now be out of any other write domains, and we can update
	 * the domain values for our changes.
	 */
	obj->base.read_domains |= I915_GEM_DOMAIN_GTT;

	return vma;

err_unpin_global:
	obj->pin_global--;
	return vma;
}

void
i915_gem_object_unpin_from_display_plane(struct i915_vma *vma)
{
	lockdep_assert_held(&vma->vm->i915->drm.struct_mutex);

	if (WARN_ON(vma->obj->pin_global == 0))
		return;

	if (--vma->obj->pin_global == 0)
		vma->display_alignment = I915_GTT_MIN_ALIGNMENT;

	/* Bump the LRU to try and avoid premature eviction whilst flipping  */
	i915_gem_object_bump_inactive_ggtt(vma->obj);

	i915_vma_unpin(vma);
}

/**
 * Moves a single object to the CPU read, and possibly write domain.
 * @obj: object to act on
 * @write: requesting write or read-only access
 *
 * This function returns when the move is complete, including waiting on
 * flushes to occur.
 */
int
i915_gem_object_set_to_cpu_domain(struct drm_i915_gem_object *obj, bool write)
{
	int ret;

	lockdep_assert_held(&obj->base.dev->struct_mutex);

	ret = i915_gem_object_wait(obj,
				   I915_WAIT_INTERRUPTIBLE |
				   I915_WAIT_LOCKED |
				   (write ? I915_WAIT_ALL : 0),
				   MAX_SCHEDULE_TIMEOUT,
				   NULL);
	if (ret)
		return ret;

	flush_write_domain(obj, ~I915_GEM_DOMAIN_CPU);

	/* Flush the CPU cache if it's still invalid. */
	if ((obj->base.read_domains & I915_GEM_DOMAIN_CPU) == 0) {
		i915_gem_clflush_object(obj, I915_CLFLUSH_SYNC);
		obj->base.read_domains |= I915_GEM_DOMAIN_CPU;
	}

	/* It should now be out of any other write domains, and we can update
	 * the domain values for our changes.
	 */
	GEM_BUG_ON(obj->base.write_domain & ~I915_GEM_DOMAIN_CPU);

	/* If we're writing through the CPU, then the GPU read domains will
	 * need to be invalidated at next use.
	 */
	if (write)
		__start_cpu_write(obj);

	return 0;
}

/* Throttle our rendering by waiting until the ring has completed our requests
 * emitted over 20 msec ago.
 *
 * Note that if we were to use the current jiffies each time around the loop,
 * we wouldn't escape the function with any frames outstanding if the time to
 * render a frame was over 20ms.
 *
 * This should get us reasonable parallelism between CPU and GPU but also
 * relatively low latency when blocking on a particular request to finish.
 */
static int
i915_gem_ring_throttle(struct drm_device *dev, struct drm_file *file)
{
	struct drm_i915_private *dev_priv = to_i915(dev);
	struct drm_i915_file_private *file_priv = file->driver_priv;
	unsigned long recent_enough = jiffies - DRM_I915_THROTTLE_JIFFIES;
	struct drm_i915_gem_request *request, *target = NULL;
	long ret;

	/* ABI: return -EIO if already wedged */
	if (i915_terminally_wedged(&dev_priv->gpu_error))
		return -EIO;

	spin_lock(&file_priv->mm.lock);
	list_for_each_entry(request, &file_priv->mm.request_list, client_link) {
		if (time_after_eq(request->emitted_jiffies, recent_enough))
			break;

		if (target) {
			list_del(&target->client_link);
			target->file_priv = NULL;
		}

		target = request;
	}
	if (target)
		i915_gem_request_get(target);
	spin_unlock(&file_priv->mm.lock);

	if (target == NULL)
		return 0;

	ret = i915_wait_request(target,
				I915_WAIT_INTERRUPTIBLE,
				MAX_SCHEDULE_TIMEOUT);
	i915_gem_request_put(target);

	return ret < 0 ? ret : 0;
}

struct i915_vma *
i915_gem_object_ggtt_pin(struct drm_i915_gem_object *obj,
			 const struct i915_ggtt_view *view,
			 u64 size,
			 u64 alignment,
			 u64 flags)
{
	struct drm_i915_private *dev_priv = to_i915(obj->base.dev);
	struct i915_address_space *vm = &dev_priv->ggtt.base;
	struct i915_vma *vma;
	int ret;

	lockdep_assert_held(&obj->base.dev->struct_mutex);

	if (!view && flags & PIN_MAPPABLE) {
		/* If the required space is larger than the available
		 * aperture, we will not able to find a slot for the
		 * object and unbinding the object now will be in
		 * vain. Worse, doing so may cause us to ping-pong
		 * the object in and out of the Global GTT and
		 * waste a lot of cycles under the mutex.
		 */
		if (obj->base.size > dev_priv->ggtt.mappable_end)
			return ERR_PTR(-E2BIG);

		/* If NONBLOCK is set the caller is optimistically
		 * trying to cache the full object within the mappable
		 * aperture, and *must* have a fallback in place for
		 * situations where we cannot bind the object. We
		 * can be a little more lax here and use the fallback
		 * more often to avoid costly migrations of ourselves
		 * and other objects within the aperture.
		 *
		 * Half-the-aperture is used as a simple heuristic.
		 * More interesting would to do search for a free
		 * block prior to making the commitment to unbind.
		 * That caters for the self-harm case, and with a
		 * little more heuristics (e.g. NOFAULT, NOEVICT)
		 * we could try to minimise harm to others.
		 */
		if (flags & PIN_NONBLOCK &&
		    obj->base.size > dev_priv->ggtt.mappable_end / 2)
			return ERR_PTR(-ENOSPC);
	}

	vma = i915_vma_instance(obj, vm, view);
	if (unlikely(IS_ERR(vma)))
		return vma;

	if (i915_vma_misplaced(vma, size, alignment, flags)) {
		if (flags & PIN_NONBLOCK) {
			if (i915_vma_is_pinned(vma) || i915_vma_is_active(vma))
				return ERR_PTR(-ENOSPC);

			if (flags & PIN_MAPPABLE &&
			    vma->fence_size > dev_priv->ggtt.mappable_end / 2)
				return ERR_PTR(-ENOSPC);
		}

		WARN(i915_vma_is_pinned(vma),
		     "bo is already pinned in ggtt with incorrect alignment:"
		     " offset=%08x, req.alignment=%llx,"
		     " req.map_and_fenceable=%d, vma->map_and_fenceable=%d\n",
		     i915_ggtt_offset(vma), alignment,
		     !!(flags & PIN_MAPPABLE),
		     i915_vma_is_map_and_fenceable(vma));
		ret = i915_vma_unbind(vma);
		if (ret)
			return ERR_PTR(ret);
	}

	ret = i915_vma_pin(vma, size, alignment, flags | PIN_GLOBAL);
	if (ret)
		return ERR_PTR(ret);

	return vma;
}

static __always_inline unsigned int __busy_read_flag(unsigned int id)
{
	/* Note that we could alias engines in the execbuf API, but
	 * that would be very unwise as it prevents userspace from
	 * fine control over engine selection. Ahem.
	 *
	 * This should be something like EXEC_MAX_ENGINE instead of
	 * I915_NUM_ENGINES.
	 */
	BUILD_BUG_ON(I915_NUM_ENGINES > 16);
	return 0x10000 << id;
}

static __always_inline unsigned int __busy_write_id(unsigned int id)
{
	/* The uABI guarantees an active writer is also amongst the read
	 * engines. This would be true if we accessed the activity tracking
	 * under the lock, but as we perform the lookup of the object and
	 * its activity locklessly we can not guarantee that the last_write
	 * being active implies that we have set the same engine flag from
	 * last_read - hence we always set both read and write busy for
	 * last_write.
	 */
	return id | __busy_read_flag(id);
}

static __always_inline unsigned int
__busy_set_if_active(const struct dma_fence *fence,
		     unsigned int (*flag)(unsigned int id))
{
	struct drm_i915_gem_request *rq;

	/* We have to check the current hw status of the fence as the uABI
	 * guarantees forward progress. We could rely on the idle worker
	 * to eventually flush us, but to minimise latency just ask the
	 * hardware.
	 *
	 * Note we only report on the status of native fences.
	 */
	if (!dma_fence_is_i915(fence))
		return 0;

	/* opencode to_request() in order to avoid const warnings */
	rq = container_of(fence, struct drm_i915_gem_request, fence);
	if (i915_gem_request_completed(rq))
		return 0;

	return flag(rq->engine->uabi_id);
}

static __always_inline unsigned int
busy_check_reader(const struct dma_fence *fence)
{
	return __busy_set_if_active(fence, __busy_read_flag);
}

static __always_inline unsigned int
busy_check_writer(const struct dma_fence *fence)
{
	if (!fence)
		return 0;

	return __busy_set_if_active(fence, __busy_write_id);
}

int
i915_gem_busy_ioctl(struct drm_device *dev, void *data,
		    struct drm_file *file)
{
	struct drm_i915_gem_busy *args = data;
	struct drm_i915_gem_object *obj;
	struct reservation_object_list *list;
	unsigned int seq;
	int err;

	err = -ENOENT;
	rcu_read_lock();
	obj = i915_gem_object_lookup_rcu(file, args->handle);
	if (!obj)
		goto out;

	/* A discrepancy here is that we do not report the status of
	 * non-i915 fences, i.e. even though we may report the object as idle,
	 * a call to set-domain may still stall waiting for foreign rendering.
	 * This also means that wait-ioctl may report an object as busy,
	 * where busy-ioctl considers it idle.
	 *
	 * We trade the ability to warn of foreign fences to report on which
	 * i915 engines are active for the object.
	 *
	 * Alternatively, we can trade that extra information on read/write
	 * activity with
	 *	args->busy =
	 *		!reservation_object_test_signaled_rcu(obj->resv, true);
	 * to report the overall busyness. This is what the wait-ioctl does.
	 *
	 */
retry:
	seq = raw_read_seqcount(&obj->resv->seq);

	/* Translate the exclusive fence to the READ *and* WRITE engine */
	args->busy = busy_check_writer(rcu_dereference(obj->resv->fence_excl));

	/* Translate shared fences to READ set of engines */
	list = rcu_dereference(obj->resv->fence);
	if (list) {
		unsigned int shared_count = list->shared_count, i;

		for (i = 0; i < shared_count; ++i) {
			struct dma_fence *fence =
				rcu_dereference(list->shared[i]);

			args->busy |= busy_check_reader(fence);
		}
	}

	if (args->busy && read_seqcount_retry(&obj->resv->seq, seq))
		goto retry;

	err = 0;
out:
	rcu_read_unlock();
	return err;
}

int
i915_gem_throttle_ioctl(struct drm_device *dev, void *data,
			struct drm_file *file_priv)
{
	return i915_gem_ring_throttle(dev, file_priv);
}

int
i915_gem_madvise_ioctl(struct drm_device *dev, void *data,
		       struct drm_file *file_priv)
{
	struct drm_i915_private *dev_priv = to_i915(dev);
	struct drm_i915_gem_madvise *args = data;
	struct drm_i915_gem_object *obj;
	int err;

	switch (args->madv) {
	case I915_MADV_DONTNEED:
	case I915_MADV_WILLNEED:
	    break;
	default:
	    return -EINVAL;
	}

	obj = i915_gem_object_lookup(file_priv, args->handle);
	if (!obj)
		return -ENOENT;

	err = mutex_lock_interruptible(&obj->mm.lock);
	if (err)
		goto out;

	if (i915_gem_object_has_pages(obj) &&
	    i915_gem_object_is_tiled(obj) &&
	    dev_priv->quirks & QUIRK_PIN_SWIZZLED_PAGES) {
		if (obj->mm.madv == I915_MADV_WILLNEED) {
			GEM_BUG_ON(!obj->mm.quirked);
			__i915_gem_object_unpin_pages(obj);
			obj->mm.quirked = false;
		}
		if (args->madv == I915_MADV_WILLNEED) {
			GEM_BUG_ON(obj->mm.quirked);
			__i915_gem_object_pin_pages(obj);
			obj->mm.quirked = true;
		}
	}

	if (obj->mm.madv != __I915_MADV_PURGED)
		obj->mm.madv = args->madv;

	/* if the object is no longer attached, discard its backing storage */
	if (obj->mm.madv == I915_MADV_DONTNEED &&
	    !i915_gem_object_has_pages(obj))
		i915_gem_object_truncate(obj);

	args->retained = obj->mm.madv != __I915_MADV_PURGED;
	mutex_unlock(&obj->mm.lock);

out:
	i915_gem_object_put(obj);
	return err;
}

static void
frontbuffer_retire(struct i915_gem_active *active,
		   struct drm_i915_gem_request *request)
{
	struct drm_i915_gem_object *obj =
		container_of(active, typeof(*obj), frontbuffer_write);

	intel_fb_obj_flush(obj, ORIGIN_CS);
}

void i915_gem_object_init(struct drm_i915_gem_object *obj,
			  const struct drm_i915_gem_object_ops *ops)
{
	mutex_init(&obj->mm.lock);

	INIT_LIST_HEAD(&obj->vma_list);
	INIT_LIST_HEAD(&obj->lut_list);
	INIT_LIST_HEAD(&obj->batch_pool_link);

	obj->ops = ops;

	reservation_object_init(&obj->__builtin_resv);
	obj->resv = &obj->__builtin_resv;

	obj->frontbuffer_ggtt_origin = ORIGIN_GTT;
	init_request_active(&obj->frontbuffer_write, frontbuffer_retire);

	obj->mm.madv = I915_MADV_WILLNEED;
	INIT_RADIX_TREE(&obj->mm.get_page.radix, GFP_KERNEL | __GFP_NOWARN);
	mutex_init(&obj->mm.get_page.lock);

	i915_gem_info_add_obj(to_i915(obj->base.dev), obj->base.size);
}

static const struct drm_i915_gem_object_ops i915_gem_object_ops = {
	.flags = I915_GEM_OBJECT_HAS_STRUCT_PAGE |
		 I915_GEM_OBJECT_IS_SHRINKABLE,

	.get_pages = i915_gem_object_get_pages_gtt,
	.put_pages = i915_gem_object_put_pages_gtt,

	.pwrite = i915_gem_object_pwrite_gtt,
};

static int i915_gem_object_create_shmem(struct drm_device *dev,
					struct drm_gem_object *obj,
					size_t size)
{
	struct drm_i915_private *i915 = to_i915(dev);
	unsigned long flags = VM_NORESERVE;
	struct file *filp;

	drm_gem_private_object_init(dev, obj, size);

	if (i915->mm.gemfs)
		filp = shmem_file_setup_with_mnt(i915->mm.gemfs, "i915", size,
						 flags);
	else
		filp = shmem_file_setup("i915", size, flags);

	if (IS_ERR(filp))
		return PTR_ERR(filp);

	obj->filp = filp;

	return 0;
}

struct drm_i915_gem_object *
i915_gem_object_create(struct drm_i915_private *dev_priv, u64 size)
{
	struct drm_i915_gem_object *obj;
	struct address_space *mapping;
	unsigned int cache_level;
	gfp_t mask;
	int ret;

	/* There is a prevalence of the assumption that we fit the object's
	 * page count inside a 32bit _signed_ variable. Let's document this and
	 * catch if we ever need to fix it. In the meantime, if you do spot
	 * such a local variable, please consider fixing!
	 */
	if (size >> PAGE_SHIFT > INT_MAX)
		return ERR_PTR(-E2BIG);

	if (overflows_type(size, obj->base.size))
		return ERR_PTR(-E2BIG);

	obj = i915_gem_object_alloc(dev_priv);
	if (obj == NULL)
		return ERR_PTR(-ENOMEM);

	ret = i915_gem_object_create_shmem(&dev_priv->drm, &obj->base, size);
	if (ret)
		goto fail;

	mask = GFP_HIGHUSER | __GFP_RECLAIMABLE;
	if (IS_I965GM(dev_priv) || IS_I965G(dev_priv)) {
		/* 965gm cannot relocate objects above 4GiB. */
		mask &= ~__GFP_HIGHMEM;
		mask |= __GFP_DMA32;
	}

	mapping = obj->base.filp->f_mapping;
	mapping_set_gfp_mask(mapping, mask);
	GEM_BUG_ON(!(mapping_gfp_mask(mapping) & __GFP_RECLAIM));

	i915_gem_object_init(obj, &i915_gem_object_ops);

	obj->base.write_domain = I915_GEM_DOMAIN_CPU;
	obj->base.read_domains = I915_GEM_DOMAIN_CPU;

	if (HAS_LLC(dev_priv))
		/* On some devices, we can have the GPU use the LLC (the CPU
		 * cache) for about a 10% performance improvement
		 * compared to uncached.  Graphics requests other than
		 * display scanout are coherent with the CPU in
		 * accessing this cache.  This means in this mode we
		 * don't need to clflush on the CPU side, and on the
		 * GPU side we only need to flush internal caches to
		 * get data visible to the CPU.
		 *
		 * However, we maintain the display planes as UC, and so
		 * need to rebind when first used as such.
		 */
		cache_level = I915_CACHE_LLC;
	else
		cache_level = I915_CACHE_NONE;

	i915_gem_object_set_cache_coherency(obj, cache_level);

	trace_i915_gem_object_create(obj);

	return obj;

fail:
	i915_gem_object_free(obj);
	return ERR_PTR(ret);
}

static bool discard_backing_storage(struct drm_i915_gem_object *obj)
{
	/* If we are the last user of the backing storage (be it shmemfs
	 * pages or stolen etc), we know that the pages are going to be
	 * immediately released. In this case, we can then skip copying
	 * back the contents from the GPU.
	 */

	if (obj->mm.madv != I915_MADV_WILLNEED)
		return false;

	if (obj->base.filp == NULL)
		return true;

	/* At first glance, this looks racy, but then again so would be
	 * userspace racing mmap against close. However, the first external
	 * reference to the filp can only be obtained through the
	 * i915_gem_mmap_ioctl() which safeguards us against the user
	 * acquiring such a reference whilst we are in the middle of
	 * freeing the object.
	 */
	return atomic_long_read(&obj->base.filp->f_count) == 1;
}

static void __i915_gem_free_objects(struct drm_i915_private *i915,
				    struct llist_node *freed)
{
	struct drm_i915_gem_object *obj, *on;

	intel_runtime_pm_get(i915);
	llist_for_each_entry_safe(obj, on, freed, freed) {
		struct i915_vma *vma, *vn;

		trace_i915_gem_object_destroy(obj);

		mutex_lock(&i915->drm.struct_mutex);

		GEM_BUG_ON(i915_gem_object_is_active(obj));
		list_for_each_entry_safe(vma, vn,
					 &obj->vma_list, obj_link) {
			GEM_BUG_ON(i915_vma_is_active(vma));
			vma->flags &= ~I915_VMA_PIN_MASK;
			i915_vma_close(vma);
		}
		GEM_BUG_ON(!list_empty(&obj->vma_list));
		GEM_BUG_ON(!RB_EMPTY_ROOT(&obj->vma_tree));

		/* This serializes freeing with the shrinker. Since the free
		 * is delayed, first by RCU then by the workqueue, we want the
		 * shrinker to be able to free pages of unreferenced objects,
		 * or else we may oom whilst there are plenty of deferred
		 * freed objects.
		 */
		if (i915_gem_object_has_pages(obj)) {
			spin_lock(&i915->mm.obj_lock);
			list_del_init(&obj->mm.link);
			spin_unlock(&i915->mm.obj_lock);
		}

		mutex_unlock(&i915->drm.struct_mutex);

		GEM_BUG_ON(obj->bind_count);
		GEM_BUG_ON(obj->userfault_count);
		GEM_BUG_ON(atomic_read(&obj->frontbuffer_bits));
		GEM_BUG_ON(!list_empty(&obj->lut_list));

		if (obj->ops->release)
			obj->ops->release(obj);

		if (WARN_ON(i915_gem_object_has_pinned_pages(obj)))
			atomic_set(&obj->mm.pages_pin_count, 0);
		__i915_gem_object_put_pages(obj, I915_MM_NORMAL);
		GEM_BUG_ON(i915_gem_object_has_pages(obj));

		if (obj->base.import_attach)
			drm_prime_gem_destroy(&obj->base, NULL);

		reservation_object_fini(&obj->__builtin_resv);
		drm_gem_object_release(&obj->base);
		i915_gem_info_remove_obj(i915, obj->base.size);

		kfree(obj->bit_17);
		i915_gem_object_free(obj);

		if (on)
			cond_resched();
	}
	intel_runtime_pm_put(i915);
}

static void i915_gem_flush_free_objects(struct drm_i915_private *i915)
{
	struct llist_node *freed;

	/* Free the oldest, most stale object to keep the free_list short */
	freed = NULL;
	if (!llist_empty(&i915->mm.free_list)) { /* quick test for hotpath */
		/* Only one consumer of llist_del_first() allowed */
		spin_lock(&i915->mm.free_lock);
		freed = llist_del_first(&i915->mm.free_list);
		spin_unlock(&i915->mm.free_lock);
	}
	if (unlikely(freed)) {
		freed->next = NULL;
		__i915_gem_free_objects(i915, freed);
	}
}

static void __i915_gem_free_work(struct work_struct *work)
{
	struct drm_i915_private *i915 =
		container_of(work, struct drm_i915_private, mm.free_work);
	struct llist_node *freed;

	/* All file-owned VMA should have been released by this point through
	 * i915_gem_close_object(), or earlier by i915_gem_context_close().
	 * However, the object may also be bound into the global GTT (e.g.
	 * older GPUs without per-process support, or for direct access through
	 * the GTT either for the user or for scanout). Those VMA still need to
	 * unbound now.
	 */

	spin_lock(&i915->mm.free_lock);
	while ((freed = llist_del_all(&i915->mm.free_list))) {
		spin_unlock(&i915->mm.free_lock);

		__i915_gem_free_objects(i915, freed);
		if (need_resched())
			return;

		spin_lock(&i915->mm.free_lock);
	}
	spin_unlock(&i915->mm.free_lock);
}

static void __i915_gem_free_object_rcu(struct rcu_head *head)
{
	struct drm_i915_gem_object *obj =
		container_of(head, typeof(*obj), rcu);
	struct drm_i915_private *i915 = to_i915(obj->base.dev);

	/* We can't simply use call_rcu() from i915_gem_free_object()
	 * as we need to block whilst unbinding, and the call_rcu
	 * task may be called from softirq context. So we take a
	 * detour through a worker.
	 */
	if (llist_add(&obj->freed, &i915->mm.free_list))
		schedule_work(&i915->mm.free_work);
}

void i915_gem_free_object(struct drm_gem_object *gem_obj)
{
	struct drm_i915_gem_object *obj = to_intel_bo(gem_obj);

	if (obj->mm.quirked)
		__i915_gem_object_unpin_pages(obj);

	if (discard_backing_storage(obj))
		obj->mm.madv = I915_MADV_DONTNEED;

	/* Before we free the object, make sure any pure RCU-only
	 * read-side critical sections are complete, e.g.
	 * i915_gem_busy_ioctl(). For the corresponding synchronized
	 * lookup see i915_gem_object_lookup_rcu().
	 */
	call_rcu(&obj->rcu, __i915_gem_free_object_rcu);
}

void __i915_gem_object_release_unless_active(struct drm_i915_gem_object *obj)
{
	lockdep_assert_held(&obj->base.dev->struct_mutex);

	if (!i915_gem_object_has_active_reference(obj) &&
	    i915_gem_object_is_active(obj))
		i915_gem_object_set_active_reference(obj);
	else
		i915_gem_object_put(obj);
}

static void assert_kernel_context_is_current(struct drm_i915_private *i915)
{
	struct i915_gem_context *kernel_context = i915->kernel_context;
	struct intel_engine_cs *engine;
	enum intel_engine_id id;

	for_each_engine(engine, i915, id) {
		GEM_BUG_ON(__i915_gem_active_peek(&engine->timeline->last_request));
		GEM_BUG_ON(engine->last_retired_context != kernel_context);
	}
}

void i915_gem_sanitize(struct drm_i915_private *i915)
{
	if (i915_terminally_wedged(&i915->gpu_error)) {
		mutex_lock(&i915->drm.struct_mutex);
		i915_gem_unset_wedged(i915);
		mutex_unlock(&i915->drm.struct_mutex);
	}

	/*
	 * If we inherit context state from the BIOS or earlier occupants
	 * of the GPU, the GPU may be in an inconsistent state when we
	 * try to take over. The only way to remove the earlier state
	 * is by resetting. However, resetting on earlier gen is tricky as
	 * it may impact the display and we are uncertain about the stability
	 * of the reset, so this could be applied to even earlier gen.
	 */
	if (INTEL_GEN(i915) >= 5) {
		int reset = intel_gpu_reset(i915, ALL_ENGINES);
		WARN_ON(reset && reset != -ENODEV);
	}
}

int i915_gem_suspend(struct drm_i915_private *dev_priv)
{
	struct drm_device *dev = &dev_priv->drm;
	int ret;

	intel_runtime_pm_get(dev_priv);
	intel_suspend_gt_powersave(dev_priv);

	mutex_lock(&dev->struct_mutex);

	/* We have to flush all the executing contexts to main memory so
	 * that they can saved in the hibernation image. To ensure the last
	 * context image is coherent, we have to switch away from it. That
	 * leaves the dev_priv->kernel_context still active when
	 * we actually suspend, and its image in memory may not match the GPU
	 * state. Fortunately, the kernel_context is disposable and we do
	 * not rely on its state.
	 */
	if (!i915_terminally_wedged(&dev_priv->gpu_error)) {
		ret = i915_gem_switch_to_kernel_context(dev_priv);
		if (ret)
			goto err_unlock;

		ret = i915_gem_wait_for_idle(dev_priv,
					     I915_WAIT_INTERRUPTIBLE |
					     I915_WAIT_LOCKED);
		if (ret && ret != -EIO)
			goto err_unlock;

		assert_kernel_context_is_current(dev_priv);
	}
	i915_gem_contexts_lost(dev_priv);
	mutex_unlock(&dev->struct_mutex);

	intel_guc_suspend(dev_priv);

	cancel_delayed_work_sync(&dev_priv->gpu_error.hangcheck_work);
	cancel_delayed_work_sync(&dev_priv->gt.retire_work);

	/* As the idle_work is rearming if it detects a race, play safe and
	 * repeat the flush until it is definitely idle.
	 */
	drain_delayed_work(&dev_priv->gt.idle_work);

	/* Assert that we sucessfully flushed all the work and
	 * reset the GPU back to its idle, low power state.
	 */
	WARN_ON(dev_priv->gt.awake);
	if (WARN_ON(!intel_engines_are_idle(dev_priv)))
		i915_gem_set_wedged(dev_priv); /* no hope, discard everything */

	/*
	 * Neither the BIOS, ourselves or any other kernel
	 * expects the system to be in execlists mode on startup,
	 * so we need to reset the GPU back to legacy mode. And the only
	 * known way to disable logical contexts is through a GPU reset.
	 *
	 * So in order to leave the system in a known default configuration,
	 * always reset the GPU upon unload and suspend. Afterwards we then
	 * clean up the GEM state tracking, flushing off the requests and
	 * leaving the system in a known idle state.
	 *
	 * Note that is of the upmost importance that the GPU is idle and
	 * all stray writes are flushed *before* we dismantle the backing
	 * storage for the pinned objects.
	 *
	 * However, since we are uncertain that resetting the GPU on older
	 * machines is a good idea, we don't - just in case it leaves the
	 * machine in an unusable condition.
	 */
	i915_gem_sanitize(dev_priv);

	intel_runtime_pm_put(dev_priv);
	return 0;

err_unlock:
	mutex_unlock(&dev->struct_mutex);
	intel_runtime_pm_put(dev_priv);
	return ret;
}

void i915_gem_resume(struct drm_i915_private *i915)
{
	WARN_ON(i915->gt.awake);

	mutex_lock(&i915->drm.struct_mutex);
	intel_uncore_forcewake_get(i915, FORCEWAKE_ALL);

	i915_gem_restore_gtt_mappings(i915);
	i915_gem_restore_fences(i915);

	/*
	 * As we didn't flush the kernel context before suspend, we cannot
	 * guarantee that the context image is complete. So let's just reset
	 * it and start again.
	 */
	i915->gt.resume(i915);

	if (i915_gem_init_hw(i915))
		goto err_wedged;

	intel_guc_resume(i915);

	/* Always reload a context for powersaving. */
	if (i915_gem_switch_to_kernel_context(i915))
		goto err_wedged;

out_unlock:
	intel_uncore_forcewake_put(i915, FORCEWAKE_ALL);
	mutex_unlock(&i915->drm.struct_mutex);
	return;

err_wedged:
	if (!i915_terminally_wedged(&i915->gpu_error)) {
		DRM_ERROR("failed to re-initialize GPU, declaring wedged!\n");
		i915_gem_set_wedged(i915);
	}
	goto out_unlock;
}

void i915_gem_init_swizzling(struct drm_i915_private *dev_priv)
{
	if (INTEL_GEN(dev_priv) < 5 ||
	    dev_priv->mm.bit_6_swizzle_x == I915_BIT_6_SWIZZLE_NONE)
		return;

	I915_WRITE(DISP_ARB_CTL, I915_READ(DISP_ARB_CTL) |
				 DISP_TILE_SURFACE_SWIZZLING);

	if (IS_GEN5(dev_priv))
		return;

	I915_WRITE(TILECTL, I915_READ(TILECTL) | TILECTL_SWZCTL);
	if (IS_GEN6(dev_priv))
		I915_WRITE(ARB_MODE, _MASKED_BIT_ENABLE(ARB_MODE_SWIZZLE_SNB));
	else if (IS_GEN7(dev_priv))
		I915_WRITE(ARB_MODE, _MASKED_BIT_ENABLE(ARB_MODE_SWIZZLE_IVB));
	else if (IS_GEN8(dev_priv))
		I915_WRITE(GAMTARBMODE, _MASKED_BIT_ENABLE(ARB_MODE_SWIZZLE_BDW));
	else
		BUG();
}

static void init_unused_ring(struct drm_i915_private *dev_priv, u32 base)
{
	I915_WRITE(RING_CTL(base), 0);
	I915_WRITE(RING_HEAD(base), 0);
	I915_WRITE(RING_TAIL(base), 0);
	I915_WRITE(RING_START(base), 0);
}

static void init_unused_rings(struct drm_i915_private *dev_priv)
{
	if (IS_I830(dev_priv)) {
		init_unused_ring(dev_priv, PRB1_BASE);
		init_unused_ring(dev_priv, SRB0_BASE);
		init_unused_ring(dev_priv, SRB1_BASE);
		init_unused_ring(dev_priv, SRB2_BASE);
		init_unused_ring(dev_priv, SRB3_BASE);
	} else if (IS_GEN2(dev_priv)) {
		init_unused_ring(dev_priv, SRB0_BASE);
		init_unused_ring(dev_priv, SRB1_BASE);
	} else if (IS_GEN3(dev_priv)) {
		init_unused_ring(dev_priv, PRB1_BASE);
		init_unused_ring(dev_priv, PRB2_BASE);
	}
}

static int __i915_gem_restart_engines(void *data)
{
	struct drm_i915_private *i915 = data;
	struct intel_engine_cs *engine;
	enum intel_engine_id id;
	int err;

	for_each_engine(engine, i915, id) {
		err = engine->init_hw(engine);
		if (err)
			return err;
	}

	return 0;
}

int i915_gem_init_hw(struct drm_i915_private *dev_priv)
{
	int ret;

	dev_priv->gt.last_init_time = ktime_get();

	/* Double layer security blanket, see i915_gem_init() */
	intel_uncore_forcewake_get(dev_priv, FORCEWAKE_ALL);

	if (HAS_EDRAM(dev_priv) && INTEL_GEN(dev_priv) < 9)
		I915_WRITE(HSW_IDICR, I915_READ(HSW_IDICR) | IDIHASHMSK(0xf));

	if (IS_HASWELL(dev_priv))
		I915_WRITE(MI_PREDICATE_RESULT_2, IS_HSW_GT3(dev_priv) ?
			   LOWER_SLICE_ENABLED : LOWER_SLICE_DISABLED);

	if (HAS_PCH_NOP(dev_priv)) {
		if (IS_IVYBRIDGE(dev_priv)) {
			u32 temp = I915_READ(GEN7_MSG_CTL);
			temp &= ~(WAIT_FOR_PCH_FLR_ACK | WAIT_FOR_PCH_RESET_ACK);
			I915_WRITE(GEN7_MSG_CTL, temp);
		} else if (INTEL_GEN(dev_priv) >= 7) {
			u32 temp = I915_READ(HSW_NDE_RSTWRN_OPT);
			temp &= ~RESET_PCH_HANDSHAKE_ENABLE;
			I915_WRITE(HSW_NDE_RSTWRN_OPT, temp);
		}
	}

	i915_gem_init_swizzling(dev_priv);

	/*
	 * At least 830 can leave some of the unused rings
	 * "active" (ie. head != tail) after resume which
	 * will prevent c3 entry. Makes sure all unused rings
	 * are totally idle.
	 */
	init_unused_rings(dev_priv);

	BUG_ON(!dev_priv->kernel_context);
	if (i915_terminally_wedged(&dev_priv->gpu_error)) {
		ret = -EIO;
		goto out;
	}

	ret = i915_ppgtt_init_hw(dev_priv);
	if (ret) {
		DRM_ERROR("PPGTT enable HW failed %d\n", ret);
		goto out;
	}

	/* We can't enable contexts until all firmware is loaded */
	ret = intel_uc_init_hw(dev_priv);
	if (ret)
		goto out;

	intel_mocs_init_l3cc_table(dev_priv);

	/* Only when the HW is re-initialised, can we replay the requests */
	ret = __i915_gem_restart_engines(dev_priv);
out:
	intel_uncore_forcewake_put(dev_priv, FORCEWAKE_ALL);
	return ret;
}

static int __intel_engines_record_defaults(struct drm_i915_private *i915)
{
	struct i915_gem_context *ctx;
	struct intel_engine_cs *engine;
	enum intel_engine_id id;
	int err;

	/*
	 * As we reset the gpu during very early sanitisation, the current
	 * register state on the GPU should reflect its defaults values.
	 * We load a context onto the hw (with restore-inhibit), then switch
	 * over to a second context to save that default register state. We
	 * can then prime every new context with that state so they all start
	 * from the same default HW values.
	 */

	ctx = i915_gem_context_create_kernel(i915, 0);
	if (IS_ERR(ctx))
		return PTR_ERR(ctx);

	for_each_engine(engine, i915, id) {
		struct drm_i915_gem_request *rq;

		rq = i915_gem_request_alloc(engine, ctx);
		if (IS_ERR(rq)) {
			err = PTR_ERR(rq);
			goto out_ctx;
		}

		err = 0;
		if (engine->init_context)
			err = engine->init_context(rq);

		__i915_add_request(rq, true);
		if (err)
			goto err_active;
	}

	err = i915_gem_switch_to_kernel_context(i915);
	if (err)
		goto err_active;

	err = i915_gem_wait_for_idle(i915, I915_WAIT_LOCKED);
	if (err)
		goto err_active;

	assert_kernel_context_is_current(i915);

	for_each_engine(engine, i915, id) {
		struct i915_vma *state;

		state = ctx->engine[id].state;
		if (!state)
			continue;

		/*
		 * As we will hold a reference to the logical state, it will
		 * not be torn down with the context, and importantly the
		 * object will hold onto its vma (making it possible for a
		 * stray GTT write to corrupt our defaults). Unmap the vma
		 * from the GTT to prevent such accidents and reclaim the
		 * space.
		 */
		err = i915_vma_unbind(state);
		if (err)
			goto err_active;

		err = i915_gem_object_set_to_cpu_domain(state->obj, false);
		if (err)
			goto err_active;

		engine->default_state = i915_gem_object_get(state->obj);
	}

	if (IS_ENABLED(CONFIG_DRM_I915_DEBUG_GEM)) {
		unsigned int found = intel_engines_has_context_isolation(i915);

		/*
		 * Make sure that classes with multiple engine instances all
		 * share the same basic configuration.
		 */
		for_each_engine(engine, i915, id) {
			unsigned int bit = BIT(engine->uabi_class);
			unsigned int expected = engine->default_state ? bit : 0;

			if ((found & bit) != expected) {
				DRM_ERROR("mismatching default context state for class %d on engine %s\n",
					  engine->uabi_class, engine->name);
			}
		}
	}

out_ctx:
	i915_gem_context_set_closed(ctx);
	i915_gem_context_put(ctx);
	return err;

err_active:
	/*
	 * If we have to abandon now, we expect the engines to be idle
	 * and ready to be torn-down. First try to flush any remaining
	 * request, ensure we are pointing at the kernel context and
	 * then remove it.
	 */
	if (WARN_ON(i915_gem_switch_to_kernel_context(i915)))
		goto out_ctx;

	if (WARN_ON(i915_gem_wait_for_idle(i915, I915_WAIT_LOCKED)))
		goto out_ctx;

	i915_gem_contexts_lost(i915);
	goto out_ctx;
}

int i915_gem_init(struct drm_i915_private *dev_priv)
{
	int ret;

	/*
	 * We need to fallback to 4K pages since gvt gtt handling doesn't
	 * support huge page entries - we will need to check either hypervisor
	 * mm can support huge guest page or just do emulation in gvt.
	 */
	if (intel_vgpu_active(dev_priv))
		mkwrite_device_info(dev_priv)->page_sizes =
			I915_GTT_PAGE_SIZE_4K;

	dev_priv->mm.unordered_timeline = dma_fence_context_alloc(1);

	if (HAS_LOGICAL_RING_CONTEXTS(dev_priv)) {
		dev_priv->gt.resume = intel_lr_context_resume;
		dev_priv->gt.cleanup_engine = intel_logical_ring_cleanup;
	} else {
		dev_priv->gt.resume = intel_legacy_submission_resume;
		dev_priv->gt.cleanup_engine = intel_engine_cleanup;
	}

	ret = i915_gem_init_userptr(dev_priv);
	if (ret)
		return ret;

<<<<<<< HEAD
=======
	ret = intel_uc_init_wq(dev_priv);
	if (ret)
		return ret;

>>>>>>> 03f51d4e
	/* This is just a security blanket to placate dragons.
	 * On some systems, we very sporadically observe that the first TLBs
	 * used by the CS may be stale, despite us poking the TLB reset. If
	 * we hold the forcewake during initialisation these problems
	 * just magically go away.
	 */
	mutex_lock(&dev_priv->drm.struct_mutex);
	intel_uncore_forcewake_get(dev_priv, FORCEWAKE_ALL);

	ret = i915_gem_init_ggtt(dev_priv);
	if (ret) {
		GEM_BUG_ON(ret == -EIO);
		goto err_unlock;
	}

	ret = i915_gem_contexts_init(dev_priv);
	if (ret) {
		GEM_BUG_ON(ret == -EIO);
		goto err_ggtt;
	}

	ret = intel_engines_init(dev_priv);
	if (ret) {
		GEM_BUG_ON(ret == -EIO);
		goto err_context;
	}

	intel_init_gt_powersave(dev_priv);

	ret = intel_uc_init(dev_priv);
	if (ret)
		goto err_pm;

	ret = i915_gem_init_hw(dev_priv);
	if (ret)
		goto err_uc_init;

	/*
	 * Despite its name intel_init_clock_gating applies both display
	 * clock gating workarounds; GT mmio workarounds and the occasional
	 * GT power context workaround. Worse, sometimes it includes a context
	 * register workaround which we need to apply before we record the
	 * default HW state for all contexts.
	 *
	 * FIXME: break up the workarounds and apply them at the right time!
	 */
	intel_init_clock_gating(dev_priv);

	ret = __intel_engines_record_defaults(dev_priv);
	if (ret)
		goto err_init_hw;

	if (i915_inject_load_failure()) {
		ret = -ENODEV;
		goto err_init_hw;
	}

	if (i915_inject_load_failure()) {
		ret = -EIO;
		goto err_init_hw;
	}

	intel_uncore_forcewake_put(dev_priv, FORCEWAKE_ALL);
	mutex_unlock(&dev_priv->drm.struct_mutex);

	return 0;

	/*
	 * Unwinding is complicated by that we want to handle -EIO to mean
	 * disable GPU submission but keep KMS alive. We want to mark the
	 * HW as irrevisibly wedged, but keep enough state around that the
	 * driver doesn't explode during runtime.
	 */
err_init_hw:
	i915_gem_wait_for_idle(dev_priv, I915_WAIT_LOCKED);
	i915_gem_contexts_lost(dev_priv);
	intel_uc_fini_hw(dev_priv);
err_uc_init:
	intel_uc_fini(dev_priv);
err_pm:
	if (ret != -EIO) {
		intel_cleanup_gt_powersave(dev_priv);
		i915_gem_cleanup_engines(dev_priv);
	}
err_context:
	if (ret != -EIO)
		i915_gem_contexts_fini(dev_priv);
err_ggtt:
err_unlock:
	intel_uncore_forcewake_put(dev_priv, FORCEWAKE_ALL);
	mutex_unlock(&dev_priv->drm.struct_mutex);

	if (ret != -EIO)
		i915_gem_cleanup_userptr(dev_priv);

	if (ret == -EIO) {
		/*
		 * Allow engine initialisation to fail by marking the GPU as
		 * wedged. But we only want to do this where the GPU is angry,
		 * for all other failure, such as an allocation failure, bail.
		 */
		if (!i915_terminally_wedged(&dev_priv->gpu_error)) {
			DRM_ERROR("Failed to initialize GPU, declaring it wedged\n");
			i915_gem_set_wedged(dev_priv);
		}
		ret = 0;
	}

	i915_gem_drain_freed_objects(dev_priv);
	return ret;
}

void i915_gem_init_mmio(struct drm_i915_private *i915)
{
	i915_gem_sanitize(i915);
}

void
i915_gem_cleanup_engines(struct drm_i915_private *dev_priv)
{
	struct intel_engine_cs *engine;
	enum intel_engine_id id;

	for_each_engine(engine, dev_priv, id)
		dev_priv->gt.cleanup_engine(engine);
}

void
i915_gem_load_init_fences(struct drm_i915_private *dev_priv)
{
	int i;

	if (INTEL_INFO(dev_priv)->gen >= 7 && !IS_VALLEYVIEW(dev_priv) &&
	    !IS_CHERRYVIEW(dev_priv))
		dev_priv->num_fence_regs = 32;
	else if (INTEL_INFO(dev_priv)->gen >= 4 ||
		 IS_I945G(dev_priv) || IS_I945GM(dev_priv) ||
		 IS_G33(dev_priv) || IS_PINEVIEW(dev_priv))
		dev_priv->num_fence_regs = 16;
	else
		dev_priv->num_fence_regs = 8;

	if (intel_vgpu_active(dev_priv))
		dev_priv->num_fence_regs =
				I915_READ(vgtif_reg(avail_rs.fence_num));

	/* Initialize fence registers to zero */
	for (i = 0; i < dev_priv->num_fence_regs; i++) {
		struct drm_i915_fence_reg *fence = &dev_priv->fence_regs[i];

		fence->i915 = dev_priv;
		fence->id = i;
		list_add_tail(&fence->link, &dev_priv->mm.fence_list);
	}
	i915_gem_restore_fences(dev_priv);

	i915_gem_detect_bit_6_swizzle(dev_priv);
}

static void i915_gem_init__mm(struct drm_i915_private *i915)
{
	spin_lock_init(&i915->mm.object_stat_lock);
	spin_lock_init(&i915->mm.obj_lock);
	spin_lock_init(&i915->mm.free_lock);

	init_llist_head(&i915->mm.free_list);

	INIT_LIST_HEAD(&i915->mm.unbound_list);
	INIT_LIST_HEAD(&i915->mm.bound_list);
	INIT_LIST_HEAD(&i915->mm.fence_list);
	INIT_LIST_HEAD(&i915->mm.userfault_list);

	INIT_WORK(&i915->mm.free_work, __i915_gem_free_work);
}

int
i915_gem_load_init(struct drm_i915_private *dev_priv)
{
	int err = -ENOMEM;

	dev_priv->objects = KMEM_CACHE(drm_i915_gem_object, SLAB_HWCACHE_ALIGN);
	if (!dev_priv->objects)
		goto err_out;

	dev_priv->vmas = KMEM_CACHE(i915_vma, SLAB_HWCACHE_ALIGN);
	if (!dev_priv->vmas)
		goto err_objects;

	dev_priv->luts = KMEM_CACHE(i915_lut_handle, 0);
	if (!dev_priv->luts)
		goto err_vmas;

	dev_priv->requests = KMEM_CACHE(drm_i915_gem_request,
					SLAB_HWCACHE_ALIGN |
					SLAB_RECLAIM_ACCOUNT |
					SLAB_TYPESAFE_BY_RCU);
	if (!dev_priv->requests)
		goto err_luts;

	dev_priv->dependencies = KMEM_CACHE(i915_dependency,
					    SLAB_HWCACHE_ALIGN |
					    SLAB_RECLAIM_ACCOUNT);
	if (!dev_priv->dependencies)
		goto err_requests;

	dev_priv->priorities = KMEM_CACHE(i915_priolist, SLAB_HWCACHE_ALIGN);
	if (!dev_priv->priorities)
		goto err_dependencies;

	mutex_lock(&dev_priv->drm.struct_mutex);
	INIT_LIST_HEAD(&dev_priv->gt.timelines);
	err = i915_gem_timeline_init__global(dev_priv);
	mutex_unlock(&dev_priv->drm.struct_mutex);
	if (err)
		goto err_priorities;

	i915_gem_init__mm(dev_priv);

	INIT_DELAYED_WORK(&dev_priv->gt.retire_work,
			  i915_gem_retire_work_handler);
	INIT_DELAYED_WORK(&dev_priv->gt.idle_work,
			  i915_gem_idle_work_handler);
	init_waitqueue_head(&dev_priv->gpu_error.wait_queue);
	init_waitqueue_head(&dev_priv->gpu_error.reset_queue);

	atomic_set(&dev_priv->mm.bsd_engine_dispatch_index, 0);

	spin_lock_init(&dev_priv->fb_tracking.lock);

	err = i915_gemfs_init(dev_priv);
	if (err)
		DRM_NOTE("Unable to create a private tmpfs mount, hugepage support will be disabled(%d).\n", err);

	return 0;

err_priorities:
	kmem_cache_destroy(dev_priv->priorities);
err_dependencies:
	kmem_cache_destroy(dev_priv->dependencies);
err_requests:
	kmem_cache_destroy(dev_priv->requests);
err_luts:
	kmem_cache_destroy(dev_priv->luts);
err_vmas:
	kmem_cache_destroy(dev_priv->vmas);
err_objects:
	kmem_cache_destroy(dev_priv->objects);
err_out:
	return err;
}

void i915_gem_load_cleanup(struct drm_i915_private *dev_priv)
{
	i915_gem_drain_freed_objects(dev_priv);
	WARN_ON(!llist_empty(&dev_priv->mm.free_list));
	WARN_ON(dev_priv->mm.object_count);

	mutex_lock(&dev_priv->drm.struct_mutex);
	i915_gem_timeline_fini(&dev_priv->gt.global_timeline);
	WARN_ON(!list_empty(&dev_priv->gt.timelines));
	mutex_unlock(&dev_priv->drm.struct_mutex);

	kmem_cache_destroy(dev_priv->priorities);
	kmem_cache_destroy(dev_priv->dependencies);
	kmem_cache_destroy(dev_priv->requests);
	kmem_cache_destroy(dev_priv->luts);
	kmem_cache_destroy(dev_priv->vmas);
	kmem_cache_destroy(dev_priv->objects);

	/* And ensure that our DESTROY_BY_RCU slabs are truly destroyed */
	rcu_barrier();

	i915_gemfs_fini(dev_priv);
}

int i915_gem_freeze(struct drm_i915_private *dev_priv)
{
	/* Discard all purgeable objects, let userspace recover those as
	 * required after resuming.
	 */
	i915_gem_shrink_all(dev_priv);

	return 0;
}

int i915_gem_freeze_late(struct drm_i915_private *dev_priv)
{
	struct drm_i915_gem_object *obj;
	struct list_head *phases[] = {
		&dev_priv->mm.unbound_list,
		&dev_priv->mm.bound_list,
		NULL
	}, **p;

	/* Called just before we write the hibernation image.
	 *
	 * We need to update the domain tracking to reflect that the CPU
	 * will be accessing all the pages to create and restore from the
	 * hibernation, and so upon restoration those pages will be in the
	 * CPU domain.
	 *
	 * To make sure the hibernation image contains the latest state,
	 * we update that state just before writing out the image.
	 *
	 * To try and reduce the hibernation image, we manually shrink
	 * the objects as well, see i915_gem_freeze()
	 */

	i915_gem_shrink(dev_priv, -1UL, NULL, I915_SHRINK_UNBOUND);
	i915_gem_drain_freed_objects(dev_priv);

	spin_lock(&dev_priv->mm.obj_lock);
	for (p = phases; *p; p++) {
		list_for_each_entry(obj, *p, mm.link)
			__start_cpu_write(obj);
	}
	spin_unlock(&dev_priv->mm.obj_lock);

	return 0;
}

void i915_gem_release(struct drm_device *dev, struct drm_file *file)
{
	struct drm_i915_file_private *file_priv = file->driver_priv;
	struct drm_i915_gem_request *request;

	/* Clean up our request list when the client is going away, so that
	 * later retire_requests won't dereference our soon-to-be-gone
	 * file_priv.
	 */
	spin_lock(&file_priv->mm.lock);
	list_for_each_entry(request, &file_priv->mm.request_list, client_link)
		request->file_priv = NULL;
	spin_unlock(&file_priv->mm.lock);
}

int i915_gem_open(struct drm_i915_private *i915, struct drm_file *file)
{
	struct drm_i915_file_private *file_priv;
	int ret;

	DRM_DEBUG("\n");

	file_priv = kzalloc(sizeof(*file_priv), GFP_KERNEL);
	if (!file_priv)
		return -ENOMEM;

	file->driver_priv = file_priv;
	file_priv->dev_priv = i915;
	file_priv->file = file;

	spin_lock_init(&file_priv->mm.lock);
	INIT_LIST_HEAD(&file_priv->mm.request_list);

	file_priv->bsd_engine = -1;

	ret = i915_gem_context_open(i915, file);
	if (ret)
		kfree(file_priv);

	return ret;
}

/**
 * i915_gem_track_fb - update frontbuffer tracking
 * @old: current GEM buffer for the frontbuffer slots
 * @new: new GEM buffer for the frontbuffer slots
 * @frontbuffer_bits: bitmask of frontbuffer slots
 *
 * This updates the frontbuffer tracking bits @frontbuffer_bits by clearing them
 * from @old and setting them in @new. Both @old and @new can be NULL.
 */
void i915_gem_track_fb(struct drm_i915_gem_object *old,
		       struct drm_i915_gem_object *new,
		       unsigned frontbuffer_bits)
{
	/* Control of individual bits within the mask are guarded by
	 * the owning plane->mutex, i.e. we can never see concurrent
	 * manipulation of individual bits. But since the bitfield as a whole
	 * is updated using RMW, we need to use atomics in order to update
	 * the bits.
	 */
	BUILD_BUG_ON(INTEL_FRONTBUFFER_BITS_PER_PIPE * I915_MAX_PIPES >
		     sizeof(atomic_t) * BITS_PER_BYTE);

	if (old) {
		WARN_ON(!(atomic_read(&old->frontbuffer_bits) & frontbuffer_bits));
		atomic_andnot(frontbuffer_bits, &old->frontbuffer_bits);
	}

	if (new) {
		WARN_ON(atomic_read(&new->frontbuffer_bits) & frontbuffer_bits);
		atomic_or(frontbuffer_bits, &new->frontbuffer_bits);
	}
}

/* Allocate a new GEM object and fill it with the supplied data */
struct drm_i915_gem_object *
i915_gem_object_create_from_data(struct drm_i915_private *dev_priv,
			         const void *data, size_t size)
{
	struct drm_i915_gem_object *obj;
	struct file *file;
	size_t offset;
	int err;

	obj = i915_gem_object_create(dev_priv, round_up(size, PAGE_SIZE));
	if (IS_ERR(obj))
		return obj;

	GEM_BUG_ON(obj->base.write_domain != I915_GEM_DOMAIN_CPU);

	file = obj->base.filp;
	offset = 0;
	do {
		unsigned int len = min_t(typeof(size), size, PAGE_SIZE);
		struct page *page;
		void *pgdata, *vaddr;

		err = pagecache_write_begin(file, file->f_mapping,
					    offset, len, 0,
					    &page, &pgdata);
		if (err < 0)
			goto fail;

		vaddr = kmap(page);
		memcpy(vaddr, data, len);
		kunmap(page);

		err = pagecache_write_end(file, file->f_mapping,
					  offset, len, len,
					  page, pgdata);
		if (err < 0)
			goto fail;

		size -= len;
		data += len;
		offset += len;
	} while (size);

	return obj;

fail:
	i915_gem_object_put(obj);
	return ERR_PTR(err);
}

struct scatterlist *
i915_gem_object_get_sg(struct drm_i915_gem_object *obj,
		       unsigned int n,
		       unsigned int *offset)
{
	struct i915_gem_object_page_iter *iter = &obj->mm.get_page;
	struct scatterlist *sg;
	unsigned int idx, count;

	might_sleep();
	GEM_BUG_ON(n >= obj->base.size >> PAGE_SHIFT);
	GEM_BUG_ON(!i915_gem_object_has_pinned_pages(obj));

	/* As we iterate forward through the sg, we record each entry in a
	 * radixtree for quick repeated (backwards) lookups. If we have seen
	 * this index previously, we will have an entry for it.
	 *
	 * Initial lookup is O(N), but this is amortized to O(1) for
	 * sequential page access (where each new request is consecutive
	 * to the previous one). Repeated lookups are O(lg(obj->base.size)),
	 * i.e. O(1) with a large constant!
	 */
	if (n < READ_ONCE(iter->sg_idx))
		goto lookup;

	mutex_lock(&iter->lock);

	/* We prefer to reuse the last sg so that repeated lookup of this
	 * (or the subsequent) sg are fast - comparing against the last
	 * sg is faster than going through the radixtree.
	 */

	sg = iter->sg_pos;
	idx = iter->sg_idx;
	count = __sg_page_count(sg);

	while (idx + count <= n) {
		unsigned long exception, i;
		int ret;

		/* If we cannot allocate and insert this entry, or the
		 * individual pages from this range, cancel updating the
		 * sg_idx so that on this lookup we are forced to linearly
		 * scan onwards, but on future lookups we will try the
		 * insertion again (in which case we need to be careful of
		 * the error return reporting that we have already inserted
		 * this index).
		 */
		ret = radix_tree_insert(&iter->radix, idx, sg);
		if (ret && ret != -EEXIST)
			goto scan;

		exception =
			RADIX_TREE_EXCEPTIONAL_ENTRY |
			idx << RADIX_TREE_EXCEPTIONAL_SHIFT;
		for (i = 1; i < count; i++) {
			ret = radix_tree_insert(&iter->radix, idx + i,
						(void *)exception);
			if (ret && ret != -EEXIST)
				goto scan;
		}

		idx += count;
		sg = ____sg_next(sg);
		count = __sg_page_count(sg);
	}

scan:
	iter->sg_pos = sg;
	iter->sg_idx = idx;

	mutex_unlock(&iter->lock);

	if (unlikely(n < idx)) /* insertion completed by another thread */
		goto lookup;

	/* In case we failed to insert the entry into the radixtree, we need
	 * to look beyond the current sg.
	 */
	while (idx + count <= n) {
		idx += count;
		sg = ____sg_next(sg);
		count = __sg_page_count(sg);
	}

	*offset = n - idx;
	return sg;

lookup:
	rcu_read_lock();

	sg = radix_tree_lookup(&iter->radix, n);
	GEM_BUG_ON(!sg);

	/* If this index is in the middle of multi-page sg entry,
	 * the radixtree will contain an exceptional entry that points
	 * to the start of that range. We will return the pointer to
	 * the base page and the offset of this page within the
	 * sg entry's range.
	 */
	*offset = 0;
	if (unlikely(radix_tree_exception(sg))) {
		unsigned long base =
			(unsigned long)sg >> RADIX_TREE_EXCEPTIONAL_SHIFT;

		sg = radix_tree_lookup(&iter->radix, base);
		GEM_BUG_ON(!sg);

		*offset = n - base;
	}

	rcu_read_unlock();

	return sg;
}

struct page *
i915_gem_object_get_page(struct drm_i915_gem_object *obj, unsigned int n)
{
	struct scatterlist *sg;
	unsigned int offset;

	GEM_BUG_ON(!i915_gem_object_has_struct_page(obj));

	sg = i915_gem_object_get_sg(obj, n, &offset);
	return nth_page(sg_page(sg), offset);
}

/* Like i915_gem_object_get_page(), but mark the returned page dirty */
struct page *
i915_gem_object_get_dirty_page(struct drm_i915_gem_object *obj,
			       unsigned int n)
{
	struct page *page;

	page = i915_gem_object_get_page(obj, n);
	if (!obj->mm.dirty)
		set_page_dirty(page);

	return page;
}

dma_addr_t
i915_gem_object_get_dma_address(struct drm_i915_gem_object *obj,
				unsigned long n)
{
	struct scatterlist *sg;
	unsigned int offset;

	sg = i915_gem_object_get_sg(obj, n, &offset);
	return sg_dma_address(sg) + (offset << PAGE_SHIFT);
}

int i915_gem_object_attach_phys(struct drm_i915_gem_object *obj, int align)
{
	struct sg_table *pages;
	int err;

	if (align > obj->base.size)
		return -EINVAL;

	if (obj->ops == &i915_gem_phys_ops)
		return 0;

	if (obj->ops != &i915_gem_object_ops)
		return -EINVAL;

	err = i915_gem_object_unbind(obj);
	if (err)
		return err;

	mutex_lock(&obj->mm.lock);

	if (obj->mm.madv != I915_MADV_WILLNEED) {
		err = -EFAULT;
		goto err_unlock;
	}

	if (obj->mm.quirked) {
		err = -EFAULT;
		goto err_unlock;
	}

	if (obj->mm.mapping) {
		err = -EBUSY;
		goto err_unlock;
	}

	pages = fetch_and_zero(&obj->mm.pages);
	if (pages) {
		struct drm_i915_private *i915 = to_i915(obj->base.dev);

		__i915_gem_object_reset_page_iter(obj);

		spin_lock(&i915->mm.obj_lock);
		list_del(&obj->mm.link);
		spin_unlock(&i915->mm.obj_lock);
	}

	obj->ops = &i915_gem_phys_ops;

	err = ____i915_gem_object_get_pages(obj);
	if (err)
		goto err_xfer;

	/* Perma-pin (until release) the physical set of pages */
	__i915_gem_object_pin_pages(obj);

	if (!IS_ERR_OR_NULL(pages))
		i915_gem_object_ops.put_pages(obj, pages);
	mutex_unlock(&obj->mm.lock);
	return 0;

err_xfer:
	obj->ops = &i915_gem_object_ops;
	obj->mm.pages = pages;
err_unlock:
	mutex_unlock(&obj->mm.lock);
	return err;
}

#if IS_ENABLED(CONFIG_DRM_I915_SELFTEST)
#include "selftests/scatterlist.c"
#include "selftests/mock_gem_device.c"
#include "selftests/huge_gem_object.c"
#include "selftests/huge_pages.c"
#include "selftests/i915_gem_object.c"
#include "selftests/i915_gem_coherency.c"
#endif<|MERGE_RESOLUTION|>--- conflicted
+++ resolved
@@ -5187,13 +5187,10 @@
 	if (ret)
 		return ret;
 
-<<<<<<< HEAD
-=======
 	ret = intel_uc_init_wq(dev_priv);
 	if (ret)
 		return ret;
 
->>>>>>> 03f51d4e
 	/* This is just a security blanket to placate dragons.
 	 * On some systems, we very sporadically observe that the first TLBs
 	 * used by the CS may be stale, despite us poking the TLB reset. If
