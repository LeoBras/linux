/*
 * Copyright 2009 Jerome Glisse.
 * All Rights Reserved.
 *
 * Permission is hereby granted, free of charge, to any person obtaining a
 * copy of this software and associated documentation files (the
 * "Software"), to deal in the Software without restriction, including
 * without limitation the rights to use, copy, modify, merge, publish,
 * distribute, sub license, and/or sell copies of the Software, and to
 * permit persons to whom the Software is furnished to do so, subject to
 * the following conditions:
 *
 * THE SOFTWARE IS PROVIDED "AS IS", WITHOUT WARRANTY OF ANY KIND, EXPRESS OR
 * IMPLIED, INCLUDING BUT NOT LIMITED TO THE WARRANTIES OF MERCHANTABILITY,
 * FITNESS FOR A PARTICULAR PURPOSE AND NON-INFRINGEMENT. IN NO EVENT SHALL
 * THE COPYRIGHT HOLDERS, AUTHORS AND/OR ITS SUPPLIERS BE LIABLE FOR ANY CLAIM,
 * DAMAGES OR OTHER LIABILITY, WHETHER IN AN ACTION OF CONTRACT, TORT OR
 * OTHERWISE, ARISING FROM, OUT OF OR IN CONNECTION WITH THE SOFTWARE OR THE
 * USE OR OTHER DEALINGS IN THE SOFTWARE.
 *
 * The above copyright notice and this permission notice (including the
 * next paragraph) shall be included in all copies or substantial portions
 * of the Software.
 *
 */
/*
 * Authors:
 *    Jerome Glisse <glisse@freedesktop.org>
 *    Thomas Hellstrom <thomas-at-tungstengraphics-dot-com>
 *    Dave Airlie
 */

#include <linux/dma-mapping.h>
#include <linux/iommu.h>
#include <linux/hmm.h>
#include <linux/pagemap.h>
#include <linux/sched/task.h>
#include <linux/sched/mm.h>
#include <linux/seq_file.h>
#include <linux/slab.h>
#include <linux/swap.h>
#include <linux/swiotlb.h>
#include <linux/dma-buf.h>

#include <drm/ttm/ttm_bo_api.h>
#include <drm/ttm/ttm_bo_driver.h>
#include <drm/ttm/ttm_placement.h>
#include <drm/ttm/ttm_module.h>
#include <drm/ttm/ttm_page_alloc.h>

#include <drm/drm_debugfs.h>
#include <drm/amdgpu_drm.h>

#include "amdgpu.h"
#include "amdgpu_object.h"
#include "amdgpu_trace.h"
#include "amdgpu_amdkfd.h"
#include "amdgpu_sdma.h"
#include "amdgpu_ras.h"
#include "bif/bif_4_1_d.h"

static int amdgpu_map_buffer(struct ttm_buffer_object *bo,
			     struct ttm_mem_reg *mem, unsigned num_pages,
			     uint64_t offset, unsigned window,
			     struct amdgpu_ring *ring,
			     uint64_t *addr);

static int amdgpu_ttm_debugfs_init(struct amdgpu_device *adev);
static void amdgpu_ttm_debugfs_fini(struct amdgpu_device *adev);

static int amdgpu_invalidate_caches(struct ttm_bo_device *bdev, uint32_t flags)
{
	return 0;
}

/**
 * amdgpu_init_mem_type - Initialize a memory manager for a specific type of
 * memory request.
 *
 * @bdev: The TTM BO device object (contains a reference to amdgpu_device)
 * @type: The type of memory requested
 * @man: The memory type manager for each domain
 *
 * This is called by ttm_bo_init_mm() when a buffer object is being
 * initialized.
 */
static int amdgpu_init_mem_type(struct ttm_bo_device *bdev, uint32_t type,
				struct ttm_mem_type_manager *man)
{
	struct amdgpu_device *adev;

	adev = amdgpu_ttm_adev(bdev);

	switch (type) {
	case TTM_PL_SYSTEM:
		/* System memory */
		man->flags = TTM_MEMTYPE_FLAG_MAPPABLE;
		man->available_caching = TTM_PL_MASK_CACHING;
		man->default_caching = TTM_PL_FLAG_CACHED;
		break;
	case TTM_PL_TT:
		/* GTT memory  */
		man->func = &amdgpu_gtt_mgr_func;
		man->gpu_offset = adev->gmc.gart_start;
		man->available_caching = TTM_PL_MASK_CACHING;
		man->default_caching = TTM_PL_FLAG_CACHED;
		man->flags = TTM_MEMTYPE_FLAG_MAPPABLE | TTM_MEMTYPE_FLAG_CMA;
		break;
	case TTM_PL_VRAM:
		/* "On-card" video ram */
		man->func = &amdgpu_vram_mgr_func;
		man->gpu_offset = adev->gmc.vram_start;
		man->flags = TTM_MEMTYPE_FLAG_FIXED |
			     TTM_MEMTYPE_FLAG_MAPPABLE;
		man->available_caching = TTM_PL_FLAG_UNCACHED | TTM_PL_FLAG_WC;
		man->default_caching = TTM_PL_FLAG_WC;
		break;
	case AMDGPU_PL_GDS:
	case AMDGPU_PL_GWS:
	case AMDGPU_PL_OA:
		/* On-chip GDS memory*/
		man->func = &ttm_bo_manager_func;
		man->gpu_offset = 0;
		man->flags = TTM_MEMTYPE_FLAG_FIXED | TTM_MEMTYPE_FLAG_CMA;
		man->available_caching = TTM_PL_FLAG_UNCACHED;
		man->default_caching = TTM_PL_FLAG_UNCACHED;
		break;
	default:
		DRM_ERROR("Unsupported memory type %u\n", (unsigned)type);
		return -EINVAL;
	}
	return 0;
}

/**
 * amdgpu_evict_flags - Compute placement flags
 *
 * @bo: The buffer object to evict
 * @placement: Possible destination(s) for evicted BO
 *
 * Fill in placement data when ttm_bo_evict() is called
 */
static void amdgpu_evict_flags(struct ttm_buffer_object *bo,
				struct ttm_placement *placement)
{
	struct amdgpu_device *adev = amdgpu_ttm_adev(bo->bdev);
	struct amdgpu_bo *abo;
	static const struct ttm_place placements = {
		.fpfn = 0,
		.lpfn = 0,
		.flags = TTM_PL_MASK_CACHING | TTM_PL_FLAG_SYSTEM
	};

	/* Don't handle scatter gather BOs */
	if (bo->type == ttm_bo_type_sg) {
		placement->num_placement = 0;
		placement->num_busy_placement = 0;
		return;
	}

	/* Object isn't an AMDGPU object so ignore */
	if (!amdgpu_bo_is_amdgpu_bo(bo)) {
		placement->placement = &placements;
		placement->busy_placement = &placements;
		placement->num_placement = 1;
		placement->num_busy_placement = 1;
		return;
	}

	abo = ttm_to_amdgpu_bo(bo);
	switch (bo->mem.mem_type) {
	case AMDGPU_PL_GDS:
	case AMDGPU_PL_GWS:
	case AMDGPU_PL_OA:
		placement->num_placement = 0;
		placement->num_busy_placement = 0;
		return;

	case TTM_PL_VRAM:
		if (!adev->mman.buffer_funcs_enabled) {
			/* Move to system memory */
			amdgpu_bo_placement_from_domain(abo, AMDGPU_GEM_DOMAIN_CPU);
		} else if (!amdgpu_gmc_vram_full_visible(&adev->gmc) &&
			   !(abo->flags & AMDGPU_GEM_CREATE_CPU_ACCESS_REQUIRED) &&
			   amdgpu_bo_in_cpu_visible_vram(abo)) {

			/* Try evicting to the CPU inaccessible part of VRAM
			 * first, but only set GTT as busy placement, so this
			 * BO will be evicted to GTT rather than causing other
			 * BOs to be evicted from VRAM
			 */
			amdgpu_bo_placement_from_domain(abo, AMDGPU_GEM_DOMAIN_VRAM |
							 AMDGPU_GEM_DOMAIN_GTT);
			abo->placements[0].fpfn = adev->gmc.visible_vram_size >> PAGE_SHIFT;
			abo->placements[0].lpfn = 0;
			abo->placement.busy_placement = &abo->placements[1];
			abo->placement.num_busy_placement = 1;
		} else {
			/* Move to GTT memory */
			amdgpu_bo_placement_from_domain(abo, AMDGPU_GEM_DOMAIN_GTT);
		}
		break;
	case TTM_PL_TT:
	default:
		amdgpu_bo_placement_from_domain(abo, AMDGPU_GEM_DOMAIN_CPU);
		break;
	}
	*placement = abo->placement;
}

/**
 * amdgpu_verify_access - Verify access for a mmap call
 *
 * @bo:	The buffer object to map
 * @filp: The file pointer from the process performing the mmap
 *
 * This is called by ttm_bo_mmap() to verify whether a process
 * has the right to mmap a BO to their process space.
 */
static int amdgpu_verify_access(struct ttm_buffer_object *bo, struct file *filp)
{
	struct amdgpu_bo *abo = ttm_to_amdgpu_bo(bo);

	/*
	 * Don't verify access for KFD BOs. They don't have a GEM
	 * object associated with them.
	 */
	if (abo->kfd_bo)
		return 0;

	if (amdgpu_ttm_tt_get_usermm(bo->ttm))
		return -EPERM;
	return drm_vma_node_verify_access(&abo->tbo.base.vma_node,
					  filp->private_data);
}

/**
 * amdgpu_move_null - Register memory for a buffer object
 *
 * @bo: The bo to assign the memory to
 * @new_mem: The memory to be assigned.
 *
 * Assign the memory from new_mem to the memory of the buffer object bo.
 */
static void amdgpu_move_null(struct ttm_buffer_object *bo,
			     struct ttm_mem_reg *new_mem)
{
	struct ttm_mem_reg *old_mem = &bo->mem;

	BUG_ON(old_mem->mm_node != NULL);
	*old_mem = *new_mem;
	new_mem->mm_node = NULL;
}

/**
 * amdgpu_mm_node_addr - Compute the GPU relative offset of a GTT buffer.
 *
 * @bo: The bo to assign the memory to.
 * @mm_node: Memory manager node for drm allocator.
 * @mem: The region where the bo resides.
 *
 */
static uint64_t amdgpu_mm_node_addr(struct ttm_buffer_object *bo,
				    struct drm_mm_node *mm_node,
				    struct ttm_mem_reg *mem)
{
	uint64_t addr = 0;

	if (mm_node->start != AMDGPU_BO_INVALID_OFFSET) {
		addr = mm_node->start << PAGE_SHIFT;
		addr += bo->bdev->man[mem->mem_type].gpu_offset;
	}
	return addr;
}

/**
 * amdgpu_find_mm_node - Helper function finds the drm_mm_node corresponding to
 * @offset. It also modifies the offset to be within the drm_mm_node returned
 *
 * @mem: The region where the bo resides.
 * @offset: The offset that drm_mm_node is used for finding.
 *
 */
static struct drm_mm_node *amdgpu_find_mm_node(struct ttm_mem_reg *mem,
					       unsigned long *offset)
{
	struct drm_mm_node *mm_node = mem->mm_node;

	while (*offset >= (mm_node->size << PAGE_SHIFT)) {
		*offset -= (mm_node->size << PAGE_SHIFT);
		++mm_node;
	}
	return mm_node;
}

/**
 * amdgpu_copy_ttm_mem_to_mem - Helper function for copy
 *
 * The function copies @size bytes from {src->mem + src->offset} to
 * {dst->mem + dst->offset}. src->bo and dst->bo could be same BO for a
 * move and different for a BO to BO copy.
 *
 * @f: Returns the last fence if multiple jobs are submitted.
 */
int amdgpu_ttm_copy_mem_to_mem(struct amdgpu_device *adev,
			       struct amdgpu_copy_mem *src,
			       struct amdgpu_copy_mem *dst,
			       uint64_t size,
			       struct dma_resv *resv,
			       struct dma_fence **f)
{
	struct amdgpu_ring *ring = adev->mman.buffer_funcs_ring;
	struct drm_mm_node *src_mm, *dst_mm;
	uint64_t src_node_start, dst_node_start, src_node_size,
		 dst_node_size, src_page_offset, dst_page_offset;
	struct dma_fence *fence = NULL;
	int r = 0;
	const uint64_t GTT_MAX_BYTES = (AMDGPU_GTT_MAX_TRANSFER_SIZE *
					AMDGPU_GPU_PAGE_SIZE);

	if (!adev->mman.buffer_funcs_enabled) {
		DRM_ERROR("Trying to move memory with ring turned off.\n");
		return -EINVAL;
	}

	src_mm = amdgpu_find_mm_node(src->mem, &src->offset);
	src_node_start = amdgpu_mm_node_addr(src->bo, src_mm, src->mem) +
					     src->offset;
	src_node_size = (src_mm->size << PAGE_SHIFT) - src->offset;
	src_page_offset = src_node_start & (PAGE_SIZE - 1);

	dst_mm = amdgpu_find_mm_node(dst->mem, &dst->offset);
	dst_node_start = amdgpu_mm_node_addr(dst->bo, dst_mm, dst->mem) +
					     dst->offset;
	dst_node_size = (dst_mm->size << PAGE_SHIFT) - dst->offset;
	dst_page_offset = dst_node_start & (PAGE_SIZE - 1);

	mutex_lock(&adev->mman.gtt_window_lock);

	while (size) {
		unsigned long cur_size;
		uint64_t from = src_node_start, to = dst_node_start;
		struct dma_fence *next;

		/* Copy size cannot exceed GTT_MAX_BYTES. So if src or dst
		 * begins at an offset, then adjust the size accordingly
		 */
		cur_size = min3(min(src_node_size, dst_node_size), size,
				GTT_MAX_BYTES);
		if (cur_size + src_page_offset > GTT_MAX_BYTES ||
		    cur_size + dst_page_offset > GTT_MAX_BYTES)
			cur_size -= max(src_page_offset, dst_page_offset);

		/* Map only what needs to be accessed. Map src to window 0 and
		 * dst to window 1
		 */
		if (src->mem->start == AMDGPU_BO_INVALID_OFFSET) {
			r = amdgpu_map_buffer(src->bo, src->mem,
					PFN_UP(cur_size + src_page_offset),
					src_node_start, 0, ring,
					&from);
			if (r)
				goto error;
			/* Adjust the offset because amdgpu_map_buffer returns
			 * start of mapped page
			 */
			from += src_page_offset;
		}

		if (dst->mem->start == AMDGPU_BO_INVALID_OFFSET) {
			r = amdgpu_map_buffer(dst->bo, dst->mem,
					PFN_UP(cur_size + dst_page_offset),
					dst_node_start, 1, ring,
					&to);
			if (r)
				goto error;
			to += dst_page_offset;
		}

		r = amdgpu_copy_buffer(ring, from, to, cur_size,
				       resv, &next, false, true);
		if (r)
			goto error;

		dma_fence_put(fence);
		fence = next;

		size -= cur_size;
		if (!size)
			break;

		src_node_size -= cur_size;
		if (!src_node_size) {
			src_node_start = amdgpu_mm_node_addr(src->bo, ++src_mm,
							     src->mem);
			src_node_size = (src_mm->size << PAGE_SHIFT);
			src_page_offset = 0;
		} else {
			src_node_start += cur_size;
			src_page_offset = src_node_start & (PAGE_SIZE - 1);
		}
		dst_node_size -= cur_size;
		if (!dst_node_size) {
			dst_node_start = amdgpu_mm_node_addr(dst->bo, ++dst_mm,
							     dst->mem);
			dst_node_size = (dst_mm->size << PAGE_SHIFT);
			dst_page_offset = 0;
		} else {
			dst_node_start += cur_size;
			dst_page_offset = dst_node_start & (PAGE_SIZE - 1);
		}
	}
error:
	mutex_unlock(&adev->mman.gtt_window_lock);
	if (f)
		*f = dma_fence_get(fence);
	dma_fence_put(fence);
	return r;
}

/**
 * amdgpu_move_blit - Copy an entire buffer to another buffer
 *
 * This is a helper called by amdgpu_bo_move() and amdgpu_move_vram_ram() to
 * help move buffers to and from VRAM.
 */
static int amdgpu_move_blit(struct ttm_buffer_object *bo,
			    bool evict, bool no_wait_gpu,
			    struct ttm_mem_reg *new_mem,
			    struct ttm_mem_reg *old_mem)
{
	struct amdgpu_device *adev = amdgpu_ttm_adev(bo->bdev);
	struct amdgpu_copy_mem src, dst;
	struct dma_fence *fence = NULL;
	int r;

	src.bo = bo;
	dst.bo = bo;
	src.mem = old_mem;
	dst.mem = new_mem;
	src.offset = 0;
	dst.offset = 0;

	r = amdgpu_ttm_copy_mem_to_mem(adev, &src, &dst,
				       new_mem->num_pages << PAGE_SHIFT,
				       bo->base.resv, &fence);
	if (r)
		goto error;

	/* clear the space being freed */
	if (old_mem->mem_type == TTM_PL_VRAM &&
	    (ttm_to_amdgpu_bo(bo)->flags &
	     AMDGPU_GEM_CREATE_VRAM_WIPE_ON_RELEASE)) {
		struct dma_fence *wipe_fence = NULL;

		r = amdgpu_fill_buffer(ttm_to_amdgpu_bo(bo), AMDGPU_POISON,
				       NULL, &wipe_fence);
		if (r) {
			goto error;
		} else if (wipe_fence) {
			dma_fence_put(fence);
			fence = wipe_fence;
		}
	}

	/* Always block for VM page tables before committing the new location */
	if (bo->type == ttm_bo_type_kernel)
		r = ttm_bo_move_accel_cleanup(bo, fence, true, new_mem);
	else
		r = ttm_bo_pipeline_move(bo, fence, evict, new_mem);
	dma_fence_put(fence);
	return r;

error:
	if (fence)
		dma_fence_wait(fence, false);
	dma_fence_put(fence);
	return r;
}

/**
 * amdgpu_move_vram_ram - Copy VRAM buffer to RAM buffer
 *
 * Called by amdgpu_bo_move().
 */
static int amdgpu_move_vram_ram(struct ttm_buffer_object *bo, bool evict,
				struct ttm_operation_ctx *ctx,
				struct ttm_mem_reg *new_mem)
{
	struct ttm_mem_reg *old_mem = &bo->mem;
	struct ttm_mem_reg tmp_mem;
	struct ttm_place placements;
	struct ttm_placement placement;
	int r;

	/* create space/pages for new_mem in GTT space */
	tmp_mem = *new_mem;
	tmp_mem.mm_node = NULL;
	placement.num_placement = 1;
	placement.placement = &placements;
	placement.num_busy_placement = 1;
	placement.busy_placement = &placements;
	placements.fpfn = 0;
	placements.lpfn = 0;
	placements.flags = TTM_PL_MASK_CACHING | TTM_PL_FLAG_TT;
	r = ttm_bo_mem_space(bo, &placement, &tmp_mem, ctx);
	if (unlikely(r)) {
		pr_err("Failed to find GTT space for blit from VRAM\n");
		return r;
	}

	/* set caching flags */
	r = ttm_tt_set_placement_caching(bo->ttm, tmp_mem.placement);
	if (unlikely(r)) {
		goto out_cleanup;
	}

	/* Bind the memory to the GTT space */
	r = ttm_tt_bind(bo->ttm, &tmp_mem, ctx);
	if (unlikely(r)) {
		goto out_cleanup;
	}

	/* blit VRAM to GTT */
	r = amdgpu_move_blit(bo, evict, ctx->no_wait_gpu, &tmp_mem, old_mem);
	if (unlikely(r)) {
		goto out_cleanup;
	}

	/* move BO (in tmp_mem) to new_mem */
	r = ttm_bo_move_ttm(bo, ctx, new_mem);
out_cleanup:
	ttm_bo_mem_put(bo, &tmp_mem);
	return r;
}

/**
 * amdgpu_move_ram_vram - Copy buffer from RAM to VRAM
 *
 * Called by amdgpu_bo_move().
 */
static int amdgpu_move_ram_vram(struct ttm_buffer_object *bo, bool evict,
				struct ttm_operation_ctx *ctx,
				struct ttm_mem_reg *new_mem)
{
	struct ttm_mem_reg *old_mem = &bo->mem;
	struct ttm_mem_reg tmp_mem;
	struct ttm_placement placement;
	struct ttm_place placements;
	int r;

	/* make space in GTT for old_mem buffer */
	tmp_mem = *new_mem;
	tmp_mem.mm_node = NULL;
	placement.num_placement = 1;
	placement.placement = &placements;
	placement.num_busy_placement = 1;
	placement.busy_placement = &placements;
	placements.fpfn = 0;
	placements.lpfn = 0;
	placements.flags = TTM_PL_MASK_CACHING | TTM_PL_FLAG_TT;
	r = ttm_bo_mem_space(bo, &placement, &tmp_mem, ctx);
	if (unlikely(r)) {
		pr_err("Failed to find GTT space for blit to VRAM\n");
		return r;
	}

	/* move/bind old memory to GTT space */
	r = ttm_bo_move_ttm(bo, ctx, &tmp_mem);
	if (unlikely(r)) {
		goto out_cleanup;
	}

	/* copy to VRAM */
	r = amdgpu_move_blit(bo, evict, ctx->no_wait_gpu, new_mem, old_mem);
	if (unlikely(r)) {
		goto out_cleanup;
	}
out_cleanup:
	ttm_bo_mem_put(bo, &tmp_mem);
	return r;
}

/**
 * amdgpu_mem_visible - Check that memory can be accessed by ttm_bo_move_memcpy
 *
 * Called by amdgpu_bo_move()
 */
static bool amdgpu_mem_visible(struct amdgpu_device *adev,
			       struct ttm_mem_reg *mem)
{
	struct drm_mm_node *nodes = mem->mm_node;

	if (mem->mem_type == TTM_PL_SYSTEM ||
	    mem->mem_type == TTM_PL_TT)
		return true;
	if (mem->mem_type != TTM_PL_VRAM)
		return false;

	/* ttm_mem_reg_ioremap only supports contiguous memory */
	if (nodes->size != mem->num_pages)
		return false;

	return ((nodes->start + nodes->size) << PAGE_SHIFT)
		<= adev->gmc.visible_vram_size;
}

/**
 * amdgpu_bo_move - Move a buffer object to a new memory location
 *
 * Called by ttm_bo_handle_move_mem()
 */
static int amdgpu_bo_move(struct ttm_buffer_object *bo, bool evict,
			  struct ttm_operation_ctx *ctx,
			  struct ttm_mem_reg *new_mem)
{
	struct amdgpu_device *adev;
	struct amdgpu_bo *abo;
	struct ttm_mem_reg *old_mem = &bo->mem;
	int r;

	/* Can't move a pinned BO */
	abo = ttm_to_amdgpu_bo(bo);
	if (WARN_ON_ONCE(abo->pin_count > 0))
		return -EINVAL;

	adev = amdgpu_ttm_adev(bo->bdev);

	if (old_mem->mem_type == TTM_PL_SYSTEM && bo->ttm == NULL) {
		amdgpu_move_null(bo, new_mem);
		return 0;
	}
	if ((old_mem->mem_type == TTM_PL_TT &&
	     new_mem->mem_type == TTM_PL_SYSTEM) ||
	    (old_mem->mem_type == TTM_PL_SYSTEM &&
	     new_mem->mem_type == TTM_PL_TT)) {
		/* bind is enough */
		amdgpu_move_null(bo, new_mem);
		return 0;
	}
	if (old_mem->mem_type == AMDGPU_PL_GDS ||
	    old_mem->mem_type == AMDGPU_PL_GWS ||
	    old_mem->mem_type == AMDGPU_PL_OA ||
	    new_mem->mem_type == AMDGPU_PL_GDS ||
	    new_mem->mem_type == AMDGPU_PL_GWS ||
	    new_mem->mem_type == AMDGPU_PL_OA) {
		/* Nothing to save here */
		amdgpu_move_null(bo, new_mem);
		return 0;
	}

	if (!adev->mman.buffer_funcs_enabled) {
		r = -ENODEV;
		goto memcpy;
	}

	if (old_mem->mem_type == TTM_PL_VRAM &&
	    new_mem->mem_type == TTM_PL_SYSTEM) {
		r = amdgpu_move_vram_ram(bo, evict, ctx, new_mem);
	} else if (old_mem->mem_type == TTM_PL_SYSTEM &&
		   new_mem->mem_type == TTM_PL_VRAM) {
		r = amdgpu_move_ram_vram(bo, evict, ctx, new_mem);
	} else {
		r = amdgpu_move_blit(bo, evict, ctx->no_wait_gpu,
				     new_mem, old_mem);
	}

	if (r) {
memcpy:
		/* Check that all memory is CPU accessible */
		if (!amdgpu_mem_visible(adev, old_mem) ||
		    !amdgpu_mem_visible(adev, new_mem)) {
			pr_err("Move buffer fallback to memcpy unavailable\n");
			return r;
		}

		r = ttm_bo_move_memcpy(bo, ctx, new_mem);
		if (r)
			return r;
	}

	if (bo->type == ttm_bo_type_device &&
	    new_mem->mem_type == TTM_PL_VRAM &&
	    old_mem->mem_type != TTM_PL_VRAM) {
		/* amdgpu_bo_fault_reserve_notify will re-set this if the CPU
		 * accesses the BO after it's moved.
		 */
		abo->flags &= ~AMDGPU_GEM_CREATE_CPU_ACCESS_REQUIRED;
	}

	/* update statistics */
	atomic64_add((u64)bo->num_pages << PAGE_SHIFT, &adev->num_bytes_moved);
	return 0;
}

/**
 * amdgpu_ttm_io_mem_reserve - Reserve a block of memory during a fault
 *
 * Called by ttm_mem_io_reserve() ultimately via ttm_bo_vm_fault()
 */
static int amdgpu_ttm_io_mem_reserve(struct ttm_bo_device *bdev, struct ttm_mem_reg *mem)
{
	struct ttm_mem_type_manager *man = &bdev->man[mem->mem_type];
	struct amdgpu_device *adev = amdgpu_ttm_adev(bdev);
	struct drm_mm_node *mm_node = mem->mm_node;

	mem->bus.addr = NULL;
	mem->bus.offset = 0;
	mem->bus.size = mem->num_pages << PAGE_SHIFT;
	mem->bus.base = 0;
	mem->bus.is_iomem = false;
	if (!(man->flags & TTM_MEMTYPE_FLAG_MAPPABLE))
		return -EINVAL;
	switch (mem->mem_type) {
	case TTM_PL_SYSTEM:
		/* system memory */
		return 0;
	case TTM_PL_TT:
		break;
	case TTM_PL_VRAM:
		mem->bus.offset = mem->start << PAGE_SHIFT;
		/* check if it's visible */
		if ((mem->bus.offset + mem->bus.size) > adev->gmc.visible_vram_size)
			return -EINVAL;
		/* Only physically contiguous buffers apply. In a contiguous
		 * buffer, size of the first mm_node would match the number of
		 * pages in ttm_mem_reg.
		 */
		if (adev->mman.aper_base_kaddr &&
		    (mm_node->size == mem->num_pages))
			mem->bus.addr = (u8 *)adev->mman.aper_base_kaddr +
					mem->bus.offset;

		mem->bus.base = adev->gmc.aper_base;
		mem->bus.is_iomem = true;
		break;
	default:
		return -EINVAL;
	}
	return 0;
}

static void amdgpu_ttm_io_mem_free(struct ttm_bo_device *bdev, struct ttm_mem_reg *mem)
{
}

static unsigned long amdgpu_ttm_io_mem_pfn(struct ttm_buffer_object *bo,
					   unsigned long page_offset)
{
	struct drm_mm_node *mm;
	unsigned long offset = (page_offset << PAGE_SHIFT);

	mm = amdgpu_find_mm_node(&bo->mem, &offset);
	return (bo->mem.bus.base >> PAGE_SHIFT) + mm->start +
		(offset >> PAGE_SHIFT);
}

/*
 * TTM backend functions.
 */
struct amdgpu_ttm_tt {
	struct ttm_dma_tt	ttm;
	struct drm_gem_object	*gobj;
	u64			offset;
	uint64_t		userptr;
	struct task_struct	*usertask;
	uint32_t		userflags;
#if IS_ENABLED(CONFIG_DRM_AMDGPU_USERPTR)
	struct hmm_range	*range;
#endif
};

#ifdef CONFIG_DRM_AMDGPU_USERPTR
/* flags used by HMM internal, not related to CPU/GPU PTE flags */
static const uint64_t hmm_range_flags[HMM_PFN_FLAG_MAX] = {
	(1 << 0), /* HMM_PFN_VALID */
	(1 << 1), /* HMM_PFN_WRITE */
	0 /* HMM_PFN_DEVICE_PRIVATE */
};

static const uint64_t hmm_range_values[HMM_PFN_VALUE_MAX] = {
	0xfffffffffffffffeUL, /* HMM_PFN_ERROR */
	0, /* HMM_PFN_NONE */
	0xfffffffffffffffcUL /* HMM_PFN_SPECIAL */
};

/**
 * amdgpu_ttm_tt_get_user_pages - get device accessible pages that back user
 * memory and start HMM tracking CPU page table update
 *
 * Calling function must call amdgpu_ttm_tt_userptr_range_done() once and only
 * once afterwards to stop HMM tracking
 */
int amdgpu_ttm_tt_get_user_pages(struct amdgpu_bo *bo, struct page **pages)
{
	struct ttm_tt *ttm = bo->tbo.ttm;
	struct amdgpu_ttm_tt *gtt = (void *)ttm;
	unsigned long start = gtt->userptr;
	struct vm_area_struct *vma;
	struct hmm_range *range;
	unsigned long timeout;
	struct mm_struct *mm;
	unsigned long i;
	int r = 0;

	mm = bo->notifier.mm;
	if (unlikely(!mm)) {
		DRM_DEBUG_DRIVER("BO is not registered?\n");
		return -EFAULT;
	}

	/* Another get_user_pages is running at the same time?? */
	if (WARN_ON(gtt->range))
		return -EFAULT;

	if (!mmget_not_zero(mm)) /* Happens during process shutdown */
		return -ESRCH;

	range = kzalloc(sizeof(*range), GFP_KERNEL);
	if (unlikely(!range)) {
		r = -ENOMEM;
		goto out;
	}
	range->notifier = &bo->notifier;
	range->flags = hmm_range_flags;
	range->values = hmm_range_values;
	range->pfn_shift = PAGE_SHIFT;
	range->start = bo->notifier.interval_tree.start;
	range->end = bo->notifier.interval_tree.last + 1;
	range->default_flags = hmm_range_flags[HMM_PFN_VALID];
	if (!amdgpu_ttm_tt_is_readonly(ttm))
		range->default_flags |= range->flags[HMM_PFN_WRITE];

	range->pfns = kvmalloc_array(ttm->num_pages, sizeof(*range->pfns),
				     GFP_KERNEL);
	if (unlikely(!range->pfns)) {
		r = -ENOMEM;
		goto out_free_ranges;
	}

	down_read(&mm->mmap_sem);
	vma = find_vma(mm, start);
	if (unlikely(!vma || start < vma->vm_start)) {
		r = -EFAULT;
		goto out_unlock;
	}
	if (unlikely((gtt->userflags & AMDGPU_GEM_USERPTR_ANONONLY) &&
		vma->vm_file)) {
		r = -EPERM;
		goto out_unlock;
	}
	up_read(&mm->mmap_sem);
	timeout = jiffies + msecs_to_jiffies(HMM_RANGE_DEFAULT_TIMEOUT);

retry:
	range->notifier_seq = mmu_interval_read_begin(&bo->notifier);

	down_read(&mm->mmap_sem);
	r = hmm_range_fault(range, 0);
	up_read(&mm->mmap_sem);
	if (unlikely(r <= 0)) {
		/*
		 * FIXME: This timeout should encompass the retry from
		 * mmu_interval_read_retry() as well.
		 */
		if ((r == 0 || r == -EBUSY) && !time_after(jiffies, timeout))
			goto retry;
		goto out_free_pfns;
	}

	for (i = 0; i < ttm->num_pages; i++) {
		/* FIXME: The pages cannot be touched outside the notifier_lock */
		pages[i] = hmm_device_entry_to_page(range, range->pfns[i]);
		if (unlikely(!pages[i])) {
			pr_err("Page fault failed for pfn[%lu] = 0x%llx\n",
			       i, range->pfns[i]);
			r = -ENOMEM;

			goto out_free_pfns;
		}
	}

	gtt->range = range;
	mmput(mm);

	return 0;

out_unlock:
	up_read(&mm->mmap_sem);
out_free_pfns:
	kvfree(range->pfns);
out_free_ranges:
	kfree(range);
out:
	mmput(mm);
	return r;
}

/**
 * amdgpu_ttm_tt_userptr_range_done - stop HMM track the CPU page table change
 * Check if the pages backing this ttm range have been invalidated
 *
 * Returns: true if pages are still valid
 */
bool amdgpu_ttm_tt_get_user_pages_done(struct ttm_tt *ttm)
{
	struct amdgpu_ttm_tt *gtt = (void *)ttm;
	bool r = false;

	if (!gtt || !gtt->userptr)
		return false;

	DRM_DEBUG_DRIVER("user_pages_done 0x%llx pages 0x%lx\n",
		gtt->userptr, ttm->num_pages);

	WARN_ONCE(!gtt->range || !gtt->range->pfns,
		"No user pages to check\n");

	if (gtt->range) {
		/*
		 * FIXME: Must always hold notifier_lock for this, and must
		 * not ignore the return code.
		 */
		r = mmu_interval_read_retry(gtt->range->notifier,
					 gtt->range->notifier_seq);
		kvfree(gtt->range->pfns);
		kfree(gtt->range);
		gtt->range = NULL;
	}

	return !r;
}
#endif

/**
 * amdgpu_ttm_tt_set_user_pages - Copy pages in, putting old pages as necessary.
 *
 * Called by amdgpu_cs_list_validate(). This creates the page list
 * that backs user memory and will ultimately be mapped into the device
 * address space.
 */
void amdgpu_ttm_tt_set_user_pages(struct ttm_tt *ttm, struct page **pages)
{
	unsigned long i;

	for (i = 0; i < ttm->num_pages; ++i)
		ttm->pages[i] = pages ? pages[i] : NULL;
}

/**
 * amdgpu_ttm_tt_pin_userptr - 	prepare the sg table with the user pages
 *
 * Called by amdgpu_ttm_backend_bind()
 **/
static int amdgpu_ttm_tt_pin_userptr(struct ttm_tt *ttm)
{
	struct amdgpu_device *adev = amdgpu_ttm_adev(ttm->bdev);
	struct amdgpu_ttm_tt *gtt = (void *)ttm;
	unsigned nents;
	int r;

	int write = !(gtt->userflags & AMDGPU_GEM_USERPTR_READONLY);
	enum dma_data_direction direction = write ?
		DMA_BIDIRECTIONAL : DMA_TO_DEVICE;

	/* Allocate an SG array and squash pages into it */
	r = sg_alloc_table_from_pages(ttm->sg, ttm->pages, ttm->num_pages, 0,
				      ttm->num_pages << PAGE_SHIFT,
				      GFP_KERNEL);
	if (r)
		goto release_sg;

	/* Map SG to device */
	r = -ENOMEM;
	nents = dma_map_sg(adev->dev, ttm->sg->sgl, ttm->sg->nents, direction);
	if (nents != ttm->sg->nents)
		goto release_sg;

	/* convert SG to linear array of pages and dma addresses */
	drm_prime_sg_to_page_addr_arrays(ttm->sg, ttm->pages,
					 gtt->ttm.dma_address, ttm->num_pages);

	return 0;

release_sg:
	kfree(ttm->sg);
	return r;
}

/**
 * amdgpu_ttm_tt_unpin_userptr - Unpin and unmap userptr pages
 */
static void amdgpu_ttm_tt_unpin_userptr(struct ttm_tt *ttm)
{
	struct amdgpu_device *adev = amdgpu_ttm_adev(ttm->bdev);
	struct amdgpu_ttm_tt *gtt = (void *)ttm;

	int write = !(gtt->userflags & AMDGPU_GEM_USERPTR_READONLY);
	enum dma_data_direction direction = write ?
		DMA_BIDIRECTIONAL : DMA_TO_DEVICE;

	/* double check that we don't free the table twice */
	if (!ttm->sg->sgl)
		return;

	/* unmap the pages mapped to the device */
	dma_unmap_sg(adev->dev, ttm->sg->sgl, ttm->sg->nents, direction);

	sg_free_table(ttm->sg);

#if IS_ENABLED(CONFIG_DRM_AMDGPU_USERPTR)
	if (gtt->range) {
		unsigned long i;

		for (i = 0; i < ttm->num_pages; i++) {
			if (ttm->pages[i] !=
				hmm_device_entry_to_page(gtt->range,
					      gtt->range->pfns[i]))
				break;
		}

		WARN((i == ttm->num_pages), "Missing get_user_page_done\n");
	}
#endif
}

int amdgpu_ttm_gart_bind(struct amdgpu_device *adev,
				struct ttm_buffer_object *tbo,
				uint64_t flags)
{
	struct amdgpu_bo *abo = ttm_to_amdgpu_bo(tbo);
	struct ttm_tt *ttm = tbo->ttm;
	struct amdgpu_ttm_tt *gtt = (void *)ttm;
	int r;

	if (abo->flags & AMDGPU_GEM_CREATE_MQD_GFX9) {
		uint64_t page_idx = 1;

		r = amdgpu_gart_bind(adev, gtt->offset, page_idx,
				ttm->pages, gtt->ttm.dma_address, flags);
		if (r)
			goto gart_bind_fail;

		/* Patch mtype of the second part BO */
		flags &= ~AMDGPU_PTE_MTYPE_VG10_MASK;
		flags |= AMDGPU_PTE_MTYPE_VG10(AMDGPU_MTYPE_NC);

		r = amdgpu_gart_bind(adev,
				gtt->offset + (page_idx << PAGE_SHIFT),
				ttm->num_pages - page_idx,
				&ttm->pages[page_idx],
				&(gtt->ttm.dma_address[page_idx]), flags);
	} else {
		r = amdgpu_gart_bind(adev, gtt->offset, ttm->num_pages,
				     ttm->pages, gtt->ttm.dma_address, flags);
	}

gart_bind_fail:
	if (r)
		DRM_ERROR("failed to bind %lu pages at 0x%08llX\n",
			  ttm->num_pages, gtt->offset);

	return r;
}

/**
 * amdgpu_ttm_backend_bind - Bind GTT memory
 *
 * Called by ttm_tt_bind() on behalf of ttm_bo_handle_move_mem().
 * This handles binding GTT memory to the device address space.
 */
static int amdgpu_ttm_backend_bind(struct ttm_tt *ttm,
				   struct ttm_mem_reg *bo_mem)
{
	struct amdgpu_device *adev = amdgpu_ttm_adev(ttm->bdev);
	struct amdgpu_ttm_tt *gtt = (void*)ttm;
	uint64_t flags;
	int r = 0;

	if (gtt->userptr) {
		r = amdgpu_ttm_tt_pin_userptr(ttm);
		if (r) {
			DRM_ERROR("failed to pin userptr\n");
			return r;
		}
	}
	if (!ttm->num_pages) {
		WARN(1, "nothing to bind %lu pages for mreg %p back %p!\n",
		     ttm->num_pages, bo_mem, ttm);
	}

	if (bo_mem->mem_type == AMDGPU_PL_GDS ||
	    bo_mem->mem_type == AMDGPU_PL_GWS ||
	    bo_mem->mem_type == AMDGPU_PL_OA)
		return -EINVAL;

	if (!amdgpu_gtt_mgr_has_gart_addr(bo_mem)) {
		gtt->offset = AMDGPU_BO_INVALID_OFFSET;
		return 0;
	}

	/* compute PTE flags relevant to this BO memory */
	flags = amdgpu_ttm_tt_pte_flags(adev, ttm, bo_mem);

	/* bind pages into GART page tables */
	gtt->offset = (u64)bo_mem->start << PAGE_SHIFT;
	r = amdgpu_gart_bind(adev, gtt->offset, ttm->num_pages,
		ttm->pages, gtt->ttm.dma_address, flags);

	if (r)
		DRM_ERROR("failed to bind %lu pages at 0x%08llX\n",
			  ttm->num_pages, gtt->offset);
	return r;
}

/**
 * amdgpu_ttm_alloc_gart - Allocate GART memory for buffer object
 */
int amdgpu_ttm_alloc_gart(struct ttm_buffer_object *bo)
{
	struct amdgpu_device *adev = amdgpu_ttm_adev(bo->bdev);
	struct ttm_operation_ctx ctx = { false, false };
	struct amdgpu_ttm_tt *gtt = (void*)bo->ttm;
	struct ttm_mem_reg tmp;
	struct ttm_placement placement;
	struct ttm_place placements;
	uint64_t addr, flags;
	int r;

	if (bo->mem.start != AMDGPU_BO_INVALID_OFFSET)
		return 0;

	addr = amdgpu_gmc_agp_addr(bo);
	if (addr != AMDGPU_BO_INVALID_OFFSET) {
		bo->mem.start = addr >> PAGE_SHIFT;
	} else {

		/* allocate GART space */
		tmp = bo->mem;
		tmp.mm_node = NULL;
		placement.num_placement = 1;
		placement.placement = &placements;
		placement.num_busy_placement = 1;
		placement.busy_placement = &placements;
		placements.fpfn = 0;
		placements.lpfn = adev->gmc.gart_size >> PAGE_SHIFT;
		placements.flags = (bo->mem.placement & ~TTM_PL_MASK_MEM) |
			TTM_PL_FLAG_TT;

		r = ttm_bo_mem_space(bo, &placement, &tmp, &ctx);
		if (unlikely(r))
			return r;

		/* compute PTE flags for this buffer object */
		flags = amdgpu_ttm_tt_pte_flags(adev, bo->ttm, &tmp);

		/* Bind pages */
		gtt->offset = (u64)tmp.start << PAGE_SHIFT;
		r = amdgpu_ttm_gart_bind(adev, bo, flags);
		if (unlikely(r)) {
			ttm_bo_mem_put(bo, &tmp);
			return r;
		}

		ttm_bo_mem_put(bo, &bo->mem);
		bo->mem = tmp;
	}

	bo->offset = (bo->mem.start << PAGE_SHIFT) +
		bo->bdev->man[bo->mem.mem_type].gpu_offset;

	return 0;
}

/**
 * amdgpu_ttm_recover_gart - Rebind GTT pages
 *
 * Called by amdgpu_gtt_mgr_recover() from amdgpu_device_reset() to
 * rebind GTT pages during a GPU reset.
 */
int amdgpu_ttm_recover_gart(struct ttm_buffer_object *tbo)
{
	struct amdgpu_device *adev = amdgpu_ttm_adev(tbo->bdev);
	uint64_t flags;
	int r;

	if (!tbo->ttm)
		return 0;

	flags = amdgpu_ttm_tt_pte_flags(adev, tbo->ttm, &tbo->mem);
	r = amdgpu_ttm_gart_bind(adev, tbo, flags);

	return r;
}

/**
 * amdgpu_ttm_backend_unbind - Unbind GTT mapped pages
 *
 * Called by ttm_tt_unbind() on behalf of ttm_bo_move_ttm() and
 * ttm_tt_destroy().
 */
static int amdgpu_ttm_backend_unbind(struct ttm_tt *ttm)
{
	struct amdgpu_device *adev = amdgpu_ttm_adev(ttm->bdev);
	struct amdgpu_ttm_tt *gtt = (void *)ttm;
	int r;

	/* if the pages have userptr pinning then clear that first */
	if (gtt->userptr)
		amdgpu_ttm_tt_unpin_userptr(ttm);

	if (gtt->offset == AMDGPU_BO_INVALID_OFFSET)
		return 0;

	/* unbind shouldn't be done for GDS/GWS/OA in ttm_bo_clean_mm */
	r = amdgpu_gart_unbind(adev, gtt->offset, ttm->num_pages);
	if (r)
		DRM_ERROR("failed to unbind %lu pages at 0x%08llX\n",
			  gtt->ttm.ttm.num_pages, gtt->offset);
	return r;
}

static void amdgpu_ttm_backend_destroy(struct ttm_tt *ttm)
{
	struct amdgpu_ttm_tt *gtt = (void *)ttm;

	if (gtt->usertask)
		put_task_struct(gtt->usertask);

	ttm_dma_tt_fini(&gtt->ttm);
	kfree(gtt);
}

static struct ttm_backend_func amdgpu_backend_func = {
	.bind = &amdgpu_ttm_backend_bind,
	.unbind = &amdgpu_ttm_backend_unbind,
	.destroy = &amdgpu_ttm_backend_destroy,
};

/**
 * amdgpu_ttm_tt_create - Create a ttm_tt object for a given BO
 *
 * @bo: The buffer object to create a GTT ttm_tt object around
 *
 * Called by ttm_tt_create().
 */
static struct ttm_tt *amdgpu_ttm_tt_create(struct ttm_buffer_object *bo,
					   uint32_t page_flags)
{
	struct amdgpu_ttm_tt *gtt;

	gtt = kzalloc(sizeof(struct amdgpu_ttm_tt), GFP_KERNEL);
	if (gtt == NULL) {
		return NULL;
	}
	gtt->ttm.ttm.func = &amdgpu_backend_func;
	gtt->gobj = &bo->base;

	/* allocate space for the uninitialized page entries */
	if (ttm_sg_tt_init(&gtt->ttm, bo, page_flags)) {
		kfree(gtt);
		return NULL;
	}
	return &gtt->ttm.ttm;
}

/**
 * amdgpu_ttm_tt_populate - Map GTT pages visible to the device
 *
 * Map the pages of a ttm_tt object to an address space visible
 * to the underlying device.
 */
static int amdgpu_ttm_tt_populate(struct ttm_tt *ttm,
			struct ttm_operation_ctx *ctx)
{
	struct amdgpu_device *adev = amdgpu_ttm_adev(ttm->bdev);
	struct amdgpu_ttm_tt *gtt = (void *)ttm;

	/* user pages are bound by amdgpu_ttm_tt_pin_userptr() */
	if (gtt && gtt->userptr) {
		ttm->sg = kzalloc(sizeof(struct sg_table), GFP_KERNEL);
		if (!ttm->sg)
			return -ENOMEM;

		ttm->page_flags |= TTM_PAGE_FLAG_SG;
		ttm->state = tt_unbound;
		return 0;
	}

	if (ttm->page_flags & TTM_PAGE_FLAG_SG) {
		if (!ttm->sg) {
			struct dma_buf_attachment *attach;
			struct sg_table *sgt;

			attach = gtt->gobj->import_attach;
			sgt = dma_buf_map_attachment(attach, DMA_BIDIRECTIONAL);
			if (IS_ERR(sgt))
				return PTR_ERR(sgt);

			ttm->sg = sgt;
		}

		drm_prime_sg_to_page_addr_arrays(ttm->sg, ttm->pages,
						 gtt->ttm.dma_address,
						 ttm->num_pages);
		ttm->state = tt_unbound;
		return 0;
	}

#ifdef CONFIG_SWIOTLB
	if (adev->need_swiotlb && swiotlb_nr_tbl()) {
		return ttm_dma_populate(&gtt->ttm, adev->dev, ctx);
	}
#endif

	/* fall back to generic helper to populate the page array
	 * and map them to the device */
	return ttm_populate_and_map_pages(adev->dev, &gtt->ttm, ctx);
}

/**
 * amdgpu_ttm_tt_unpopulate - unmap GTT pages and unpopulate page arrays
 *
 * Unmaps pages of a ttm_tt object from the device address space and
 * unpopulates the page array backing it.
 */
static void amdgpu_ttm_tt_unpopulate(struct ttm_tt *ttm)
{
	struct amdgpu_ttm_tt *gtt = (void *)ttm;
	struct amdgpu_device *adev;

	if (gtt && gtt->userptr) {
		amdgpu_ttm_tt_set_user_pages(ttm, NULL);
		kfree(ttm->sg);
		ttm->page_flags &= ~TTM_PAGE_FLAG_SG;
		return;
	}

	if (ttm->sg && gtt->gobj->import_attach) {
		struct dma_buf_attachment *attach;

		attach = gtt->gobj->import_attach;
		dma_buf_unmap_attachment(attach, ttm->sg, DMA_BIDIRECTIONAL);
		ttm->sg = NULL;
		return;
	}

	if (ttm->page_flags & TTM_PAGE_FLAG_SG)
		return;

	adev = amdgpu_ttm_adev(ttm->bdev);

#ifdef CONFIG_SWIOTLB
	if (adev->need_swiotlb && swiotlb_nr_tbl()) {
		ttm_dma_unpopulate(&gtt->ttm, adev->dev);
		return;
	}
#endif

	/* fall back to generic helper to unmap and unpopulate array */
	ttm_unmap_and_unpopulate_pages(adev->dev, &gtt->ttm);
}

/**
 * amdgpu_ttm_tt_set_userptr - Initialize userptr GTT ttm_tt for the current
 * task
 *
 * @ttm: The ttm_tt object to bind this userptr object to
 * @addr:  The address in the current tasks VM space to use
 * @flags: Requirements of userptr object.
 *
 * Called by amdgpu_gem_userptr_ioctl() to bind userptr pages
 * to current task
 */
int amdgpu_ttm_tt_set_userptr(struct ttm_tt *ttm, uint64_t addr,
			      uint32_t flags)
{
	struct amdgpu_ttm_tt *gtt = (void *)ttm;

	if (gtt == NULL)
		return -EINVAL;

	gtt->userptr = addr;
	gtt->userflags = flags;

	if (gtt->usertask)
		put_task_struct(gtt->usertask);
	gtt->usertask = current->group_leader;
	get_task_struct(gtt->usertask);

	return 0;
}

/**
 * amdgpu_ttm_tt_get_usermm - Return memory manager for ttm_tt object
 */
struct mm_struct *amdgpu_ttm_tt_get_usermm(struct ttm_tt *ttm)
{
	struct amdgpu_ttm_tt *gtt = (void *)ttm;

	if (gtt == NULL)
		return NULL;

	if (gtt->usertask == NULL)
		return NULL;

	return gtt->usertask->mm;
}

/**
 * amdgpu_ttm_tt_affect_userptr - Determine if a ttm_tt object lays inside an
 * address range for the current task.
 *
 */
bool amdgpu_ttm_tt_affect_userptr(struct ttm_tt *ttm, unsigned long start,
				  unsigned long end)
{
	struct amdgpu_ttm_tt *gtt = (void *)ttm;
	unsigned long size;

	if (gtt == NULL || !gtt->userptr)
		return false;

	/* Return false if no part of the ttm_tt object lies within
	 * the range
	 */
	size = (unsigned long)gtt->ttm.ttm.num_pages * PAGE_SIZE;
	if (gtt->userptr > end || gtt->userptr + size <= start)
		return false;

	return true;
}

/**
 * amdgpu_ttm_tt_is_userptr - Have the pages backing by userptr?
 */
bool amdgpu_ttm_tt_is_userptr(struct ttm_tt *ttm)
{
	struct amdgpu_ttm_tt *gtt = (void *)ttm;

	if (gtt == NULL || !gtt->userptr)
		return false;

	return true;
}

/**
 * amdgpu_ttm_tt_is_readonly - Is the ttm_tt object read only?
 */
bool amdgpu_ttm_tt_is_readonly(struct ttm_tt *ttm)
{
	struct amdgpu_ttm_tt *gtt = (void *)ttm;

	if (gtt == NULL)
		return false;

	return !!(gtt->userflags & AMDGPU_GEM_USERPTR_READONLY);
}

/**
 * amdgpu_ttm_tt_pde_flags - Compute PDE flags for ttm_tt object
 *
 * @ttm: The ttm_tt object to compute the flags for
 * @mem: The memory registry backing this ttm_tt object
 *
 * Figure out the flags to use for a VM PDE (Page Directory Entry).
 */
uint64_t amdgpu_ttm_tt_pde_flags(struct ttm_tt *ttm, struct ttm_mem_reg *mem)
{
	uint64_t flags = 0;

	if (mem && mem->mem_type != TTM_PL_SYSTEM)
		flags |= AMDGPU_PTE_VALID;

	if (mem && mem->mem_type == TTM_PL_TT) {
		flags |= AMDGPU_PTE_SYSTEM;

		if (ttm->caching_state == tt_cached)
			flags |= AMDGPU_PTE_SNOOPED;
	}

	return flags;
}

/**
 * amdgpu_ttm_tt_pte_flags - Compute PTE flags for ttm_tt object
 *
 * @ttm: The ttm_tt object to compute the flags for
 * @mem: The memory registry backing this ttm_tt object

 * Figure out the flags to use for a VM PTE (Page Table Entry).
 */
uint64_t amdgpu_ttm_tt_pte_flags(struct amdgpu_device *adev, struct ttm_tt *ttm,
				 struct ttm_mem_reg *mem)
{
	uint64_t flags = amdgpu_ttm_tt_pde_flags(ttm, mem);

	flags |= adev->gart.gart_pte_flags;
	flags |= AMDGPU_PTE_READABLE;

	if (!amdgpu_ttm_tt_is_readonly(ttm))
		flags |= AMDGPU_PTE_WRITEABLE;

	return flags;
}

/**
 * amdgpu_ttm_bo_eviction_valuable - Check to see if we can evict a buffer
 * object.
 *
 * Return true if eviction is sensible. Called by ttm_mem_evict_first() on
 * behalf of ttm_bo_mem_force_space() which tries to evict buffer objects until
 * it can find space for a new object and by ttm_bo_force_list_clean() which is
 * used to clean out a memory space.
 */
static bool amdgpu_ttm_bo_eviction_valuable(struct ttm_buffer_object *bo,
					    const struct ttm_place *place)
{
	unsigned long num_pages = bo->mem.num_pages;
	struct drm_mm_node *node = bo->mem.mm_node;
	struct dma_resv_list *flist;
	struct dma_fence *f;
	int i;

	/* Don't evict VM page tables while they are busy, otherwise we can't
	 * cleanly handle page faults.
	 */
	if (bo->type == ttm_bo_type_kernel &&
	    !dma_resv_test_signaled_rcu(bo->base.resv, true))
		return false;

	/* If bo is a KFD BO, check if the bo belongs to the current process.
	 * If true, then return false as any KFD process needs all its BOs to
	 * be resident to run successfully
	 */
	flist = dma_resv_get_list(bo->base.resv);
	if (flist) {
		for (i = 0; i < flist->shared_count; ++i) {
			f = rcu_dereference_protected(flist->shared[i],
				dma_resv_held(bo->base.resv));
			if (amdkfd_fence_check_mm(f, current->mm))
				return false;
		}
	}

	switch (bo->mem.mem_type) {
	case TTM_PL_TT:
		return true;

	case TTM_PL_VRAM:
		/* Check each drm MM node individually */
		while (num_pages) {
			if (place->fpfn < (node->start + node->size) &&
			    !(place->lpfn && place->lpfn <= node->start))
				return true;

			num_pages -= node->size;
			++node;
		}
		return false;

	default:
		break;
	}

	return ttm_bo_eviction_valuable(bo, place);
}

/**
 * amdgpu_ttm_access_memory - Read or Write memory that backs a buffer object.
 *
 * @bo:  The buffer object to read/write
 * @offset:  Offset into buffer object
 * @buf:  Secondary buffer to write/read from
 * @len: Length in bytes of access
 * @write:  true if writing
 *
 * This is used to access VRAM that backs a buffer object via MMIO
 * access for debugging purposes.
 */
static int amdgpu_ttm_access_memory(struct ttm_buffer_object *bo,
				    unsigned long offset,
				    void *buf, int len, int write)
{
	struct amdgpu_bo *abo = ttm_to_amdgpu_bo(bo);
	struct amdgpu_device *adev = amdgpu_ttm_adev(abo->tbo.bdev);
	struct drm_mm_node *nodes;
	uint32_t value = 0;
	int ret = 0;
	uint64_t pos;
	unsigned long flags;

	if (bo->mem.mem_type != TTM_PL_VRAM)
		return -EIO;

	nodes = amdgpu_find_mm_node(&abo->tbo.mem, &offset);
	pos = (nodes->start << PAGE_SHIFT) + offset;

	while (len && pos < adev->gmc.mc_vram_size) {
		uint64_t aligned_pos = pos & ~(uint64_t)3;
		uint32_t bytes = 4 - (pos & 3);
		uint32_t shift = (pos & 3) * 8;
		uint32_t mask = 0xffffffff << shift;

		if (len < bytes) {
			mask &= 0xffffffff >> (bytes - len) * 8;
			bytes = len;
		}

		spin_lock_irqsave(&adev->mmio_idx_lock, flags);
		WREG32_NO_KIQ(mmMM_INDEX, ((uint32_t)aligned_pos) | 0x80000000);
		WREG32_NO_KIQ(mmMM_INDEX_HI, aligned_pos >> 31);
		if (!write || mask != 0xffffffff)
			value = RREG32_NO_KIQ(mmMM_DATA);
		if (write) {
			value &= ~mask;
			value |= (*(uint32_t *)buf << shift) & mask;
			WREG32_NO_KIQ(mmMM_DATA, value);
		}
		spin_unlock_irqrestore(&adev->mmio_idx_lock, flags);
		if (!write) {
			value = (value & mask) >> shift;
			memcpy(buf, &value, bytes);
		}

		ret += bytes;
		buf = (uint8_t *)buf + bytes;
		pos += bytes;
		len -= bytes;
		if (pos >= (nodes->start + nodes->size) << PAGE_SHIFT) {
			++nodes;
			pos = (nodes->start << PAGE_SHIFT);
		}
	}

	return ret;
}

static struct ttm_bo_driver amdgpu_bo_driver = {
	.ttm_tt_create = &amdgpu_ttm_tt_create,
	.ttm_tt_populate = &amdgpu_ttm_tt_populate,
	.ttm_tt_unpopulate = &amdgpu_ttm_tt_unpopulate,
	.invalidate_caches = &amdgpu_invalidate_caches,
	.init_mem_type = &amdgpu_init_mem_type,
	.eviction_valuable = amdgpu_ttm_bo_eviction_valuable,
	.evict_flags = &amdgpu_evict_flags,
	.move = &amdgpu_bo_move,
	.verify_access = &amdgpu_verify_access,
	.move_notify = &amdgpu_bo_move_notify,
	.release_notify = &amdgpu_bo_release_notify,
	.fault_reserve_notify = &amdgpu_bo_fault_reserve_notify,
	.io_mem_reserve = &amdgpu_ttm_io_mem_reserve,
	.io_mem_free = &amdgpu_ttm_io_mem_free,
	.io_mem_pfn = amdgpu_ttm_io_mem_pfn,
	.access_memory = &amdgpu_ttm_access_memory,
	.del_from_lru_notify = &amdgpu_vm_del_from_lru_notify
};

/*
 * Firmware Reservation functions
 */
/**
 * amdgpu_ttm_fw_reserve_vram_fini - free fw reserved vram
 *
 * @adev: amdgpu_device pointer
 *
 * free fw reserved vram if it has been reserved.
 */
static void amdgpu_ttm_fw_reserve_vram_fini(struct amdgpu_device *adev)
{
	amdgpu_bo_free_kernel(&adev->fw_vram_usage.reserved_bo,
		NULL, &adev->fw_vram_usage.va);
}

/**
 * amdgpu_ttm_fw_reserve_vram_init - create bo vram reservation from fw
 *
 * @adev: amdgpu_device pointer
 *
 * create bo vram reservation from fw.
 */
static int amdgpu_ttm_fw_reserve_vram_init(struct amdgpu_device *adev)
{
	uint64_t vram_size = adev->gmc.visible_vram_size;

	adev->fw_vram_usage.va = NULL;
	adev->fw_vram_usage.reserved_bo = NULL;

	if (adev->fw_vram_usage.size == 0 ||
	    adev->fw_vram_usage.size > vram_size)
		return 0;

	return amdgpu_bo_create_kernel_at(adev,
					  adev->fw_vram_usage.start_offset,
					  adev->fw_vram_usage.size,
					  AMDGPU_GEM_DOMAIN_VRAM,
					  &adev->fw_vram_usage.reserved_bo,
					  &adev->fw_vram_usage.va);
}

/*
 * Memoy training reservation functions
 */

/**
 * amdgpu_ttm_training_reserve_vram_fini - free memory training reserved vram
 *
 * @adev: amdgpu_device pointer
 *
 * free memory training reserved vram if it has been reserved.
 */
static int amdgpu_ttm_training_reserve_vram_fini(struct amdgpu_device *adev)
{
	struct psp_memory_training_context *ctx = &adev->psp.mem_train_ctx;

	ctx->init = PSP_MEM_TRAIN_NOT_SUPPORT;
	amdgpu_bo_free_kernel(&ctx->c2p_bo, NULL, NULL);
	ctx->c2p_bo = NULL;

	amdgpu_bo_free_kernel(&ctx->p2c_bo, NULL, NULL);
	ctx->p2c_bo = NULL;
<<<<<<< HEAD

	return 0;
}

=======

	return 0;
}

>>>>>>> 7794b1d4
/**
 * amdgpu_ttm_training_reserve_vram_init - create bo vram reservation from memory training
 *
 * @adev: amdgpu_device pointer
 *
 * create bo vram reservation from memory training.
 */
static int amdgpu_ttm_training_reserve_vram_init(struct amdgpu_device *adev)
{
	int ret;
	struct psp_memory_training_context *ctx = &adev->psp.mem_train_ctx;

	memset(ctx, 0, sizeof(*ctx));
	if (!adev->fw_vram_usage.mem_train_support) {
		DRM_DEBUG("memory training does not support!\n");
		return 0;
	}

	ctx->c2p_train_data_offset = adev->fw_vram_usage.mem_train_fb_loc;
	ctx->p2c_train_data_offset = (adev->gmc.mc_vram_size - GDDR6_MEM_TRAINING_OFFSET);
	ctx->train_data_size = GDDR6_MEM_TRAINING_DATA_SIZE_IN_BYTES;

	DRM_DEBUG("train_data_size:%llx,p2c_train_data_offset:%llx,c2p_train_data_offset:%llx.\n",
		  ctx->train_data_size,
		  ctx->p2c_train_data_offset,
		  ctx->c2p_train_data_offset);

	ret = amdgpu_bo_create_kernel_at(adev,
					 ctx->p2c_train_data_offset,
					 ctx->train_data_size,
					 AMDGPU_GEM_DOMAIN_VRAM,
					 &ctx->p2c_bo,
					 NULL);
	if (ret) {
		DRM_ERROR("alloc p2c_bo failed(%d)!\n", ret);
		goto Err_out;
	}

	ret = amdgpu_bo_create_kernel_at(adev,
					 ctx->c2p_train_data_offset,
					 ctx->train_data_size,
					 AMDGPU_GEM_DOMAIN_VRAM,
					 &ctx->c2p_bo,
					 NULL);
	if (ret) {
		DRM_ERROR("alloc c2p_bo failed(%d)!\n", ret);
		goto Err_out;
	}

	ctx->init = PSP_MEM_TRAIN_RESERVE_SUCCESS;
	return 0;

Err_out:
	amdgpu_ttm_training_reserve_vram_fini(adev);
	return ret;
}

/**
 * amdgpu_ttm_init - Init the memory management (ttm) as well as various
 * gtt/vram related fields.
 *
 * This initializes all of the memory space pools that the TTM layer
 * will need such as the GTT space (system memory mapped to the device),
 * VRAM (on-board memory), and on-chip memories (GDS, GWS, OA) which
 * can be mapped per VMID.
 */
int amdgpu_ttm_init(struct amdgpu_device *adev)
{
	uint64_t gtt_size;
	int r;
	u64 vis_vram_limit;
	void *stolen_vga_buf;

	mutex_init(&adev->mman.gtt_window_lock);

	/* No others user of address space so set it to 0 */
	r = ttm_bo_device_init(&adev->mman.bdev,
			       &amdgpu_bo_driver,
			       adev->ddev->anon_inode->i_mapping,
			       adev->ddev->vma_offset_manager,
			       dma_addressing_limited(adev->dev));
	if (r) {
		DRM_ERROR("failed initializing buffer object driver(%d).\n", r);
		return r;
	}
	adev->mman.initialized = true;

	/* We opt to avoid OOM on system pages allocations */
	adev->mman.bdev.no_retry = true;

	/* Initialize VRAM pool with all of VRAM divided into pages */
	r = ttm_bo_init_mm(&adev->mman.bdev, TTM_PL_VRAM,
				adev->gmc.real_vram_size >> PAGE_SHIFT);
	if (r) {
		DRM_ERROR("Failed initializing VRAM heap.\n");
		return r;
	}

	/* Reduce size of CPU-visible VRAM if requested */
	vis_vram_limit = (u64)amdgpu_vis_vram_limit * 1024 * 1024;
	if (amdgpu_vis_vram_limit > 0 &&
	    vis_vram_limit <= adev->gmc.visible_vram_size)
		adev->gmc.visible_vram_size = vis_vram_limit;

	/* Change the size here instead of the init above so only lpfn is affected */
	amdgpu_ttm_set_buffer_funcs_status(adev, false);
#ifdef CONFIG_64BIT
	adev->mman.aper_base_kaddr = ioremap_wc(adev->gmc.aper_base,
						adev->gmc.visible_vram_size);
#endif

	/*
	 *The reserved vram for firmware must be pinned to the specified
	 *place on the VRAM, so reserve it early.
	 */
	r = amdgpu_ttm_fw_reserve_vram_init(adev);
	if (r) {
		return r;
	}

	/*
	 *The reserved vram for memory training must be pinned to the specified
	 *place on the VRAM, so reserve it early.
	 */
	r = amdgpu_ttm_training_reserve_vram_init(adev);
	if (r)
		return r;

	/* allocate memory as required for VGA
	 * This is used for VGA emulation and pre-OS scanout buffers to
	 * avoid display artifacts while transitioning between pre-OS
	 * and driver.  */
	r = amdgpu_bo_create_kernel(adev, adev->gmc.stolen_size, PAGE_SIZE,
				    AMDGPU_GEM_DOMAIN_VRAM,
				    &adev->stolen_vga_memory,
				    NULL, &stolen_vga_buf);
	if (r)
		return r;

	/*
	 * reserve one TMR (64K) memory at the top of VRAM which holds
	 * IP Discovery data and is protected by PSP.
	 */
	r = amdgpu_bo_create_kernel_at(adev,
				       adev->gmc.real_vram_size - DISCOVERY_TMR_SIZE,
				       DISCOVERY_TMR_SIZE,
				       AMDGPU_GEM_DOMAIN_VRAM,
				       &adev->discovery_memory,
				       NULL);
	if (r)
		return r;

	DRM_INFO("amdgpu: %uM of VRAM memory ready\n",
		 (unsigned) (adev->gmc.real_vram_size / (1024 * 1024)));

	/* Compute GTT size, either bsaed on 3/4th the size of RAM size
	 * or whatever the user passed on module init */
	if (amdgpu_gtt_size == -1) {
		struct sysinfo si;

		si_meminfo(&si);
		gtt_size = min(max((AMDGPU_DEFAULT_GTT_SIZE_MB << 20),
			       adev->gmc.mc_vram_size),
			       ((uint64_t)si.totalram * si.mem_unit * 3/4));
	}
	else
		gtt_size = (uint64_t)amdgpu_gtt_size << 20;

	/* Initialize GTT memory pool */
	r = ttm_bo_init_mm(&adev->mman.bdev, TTM_PL_TT, gtt_size >> PAGE_SHIFT);
	if (r) {
		DRM_ERROR("Failed initializing GTT heap.\n");
		return r;
	}
	DRM_INFO("amdgpu: %uM of GTT memory ready.\n",
		 (unsigned)(gtt_size / (1024 * 1024)));

	/* Initialize various on-chip memory pools */
	r = ttm_bo_init_mm(&adev->mman.bdev, AMDGPU_PL_GDS,
			   adev->gds.gds_size);
	if (r) {
		DRM_ERROR("Failed initializing GDS heap.\n");
		return r;
	}

	r = ttm_bo_init_mm(&adev->mman.bdev, AMDGPU_PL_GWS,
			   adev->gds.gws_size);
	if (r) {
		DRM_ERROR("Failed initializing gws heap.\n");
		return r;
	}

	r = ttm_bo_init_mm(&adev->mman.bdev, AMDGPU_PL_OA,
			   adev->gds.oa_size);
	if (r) {
		DRM_ERROR("Failed initializing oa heap.\n");
		return r;
	}

	/* Register debugfs entries for amdgpu_ttm */
	r = amdgpu_ttm_debugfs_init(adev);
	if (r) {
		DRM_ERROR("Failed to init debugfs\n");
		return r;
	}
	return 0;
}

/**
 * amdgpu_ttm_late_init - Handle any late initialization for amdgpu_ttm
 */
void amdgpu_ttm_late_init(struct amdgpu_device *adev)
{
	void *stolen_vga_buf;
	/* return the VGA stolen memory (if any) back to VRAM */
	amdgpu_bo_free_kernel(&adev->stolen_vga_memory, NULL, &stolen_vga_buf);
}

/**
 * amdgpu_ttm_fini - De-initialize the TTM memory pools
 */
void amdgpu_ttm_fini(struct amdgpu_device *adev)
{
	if (!adev->mman.initialized)
		return;

	amdgpu_ttm_debugfs_fini(adev);
	amdgpu_ttm_training_reserve_vram_fini(adev);
	/* return the IP Discovery TMR memory back to VRAM */
	amdgpu_bo_free_kernel(&adev->discovery_memory, NULL, NULL);
	amdgpu_ttm_fw_reserve_vram_fini(adev);

	if (adev->mman.aper_base_kaddr)
		iounmap(adev->mman.aper_base_kaddr);
	adev->mman.aper_base_kaddr = NULL;

	ttm_bo_clean_mm(&adev->mman.bdev, TTM_PL_VRAM);
	ttm_bo_clean_mm(&adev->mman.bdev, TTM_PL_TT);
	ttm_bo_clean_mm(&adev->mman.bdev, AMDGPU_PL_GDS);
	ttm_bo_clean_mm(&adev->mman.bdev, AMDGPU_PL_GWS);
	ttm_bo_clean_mm(&adev->mman.bdev, AMDGPU_PL_OA);
	ttm_bo_device_release(&adev->mman.bdev);
	adev->mman.initialized = false;
	DRM_INFO("amdgpu: ttm finalized\n");
}

/**
 * amdgpu_ttm_set_buffer_funcs_status - enable/disable use of buffer functions
 *
 * @adev: amdgpu_device pointer
 * @enable: true when we can use buffer functions.
 *
 * Enable/disable use of buffer functions during suspend/resume. This should
 * only be called at bootup or when userspace isn't running.
 */
void amdgpu_ttm_set_buffer_funcs_status(struct amdgpu_device *adev, bool enable)
{
	struct ttm_mem_type_manager *man = &adev->mman.bdev.man[TTM_PL_VRAM];
	uint64_t size;
	int r;

	if (!adev->mman.initialized || adev->in_gpu_reset ||
	    adev->mman.buffer_funcs_enabled == enable)
		return;

	if (enable) {
		struct amdgpu_ring *ring;
		struct drm_sched_rq *rq;

		ring = adev->mman.buffer_funcs_ring;
		rq = &ring->sched.sched_rq[DRM_SCHED_PRIORITY_KERNEL];
		r = drm_sched_entity_init(&adev->mman.entity, &rq, 1, NULL);
		if (r) {
			DRM_ERROR("Failed setting up TTM BO move entity (%d)\n",
				  r);
			return;
		}
	} else {
		drm_sched_entity_destroy(&adev->mman.entity);
		dma_fence_put(man->move);
		man->move = NULL;
	}

	/* this just adjusts TTM size idea, which sets lpfn to the correct value */
	if (enable)
		size = adev->gmc.real_vram_size;
	else
		size = adev->gmc.visible_vram_size;
	man->size = size >> PAGE_SHIFT;
	adev->mman.buffer_funcs_enabled = enable;
}

int amdgpu_mmap(struct file *filp, struct vm_area_struct *vma)
{
	struct drm_file *file_priv = filp->private_data;
	struct amdgpu_device *adev = file_priv->minor->dev->dev_private;

	if (adev == NULL)
		return -EINVAL;

	return ttm_bo_mmap(filp, vma, &adev->mman.bdev);
}

static int amdgpu_map_buffer(struct ttm_buffer_object *bo,
			     struct ttm_mem_reg *mem, unsigned num_pages,
			     uint64_t offset, unsigned window,
			     struct amdgpu_ring *ring,
			     uint64_t *addr)
{
	struct amdgpu_ttm_tt *gtt = (void *)bo->ttm;
	struct amdgpu_device *adev = ring->adev;
	struct ttm_tt *ttm = bo->ttm;
	struct amdgpu_job *job;
	unsigned num_dw, num_bytes;
	dma_addr_t *dma_address;
	struct dma_fence *fence;
	uint64_t src_addr, dst_addr;
	uint64_t flags;
	int r;

	BUG_ON(adev->mman.buffer_funcs->copy_max_bytes <
	       AMDGPU_GTT_MAX_TRANSFER_SIZE * 8);

	*addr = adev->gmc.gart_start;
	*addr += (u64)window * AMDGPU_GTT_MAX_TRANSFER_SIZE *
		AMDGPU_GPU_PAGE_SIZE;

	num_dw = ALIGN(adev->mman.buffer_funcs->copy_num_dw, 8);
	num_bytes = num_pages * 8;

	r = amdgpu_job_alloc_with_ib(adev, num_dw * 4 + num_bytes, &job);
	if (r)
		return r;

	src_addr = num_dw * 4;
	src_addr += job->ibs[0].gpu_addr;

	dst_addr = amdgpu_bo_gpu_offset(adev->gart.bo);
	dst_addr += window * AMDGPU_GTT_MAX_TRANSFER_SIZE * 8;
	amdgpu_emit_copy_buffer(adev, &job->ibs[0], src_addr,
				dst_addr, num_bytes);

	amdgpu_ring_pad_ib(ring, &job->ibs[0]);
	WARN_ON(job->ibs[0].length_dw > num_dw);

	dma_address = &gtt->ttm.dma_address[offset >> PAGE_SHIFT];
	flags = amdgpu_ttm_tt_pte_flags(adev, ttm, mem);
	r = amdgpu_gart_map(adev, 0, num_pages, dma_address, flags,
			    &job->ibs[0].ptr[num_dw]);
	if (r)
		goto error_free;

	r = amdgpu_job_submit(job, &adev->mman.entity,
			      AMDGPU_FENCE_OWNER_UNDEFINED, &fence);
	if (r)
		goto error_free;

	dma_fence_put(fence);

	return r;

error_free:
	amdgpu_job_free(job);
	return r;
}

int amdgpu_copy_buffer(struct amdgpu_ring *ring, uint64_t src_offset,
		       uint64_t dst_offset, uint32_t byte_count,
		       struct dma_resv *resv,
		       struct dma_fence **fence, bool direct_submit,
		       bool vm_needs_flush)
{
	struct amdgpu_device *adev = ring->adev;
	struct amdgpu_job *job;

	uint32_t max_bytes;
	unsigned num_loops, num_dw;
	unsigned i;
	int r;

	if (direct_submit && !ring->sched.ready) {
		DRM_ERROR("Trying to move memory with ring turned off.\n");
		return -EINVAL;
	}

	max_bytes = adev->mman.buffer_funcs->copy_max_bytes;
	num_loops = DIV_ROUND_UP(byte_count, max_bytes);
	num_dw = ALIGN(num_loops * adev->mman.buffer_funcs->copy_num_dw, 8);

	r = amdgpu_job_alloc_with_ib(adev, num_dw * 4, &job);
	if (r)
		return r;

	if (vm_needs_flush) {
		job->vm_pd_addr = amdgpu_gmc_pd_addr(adev->gart.bo);
		job->vm_needs_flush = true;
	}
	if (resv) {
		r = amdgpu_sync_resv(adev, &job->sync, resv,
				     AMDGPU_FENCE_OWNER_UNDEFINED,
				     false);
		if (r) {
			DRM_ERROR("sync failed (%d).\n", r);
			goto error_free;
		}
	}

	for (i = 0; i < num_loops; i++) {
		uint32_t cur_size_in_bytes = min(byte_count, max_bytes);

		amdgpu_emit_copy_buffer(adev, &job->ibs[0], src_offset,
					dst_offset, cur_size_in_bytes);

		src_offset += cur_size_in_bytes;
		dst_offset += cur_size_in_bytes;
		byte_count -= cur_size_in_bytes;
	}

	amdgpu_ring_pad_ib(ring, &job->ibs[0]);
	WARN_ON(job->ibs[0].length_dw > num_dw);
	if (direct_submit)
		r = amdgpu_job_submit_direct(job, ring, fence);
	else
		r = amdgpu_job_submit(job, &adev->mman.entity,
				      AMDGPU_FENCE_OWNER_UNDEFINED, fence);
	if (r)
		goto error_free;

	return r;

error_free:
	amdgpu_job_free(job);
	DRM_ERROR("Error scheduling IBs (%d)\n", r);
	return r;
}

int amdgpu_fill_buffer(struct amdgpu_bo *bo,
		       uint32_t src_data,
		       struct dma_resv *resv,
		       struct dma_fence **fence)
{
	struct amdgpu_device *adev = amdgpu_ttm_adev(bo->tbo.bdev);
	uint32_t max_bytes = adev->mman.buffer_funcs->fill_max_bytes;
	struct amdgpu_ring *ring = adev->mman.buffer_funcs_ring;

	struct drm_mm_node *mm_node;
	unsigned long num_pages;
	unsigned int num_loops, num_dw;

	struct amdgpu_job *job;
	int r;

	if (!adev->mman.buffer_funcs_enabled) {
		DRM_ERROR("Trying to clear memory with ring turned off.\n");
		return -EINVAL;
	}

	if (bo->tbo.mem.mem_type == TTM_PL_TT) {
		r = amdgpu_ttm_alloc_gart(&bo->tbo);
		if (r)
			return r;
	}

	num_pages = bo->tbo.num_pages;
	mm_node = bo->tbo.mem.mm_node;
	num_loops = 0;
	while (num_pages) {
		uint64_t byte_count = mm_node->size << PAGE_SHIFT;

		num_loops += DIV_ROUND_UP_ULL(byte_count, max_bytes);
		num_pages -= mm_node->size;
		++mm_node;
	}
	num_dw = num_loops * adev->mman.buffer_funcs->fill_num_dw;

	/* for IB padding */
	num_dw += 64;

	r = amdgpu_job_alloc_with_ib(adev, num_dw * 4, &job);
	if (r)
		return r;

	if (resv) {
		r = amdgpu_sync_resv(adev, &job->sync, resv,
				     AMDGPU_FENCE_OWNER_UNDEFINED, false);
		if (r) {
			DRM_ERROR("sync failed (%d).\n", r);
			goto error_free;
		}
	}

	num_pages = bo->tbo.num_pages;
	mm_node = bo->tbo.mem.mm_node;

	while (num_pages) {
		uint64_t byte_count = mm_node->size << PAGE_SHIFT;
		uint64_t dst_addr;

		dst_addr = amdgpu_mm_node_addr(&bo->tbo, mm_node, &bo->tbo.mem);
		while (byte_count) {
			uint32_t cur_size_in_bytes = min_t(uint64_t, byte_count,
							   max_bytes);

			amdgpu_emit_fill_buffer(adev, &job->ibs[0], src_data,
						dst_addr, cur_size_in_bytes);

			dst_addr += cur_size_in_bytes;
			byte_count -= cur_size_in_bytes;
		}

		num_pages -= mm_node->size;
		++mm_node;
	}

	amdgpu_ring_pad_ib(ring, &job->ibs[0]);
	WARN_ON(job->ibs[0].length_dw > num_dw);
	r = amdgpu_job_submit(job, &adev->mman.entity,
			      AMDGPU_FENCE_OWNER_UNDEFINED, fence);
	if (r)
		goto error_free;

	return 0;

error_free:
	amdgpu_job_free(job);
	return r;
}

#if defined(CONFIG_DEBUG_FS)

static int amdgpu_mm_dump_table(struct seq_file *m, void *data)
{
	struct drm_info_node *node = (struct drm_info_node *)m->private;
	unsigned ttm_pl = (uintptr_t)node->info_ent->data;
	struct drm_device *dev = node->minor->dev;
	struct amdgpu_device *adev = dev->dev_private;
	struct ttm_mem_type_manager *man = &adev->mman.bdev.man[ttm_pl];
	struct drm_printer p = drm_seq_file_printer(m);

	man->func->debug(man, &p);
	return 0;
}

static const struct drm_info_list amdgpu_ttm_debugfs_list[] = {
	{"amdgpu_vram_mm", amdgpu_mm_dump_table, 0, (void *)TTM_PL_VRAM},
	{"amdgpu_gtt_mm", amdgpu_mm_dump_table, 0, (void *)TTM_PL_TT},
	{"amdgpu_gds_mm", amdgpu_mm_dump_table, 0, (void *)AMDGPU_PL_GDS},
	{"amdgpu_gws_mm", amdgpu_mm_dump_table, 0, (void *)AMDGPU_PL_GWS},
	{"amdgpu_oa_mm", amdgpu_mm_dump_table, 0, (void *)AMDGPU_PL_OA},
	{"ttm_page_pool", ttm_page_alloc_debugfs, 0, NULL},
#ifdef CONFIG_SWIOTLB
	{"ttm_dma_page_pool", ttm_dma_page_alloc_debugfs, 0, NULL}
#endif
};

/**
 * amdgpu_ttm_vram_read - Linear read access to VRAM
 *
 * Accesses VRAM via MMIO for debugging purposes.
 */
static ssize_t amdgpu_ttm_vram_read(struct file *f, char __user *buf,
				    size_t size, loff_t *pos)
{
	struct amdgpu_device *adev = file_inode(f)->i_private;
	ssize_t result = 0;
	int r;

	if (size & 0x3 || *pos & 0x3)
		return -EINVAL;

	if (*pos >= adev->gmc.mc_vram_size)
		return -ENXIO;

	while (size) {
		unsigned long flags;
		uint32_t value;

		if (*pos >= adev->gmc.mc_vram_size)
			return result;

		spin_lock_irqsave(&adev->mmio_idx_lock, flags);
		WREG32_NO_KIQ(mmMM_INDEX, ((uint32_t)*pos) | 0x80000000);
		WREG32_NO_KIQ(mmMM_INDEX_HI, *pos >> 31);
		value = RREG32_NO_KIQ(mmMM_DATA);
		spin_unlock_irqrestore(&adev->mmio_idx_lock, flags);

		r = put_user(value, (uint32_t *)buf);
		if (r)
			return r;

		result += 4;
		buf += 4;
		*pos += 4;
		size -= 4;
	}

	return result;
}

/**
 * amdgpu_ttm_vram_write - Linear write access to VRAM
 *
 * Accesses VRAM via MMIO for debugging purposes.
 */
static ssize_t amdgpu_ttm_vram_write(struct file *f, const char __user *buf,
				    size_t size, loff_t *pos)
{
	struct amdgpu_device *adev = file_inode(f)->i_private;
	ssize_t result = 0;
	int r;

	if (size & 0x3 || *pos & 0x3)
		return -EINVAL;

	if (*pos >= adev->gmc.mc_vram_size)
		return -ENXIO;

	while (size) {
		unsigned long flags;
		uint32_t value;

		if (*pos >= adev->gmc.mc_vram_size)
			return result;

		r = get_user(value, (uint32_t *)buf);
		if (r)
			return r;

		spin_lock_irqsave(&adev->mmio_idx_lock, flags);
		WREG32_NO_KIQ(mmMM_INDEX, ((uint32_t)*pos) | 0x80000000);
		WREG32_NO_KIQ(mmMM_INDEX_HI, *pos >> 31);
		WREG32_NO_KIQ(mmMM_DATA, value);
		spin_unlock_irqrestore(&adev->mmio_idx_lock, flags);

		result += 4;
		buf += 4;
		*pos += 4;
		size -= 4;
	}

	return result;
}

static const struct file_operations amdgpu_ttm_vram_fops = {
	.owner = THIS_MODULE,
	.read = amdgpu_ttm_vram_read,
	.write = amdgpu_ttm_vram_write,
	.llseek = default_llseek,
};

#ifdef CONFIG_DRM_AMDGPU_GART_DEBUGFS

/**
 * amdgpu_ttm_gtt_read - Linear read access to GTT memory
 */
static ssize_t amdgpu_ttm_gtt_read(struct file *f, char __user *buf,
				   size_t size, loff_t *pos)
{
	struct amdgpu_device *adev = file_inode(f)->i_private;
	ssize_t result = 0;
	int r;

	while (size) {
		loff_t p = *pos / PAGE_SIZE;
		unsigned off = *pos & ~PAGE_MASK;
		size_t cur_size = min_t(size_t, size, PAGE_SIZE - off);
		struct page *page;
		void *ptr;

		if (p >= adev->gart.num_cpu_pages)
			return result;

		page = adev->gart.pages[p];
		if (page) {
			ptr = kmap(page);
			ptr += off;

			r = copy_to_user(buf, ptr, cur_size);
			kunmap(adev->gart.pages[p]);
		} else
			r = clear_user(buf, cur_size);

		if (r)
			return -EFAULT;

		result += cur_size;
		buf += cur_size;
		*pos += cur_size;
		size -= cur_size;
	}

	return result;
}

static const struct file_operations amdgpu_ttm_gtt_fops = {
	.owner = THIS_MODULE,
	.read = amdgpu_ttm_gtt_read,
	.llseek = default_llseek
};

#endif

/**
 * amdgpu_iomem_read - Virtual read access to GPU mapped memory
 *
 * This function is used to read memory that has been mapped to the
 * GPU and the known addresses are not physical addresses but instead
 * bus addresses (e.g., what you'd put in an IB or ring buffer).
 */
static ssize_t amdgpu_iomem_read(struct file *f, char __user *buf,
				 size_t size, loff_t *pos)
{
	struct amdgpu_device *adev = file_inode(f)->i_private;
	struct iommu_domain *dom;
	ssize_t result = 0;
	int r;

	/* retrieve the IOMMU domain if any for this device */
	dom = iommu_get_domain_for_dev(adev->dev);

	while (size) {
		phys_addr_t addr = *pos & PAGE_MASK;
		loff_t off = *pos & ~PAGE_MASK;
		size_t bytes = PAGE_SIZE - off;
		unsigned long pfn;
		struct page *p;
		void *ptr;

		bytes = bytes < size ? bytes : size;

		/* Translate the bus address to a physical address.  If
		 * the domain is NULL it means there is no IOMMU active
		 * and the address translation is the identity
		 */
		addr = dom ? iommu_iova_to_phys(dom, addr) : addr;

		pfn = addr >> PAGE_SHIFT;
		if (!pfn_valid(pfn))
			return -EPERM;

		p = pfn_to_page(pfn);
		if (p->mapping != adev->mman.bdev.dev_mapping)
			return -EPERM;

		ptr = kmap(p);
		r = copy_to_user(buf, ptr + off, bytes);
		kunmap(p);
		if (r)
			return -EFAULT;

		size -= bytes;
		*pos += bytes;
		result += bytes;
	}

	return result;
}

/**
 * amdgpu_iomem_write - Virtual write access to GPU mapped memory
 *
 * This function is used to write memory that has been mapped to the
 * GPU and the known addresses are not physical addresses but instead
 * bus addresses (e.g., what you'd put in an IB or ring buffer).
 */
static ssize_t amdgpu_iomem_write(struct file *f, const char __user *buf,
				 size_t size, loff_t *pos)
{
	struct amdgpu_device *adev = file_inode(f)->i_private;
	struct iommu_domain *dom;
	ssize_t result = 0;
	int r;

	dom = iommu_get_domain_for_dev(adev->dev);

	while (size) {
		phys_addr_t addr = *pos & PAGE_MASK;
		loff_t off = *pos & ~PAGE_MASK;
		size_t bytes = PAGE_SIZE - off;
		unsigned long pfn;
		struct page *p;
		void *ptr;

		bytes = bytes < size ? bytes : size;

		addr = dom ? iommu_iova_to_phys(dom, addr) : addr;

		pfn = addr >> PAGE_SHIFT;
		if (!pfn_valid(pfn))
			return -EPERM;

		p = pfn_to_page(pfn);
		if (p->mapping != adev->mman.bdev.dev_mapping)
			return -EPERM;

		ptr = kmap(p);
		r = copy_from_user(ptr + off, buf, bytes);
		kunmap(p);
		if (r)
			return -EFAULT;

		size -= bytes;
		*pos += bytes;
		result += bytes;
	}

	return result;
}

static const struct file_operations amdgpu_ttm_iomem_fops = {
	.owner = THIS_MODULE,
	.read = amdgpu_iomem_read,
	.write = amdgpu_iomem_write,
	.llseek = default_llseek
};

static const struct {
	char *name;
	const struct file_operations *fops;
	int domain;
} ttm_debugfs_entries[] = {
	{ "amdgpu_vram", &amdgpu_ttm_vram_fops, TTM_PL_VRAM },
#ifdef CONFIG_DRM_AMDGPU_GART_DEBUGFS
	{ "amdgpu_gtt", &amdgpu_ttm_gtt_fops, TTM_PL_TT },
#endif
	{ "amdgpu_iomem", &amdgpu_ttm_iomem_fops, TTM_PL_SYSTEM },
};

#endif

static int amdgpu_ttm_debugfs_init(struct amdgpu_device *adev)
{
#if defined(CONFIG_DEBUG_FS)
	unsigned count;

	struct drm_minor *minor = adev->ddev->primary;
	struct dentry *ent, *root = minor->debugfs_root;

	for (count = 0; count < ARRAY_SIZE(ttm_debugfs_entries); count++) {
		ent = debugfs_create_file(
				ttm_debugfs_entries[count].name,
				S_IFREG | S_IRUGO, root,
				adev,
				ttm_debugfs_entries[count].fops);
		if (IS_ERR(ent))
			return PTR_ERR(ent);
		if (ttm_debugfs_entries[count].domain == TTM_PL_VRAM)
			i_size_write(ent->d_inode, adev->gmc.mc_vram_size);
		else if (ttm_debugfs_entries[count].domain == TTM_PL_TT)
			i_size_write(ent->d_inode, adev->gmc.gart_size);
		adev->mman.debugfs_entries[count] = ent;
	}

	count = ARRAY_SIZE(amdgpu_ttm_debugfs_list);

#ifdef CONFIG_SWIOTLB
	if (!(adev->need_swiotlb && swiotlb_nr_tbl()))
		--count;
#endif

	return amdgpu_debugfs_add_files(adev, amdgpu_ttm_debugfs_list, count);
#else
	return 0;
#endif
}

static void amdgpu_ttm_debugfs_fini(struct amdgpu_device *adev)
{
#if defined(CONFIG_DEBUG_FS)
	unsigned i;

	for (i = 0; i < ARRAY_SIZE(ttm_debugfs_entries); i++)
		debugfs_remove(adev->mman.debugfs_entries[i]);
#endif
}<|MERGE_RESOLUTION|>--- conflicted
+++ resolved
@@ -1719,17 +1719,10 @@
 
 	amdgpu_bo_free_kernel(&ctx->p2c_bo, NULL, NULL);
 	ctx->p2c_bo = NULL;
-<<<<<<< HEAD
 
 	return 0;
 }
 
-=======
-
-	return 0;
-}
-
->>>>>>> 7794b1d4
 /**
  * amdgpu_ttm_training_reserve_vram_init - create bo vram reservation from memory training
  *
