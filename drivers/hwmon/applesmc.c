--- conflicted
+++ resolved
@@ -116,8 +116,6 @@
 /* Set 9: Macbook Pro 3,1 (Santa Rosa) */
 	{ "TALP", "TB0T", "TC0D", "TC0P", "TG0D", "TG0H", "TTF0", "TW0P",
 	  "Th0H", "Th1H", "Th2H", "Tm0P", "Ts0P", NULL },
-<<<<<<< HEAD
-=======
 /* Set 10: iMac 5,1 */
 	{ "TA0P", "TC0D", "TC0P", "TG0D", "TH0P", "TO0P", "Tm0P", NULL },
 /* Set 11: Macbook 5,1 */
@@ -133,7 +131,6 @@
 /* Set 14: iMac 6,1 */
 	{ "TA0P", "TC0D", "TC0H", "TC0P", "TG0D", "TG0H", "TG0P", "TH0P",
 	  "TO0P", "Tp0P", NULL },
->>>>>>> c07f62e5
 };
 
 /* List of keys used to read/write fan speeds */
@@ -1294,8 +1291,6 @@
 	{ .accelerometer = 1, .light = 1, .temperature_set = 8 },
 /* MacBook Pro 3: accelerometer, backlight and temperature set 9 */
 	{ .accelerometer = 1, .light = 1, .temperature_set = 9 },
-<<<<<<< HEAD
-=======
 /* iMac 5: light sensor only, temperature set 10 */
 	{ .accelerometer = 0, .light = 0, .temperature_set = 10 },
 /* MacBook 5: accelerometer, backlight and temperature set 11 */
@@ -1306,7 +1301,6 @@
 	{ .accelerometer = 0, .light = 0, .temperature_set = 13 },
 /* iMac 6: light sensor only, temperature set 14 */
 	{ .accelerometer = 0, .light = 0, .temperature_set = 14 },
->>>>>>> c07f62e5
 };
 
 /* Note that DMI_MATCH(...,"MacBook") will match "MacBookPro1,1".
@@ -1316,13 +1310,10 @@
 	  DMI_MATCH(DMI_BOARD_VENDOR, "Apple"),
 	  DMI_MATCH(DMI_PRODUCT_NAME, "MacBookAir") },
 		&applesmc_dmi_data[7]},
-<<<<<<< HEAD
-=======
 	{ applesmc_dmi_match, "Apple MacBook Pro 5", {
 	  DMI_MATCH(DMI_BOARD_VENDOR, "Apple"),
 	  DMI_MATCH(DMI_PRODUCT_NAME, "MacBookPro5") },
 		&applesmc_dmi_data[12]},
->>>>>>> c07f62e5
 	{ applesmc_dmi_match, "Apple MacBook Pro 4", {
 	  DMI_MATCH(DMI_BOARD_VENDOR, "Apple"),
 	  DMI_MATCH(DMI_PRODUCT_NAME, "MacBookPro4") },
@@ -1343,8 +1334,6 @@
 	  DMI_MATCH(DMI_BOARD_VENDOR,"Apple"),
 	  DMI_MATCH(DMI_PRODUCT_NAME,"MacBook3") },
 		&applesmc_dmi_data[6]},
-<<<<<<< HEAD
-=======
 	{ applesmc_dmi_match, "Apple MacBook 4", {
 	  DMI_MATCH(DMI_BOARD_VENDOR, "Apple"),
 	  DMI_MATCH(DMI_PRODUCT_NAME, "MacBook4") },
@@ -1353,7 +1342,6 @@
 	  DMI_MATCH(DMI_BOARD_VENDOR, "Apple"),
 	  DMI_MATCH(DMI_PRODUCT_NAME, "MacBook5") },
 		&applesmc_dmi_data[11]},
->>>>>>> c07f62e5
 	{ applesmc_dmi_match, "Apple MacBook", {
 	  DMI_MATCH(DMI_BOARD_VENDOR,"Apple"),
 	  DMI_MATCH(DMI_PRODUCT_NAME,"MacBook") },
@@ -1366,8 +1354,6 @@
 	  DMI_MATCH(DMI_BOARD_VENDOR,"Apple"),
 	  DMI_MATCH(DMI_PRODUCT_NAME,"MacPro2") },
 		&applesmc_dmi_data[4]},
-<<<<<<< HEAD
-=======
 	{ applesmc_dmi_match, "Apple MacPro", {
 	  DMI_MATCH(DMI_BOARD_VENDOR, "Apple"),
 	  DMI_MATCH(DMI_PRODUCT_NAME, "MacPro") },
@@ -1384,7 +1370,6 @@
 	  DMI_MATCH(DMI_BOARD_VENDOR, "Apple"),
 	  DMI_MATCH(DMI_PRODUCT_NAME, "iMac5") },
 		&applesmc_dmi_data[10]},
->>>>>>> c07f62e5
 	{ applesmc_dmi_match, "Apple iMac", {
 	  DMI_MATCH(DMI_BOARD_VENDOR,"Apple"),
 	  DMI_MATCH(DMI_PRODUCT_NAME,"iMac") },
