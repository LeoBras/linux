/*
 * Coherent per-device memory handling.
 * Borrowed from i386
 */
#include <linux/io.h>
#include <linux/slab.h>
#include <linux/kernel.h>
#include <linux/module.h>
#include <linux/dma-mapping.h>

struct dma_coherent_mem {
	void		*virt_base;
	dma_addr_t	device_base;
	unsigned long	pfn_base;
	int		size;
	int		flags;
	unsigned long	*bitmap;
	spinlock_t	spinlock;
	bool		use_dev_dma_pfn_offset;
};

static struct dma_coherent_mem *dma_coherent_default_memory __ro_after_init;

static inline struct dma_coherent_mem *dev_get_coherent_memory(struct device *dev)
{
	if (dev && dev->dma_mem)
		return dev->dma_mem;
	return NULL;
}

static inline dma_addr_t dma_get_device_base(struct device *dev,
					     struct dma_coherent_mem * mem)
{
	if (mem->use_dev_dma_pfn_offset)
		return (mem->pfn_base - dev->dma_pfn_offset) << PAGE_SHIFT;
	else
		return mem->device_base;
}

static int dma_init_coherent_memory(
	phys_addr_t phys_addr, dma_addr_t device_addr, size_t size, int flags,
	struct dma_coherent_mem **mem)
{
	struct dma_coherent_mem *dma_mem = NULL;
	void __iomem *mem_base = NULL;
	int pages = size >> PAGE_SHIFT;
	int bitmap_size = BITS_TO_LONGS(pages) * sizeof(long);
	int ret;

	if (!size) {
		ret = -EINVAL;
		goto out;
	}

	mem_base = memremap(phys_addr, size, MEMREMAP_WC);
	if (!mem_base) {
		ret = -EINVAL;
		goto out;
	}
	dma_mem = kzalloc(sizeof(struct dma_coherent_mem), GFP_KERNEL);
	if (!dma_mem) {
		ret = -ENOMEM;
		goto out;
	}
	dma_mem->bitmap = kzalloc(bitmap_size, GFP_KERNEL);
	if (!dma_mem->bitmap) {
		ret = -ENOMEM;
		goto out;
	}

	dma_mem->virt_base = mem_base;
	dma_mem->device_base = device_addr;
	dma_mem->pfn_base = PFN_DOWN(phys_addr);
	dma_mem->size = pages;
	dma_mem->flags = flags;
	spin_lock_init(&dma_mem->spinlock);

	*mem = dma_mem;
	return 0;

out:
	kfree(dma_mem);
	if (mem_base)
		memunmap(mem_base);
	return ret;
}

static void dma_release_coherent_memory(struct dma_coherent_mem *mem)
{
	if (!mem)
		return;

	memunmap(mem->virt_base);
	kfree(mem->bitmap);
	kfree(mem);
}

static int dma_assign_coherent_memory(struct device *dev,
				      struct dma_coherent_mem *mem)
{
	if (!dev)
		return -ENODEV;

	if (dev->dma_mem)
		return -EBUSY;

	dev->dma_mem = mem;
	return 0;
}

int dma_declare_coherent_memory(struct device *dev, phys_addr_t phys_addr,
				dma_addr_t device_addr, size_t size, int flags)
{
	struct dma_coherent_mem *mem;
	int ret;

	ret = dma_init_coherent_memory(phys_addr, device_addr, size, flags, &mem);
	if (ret)
		return ret;

	ret = dma_assign_coherent_memory(dev, mem);
	if (ret)
		dma_release_coherent_memory(mem);
	return ret;
}
EXPORT_SYMBOL(dma_declare_coherent_memory);

void dma_release_declared_memory(struct device *dev)
{
	struct dma_coherent_mem *mem = dev->dma_mem;

	if (!mem)
		return;
	dma_release_coherent_memory(mem);
	dev->dma_mem = NULL;
}
EXPORT_SYMBOL(dma_release_declared_memory);

void *dma_mark_declared_memory_occupied(struct device *dev,
					dma_addr_t device_addr, size_t size)
{
	struct dma_coherent_mem *mem = dev->dma_mem;
	unsigned long flags;
	int pos, err;

	size += device_addr & ~PAGE_MASK;

	if (!mem)
		return ERR_PTR(-EINVAL);

	spin_lock_irqsave(&mem->spinlock, flags);
	pos = PFN_DOWN(device_addr - dma_get_device_base(dev, mem));
	err = bitmap_allocate_region(mem->bitmap, pos, get_order(size));
	spin_unlock_irqrestore(&mem->spinlock, flags);

	if (err != 0)
		return ERR_PTR(err);
	return mem->virt_base + (pos << PAGE_SHIFT);
}
EXPORT_SYMBOL(dma_mark_declared_memory_occupied);

static void *__dma_alloc_from_coherent(struct dma_coherent_mem *mem,
		ssize_t size, dma_addr_t *dma_handle)
<<<<<<< HEAD
{
	int order = get_order(size);
	unsigned long flags;
	int pageno;
	int dma_memory_map;
	void *ret;

	spin_lock_irqsave(&mem->spinlock, flags);

	if (unlikely(size > (mem->size << PAGE_SHIFT)))
		goto err;

	pageno = bitmap_find_free_region(mem->bitmap, mem->size, order);
	if (unlikely(pageno < 0))
		goto err;

	/*
	 * Memory was found in the coherent area.
	 */
	*dma_handle = mem->device_base + (pageno << PAGE_SHIFT);
	ret = mem->virt_base + (pageno << PAGE_SHIFT);
	dma_memory_map = (mem->flags & DMA_MEMORY_MAP);
	spin_unlock_irqrestore(&mem->spinlock, flags);
	if (dma_memory_map)
		memset(ret, 0, size);
	else
		memset_io(ret, 0, size);

	return ret;

err:
	spin_unlock_irqrestore(&mem->spinlock, flags);
	return NULL;
}

/**
 * dma_alloc_from_dev_coherent() - allocate memory from device coherent pool
 * @dev:	device from which we allocate memory
 * @size:	size of requested memory area
 * @dma_handle:	This will be filled with the correct dma handle
 * @ret:	This pointer will be filled with the virtual address
 *		to allocated area.
 *
 * This function should be only called from per-arch dma_alloc_coherent()
 * to support allocation from per-device coherent memory pools.
 *
 * Returns 0 if dma_alloc_coherent should continue with allocating from
 * generic memory areas, or !0 if dma_alloc_coherent should return @ret.
 */
int dma_alloc_from_dev_coherent(struct device *dev, ssize_t size,
		dma_addr_t *dma_handle, void **ret)
{
	struct dma_coherent_mem *mem = dev_get_coherent_memory(dev);

	if (!mem)
		return 0;

	*ret = __dma_alloc_from_coherent(mem, size, dma_handle);
	if (*ret)
		return 1;

=======
{
	int order = get_order(size);
	unsigned long flags;
	int pageno;
	void *ret;

	spin_lock_irqsave(&mem->spinlock, flags);

	if (unlikely(size > (mem->size << PAGE_SHIFT)))
		goto err;

	pageno = bitmap_find_free_region(mem->bitmap, mem->size, order);
	if (unlikely(pageno < 0))
		goto err;

	/*
	 * Memory was found in the coherent area.
	 */
	*dma_handle = mem->device_base + (pageno << PAGE_SHIFT);
	ret = mem->virt_base + (pageno << PAGE_SHIFT);
	spin_unlock_irqrestore(&mem->spinlock, flags);
	memset(ret, 0, size);
	return ret;
err:
	spin_unlock_irqrestore(&mem->spinlock, flags);
	return NULL;
}

/**
 * dma_alloc_from_dev_coherent() - allocate memory from device coherent pool
 * @dev:	device from which we allocate memory
 * @size:	size of requested memory area
 * @dma_handle:	This will be filled with the correct dma handle
 * @ret:	This pointer will be filled with the virtual address
 *		to allocated area.
 *
 * This function should be only called from per-arch dma_alloc_coherent()
 * to support allocation from per-device coherent memory pools.
 *
 * Returns 0 if dma_alloc_coherent should continue with allocating from
 * generic memory areas, or !0 if dma_alloc_coherent should return @ret.
 */
int dma_alloc_from_dev_coherent(struct device *dev, ssize_t size,
		dma_addr_t *dma_handle, void **ret)
{
	struct dma_coherent_mem *mem = dev_get_coherent_memory(dev);

	if (!mem)
		return 0;

	*ret = __dma_alloc_from_coherent(mem, size, dma_handle);
	if (*ret)
		return 1;

>>>>>>> a2bc8dea
	/*
	 * In the case where the allocation can not be satisfied from the
	 * per-device area, try to fall back to generic memory if the
	 * constraints allow it.
	 */
	return mem->flags & DMA_MEMORY_EXCLUSIVE;
}
EXPORT_SYMBOL(dma_alloc_from_dev_coherent);

void *dma_alloc_from_global_coherent(ssize_t size, dma_addr_t *dma_handle)
{
	if (!dma_coherent_default_memory)
		return NULL;
<<<<<<< HEAD

	return __dma_alloc_from_coherent(dma_coherent_default_memory, size,
			dma_handle);
}

=======

	return __dma_alloc_from_coherent(dma_coherent_default_memory, size,
			dma_handle);
}

>>>>>>> a2bc8dea
static int __dma_release_from_coherent(struct dma_coherent_mem *mem,
				       int order, void *vaddr)
{
	if (mem && vaddr >= mem->virt_base && vaddr <
		   (mem->virt_base + (mem->size << PAGE_SHIFT))) {
		int page = (vaddr - mem->virt_base) >> PAGE_SHIFT;
		unsigned long flags;

		spin_lock_irqsave(&mem->spinlock, flags);
		bitmap_release_region(mem->bitmap, page, order);
		spin_unlock_irqrestore(&mem->spinlock, flags);
		return 1;
	}
	return 0;
}

/**
 * dma_release_from_dev_coherent() - free memory to device coherent memory pool
 * @dev:	device from which the memory was allocated
 * @order:	the order of pages allocated
 * @vaddr:	virtual address of allocated pages
 *
 * This checks whether the memory was allocated from the per-device
 * coherent memory pool and if so, releases that memory.
 *
 * Returns 1 if we correctly released the memory, or 0 if the caller should
 * proceed with releasing memory from generic pools.
 */
int dma_release_from_dev_coherent(struct device *dev, int order, void *vaddr)
{
	struct dma_coherent_mem *mem = dev_get_coherent_memory(dev);

	return __dma_release_from_coherent(mem, order, vaddr);
}
EXPORT_SYMBOL(dma_release_from_dev_coherent);

int dma_release_from_global_coherent(int order, void *vaddr)
{
	if (!dma_coherent_default_memory)
		return 0;

	return __dma_release_from_coherent(dma_coherent_default_memory, order,
			vaddr);
}

static int __dma_mmap_from_coherent(struct dma_coherent_mem *mem,
		struct vm_area_struct *vma, void *vaddr, size_t size, int *ret)
{
	if (mem && vaddr >= mem->virt_base && vaddr + size <=
		   (mem->virt_base + (mem->size << PAGE_SHIFT))) {
		unsigned long off = vma->vm_pgoff;
		int start = (vaddr - mem->virt_base) >> PAGE_SHIFT;
		int user_count = vma_pages(vma);
		int count = PAGE_ALIGN(size) >> PAGE_SHIFT;

		*ret = -ENXIO;
		if (off < count && user_count <= count - off) {
			unsigned long pfn = mem->pfn_base + start + off;
			*ret = remap_pfn_range(vma, vma->vm_start, pfn,
					       user_count << PAGE_SHIFT,
					       vma->vm_page_prot);
		}
		return 1;
	}
	return 0;
}

/**
 * dma_mmap_from_dev_coherent() - mmap memory from the device coherent pool
 * @dev:	device from which the memory was allocated
 * @vma:	vm_area for the userspace memory
 * @vaddr:	cpu address returned by dma_alloc_from_dev_coherent
 * @size:	size of the memory buffer allocated
 * @ret:	result from remap_pfn_range()
 *
 * This checks whether the memory was allocated from the per-device
 * coherent memory pool and if so, maps that memory to the provided vma.
 *
 * Returns 1 if we correctly mapped the memory, or 0 if the caller should
 * proceed with mapping memory from generic pools.
 */
int dma_mmap_from_dev_coherent(struct device *dev, struct vm_area_struct *vma,
			   void *vaddr, size_t size, int *ret)
{
	struct dma_coherent_mem *mem = dev_get_coherent_memory(dev);

	return __dma_mmap_from_coherent(mem, vma, vaddr, size, ret);
}
EXPORT_SYMBOL(dma_mmap_from_dev_coherent);

int dma_mmap_from_global_coherent(struct vm_area_struct *vma, void *vaddr,
				   size_t size, int *ret)
{
	if (!dma_coherent_default_memory)
		return 0;

	return __dma_mmap_from_coherent(dma_coherent_default_memory, vma,
					vaddr, size, ret);
}

/*
 * Support for reserved memory regions defined in device tree
 */
#ifdef CONFIG_OF_RESERVED_MEM
#include <linux/of.h>
#include <linux/of_fdt.h>
#include <linux/of_reserved_mem.h>

static struct reserved_mem *dma_reserved_default_memory __initdata;

static int rmem_dma_device_init(struct reserved_mem *rmem, struct device *dev)
{
	struct dma_coherent_mem *mem = rmem->priv;
	int ret;

	if (!mem)
		return -ENODEV;

	ret = dma_init_coherent_memory(rmem->base, rmem->base, rmem->size,
				       DMA_MEMORY_EXCLUSIVE, &mem);

	if (ret) {
		pr_err("Reserved memory: failed to init DMA memory pool at %pa, size %ld MiB\n",
			&rmem->base, (unsigned long)rmem->size / SZ_1M);
		return ret;
	}
	mem->use_dev_dma_pfn_offset = true;
	rmem->priv = mem;
	dma_assign_coherent_memory(dev, mem);
	return 0;
}

static void rmem_dma_device_release(struct reserved_mem *rmem,
				    struct device *dev)
{
	if (dev)
		dev->dma_mem = NULL;
}

static const struct reserved_mem_ops rmem_dma_ops = {
	.device_init	= rmem_dma_device_init,
	.device_release	= rmem_dma_device_release,
};

static int __init rmem_dma_setup(struct reserved_mem *rmem)
{
	unsigned long node = rmem->fdt_node;

	if (of_get_flat_dt_prop(node, "reusable", NULL))
		return -EINVAL;

#ifdef CONFIG_ARM
	if (!of_get_flat_dt_prop(node, "no-map", NULL)) {
		pr_err("Reserved memory: regions without no-map are not yet supported\n");
		return -EINVAL;
	}

	if (of_get_flat_dt_prop(node, "linux,dma-default", NULL)) {
		WARN(dma_reserved_default_memory,
		     "Reserved memory: region for default DMA coherent area is redefined\n");
		dma_reserved_default_memory = rmem;
	}
#endif

	rmem->ops = &rmem_dma_ops;
	pr_info("Reserved memory: created DMA memory pool at %pa, size %ld MiB\n",
		&rmem->base, (unsigned long)rmem->size / SZ_1M);
	return 0;
}

static int __init dma_init_reserved_memory(void)
{
	const struct reserved_mem_ops *ops;
	int ret;

	if (!dma_reserved_default_memory)
		return -ENOMEM;

	ops = dma_reserved_default_memory->ops;

	/*
	 * We rely on rmem_dma_device_init() does not propagate error of
	 * dma_assign_coherent_memory() for "NULL" device.
	 */
	ret = ops->device_init(dma_reserved_default_memory, NULL);

	if (!ret) {
		dma_coherent_default_memory = dma_reserved_default_memory->priv;
		pr_info("DMA: default coherent area is set\n");
	}

	return ret;
}

core_initcall(dma_init_reserved_memory);

RESERVEDMEM_OF_DECLARE(dma, "shared-dma-pool", rmem_dma_setup);
#endif<|MERGE_RESOLUTION|>--- conflicted
+++ resolved
@@ -161,69 +161,6 @@
 
 static void *__dma_alloc_from_coherent(struct dma_coherent_mem *mem,
 		ssize_t size, dma_addr_t *dma_handle)
-<<<<<<< HEAD
-{
-	int order = get_order(size);
-	unsigned long flags;
-	int pageno;
-	int dma_memory_map;
-	void *ret;
-
-	spin_lock_irqsave(&mem->spinlock, flags);
-
-	if (unlikely(size > (mem->size << PAGE_SHIFT)))
-		goto err;
-
-	pageno = bitmap_find_free_region(mem->bitmap, mem->size, order);
-	if (unlikely(pageno < 0))
-		goto err;
-
-	/*
-	 * Memory was found in the coherent area.
-	 */
-	*dma_handle = mem->device_base + (pageno << PAGE_SHIFT);
-	ret = mem->virt_base + (pageno << PAGE_SHIFT);
-	dma_memory_map = (mem->flags & DMA_MEMORY_MAP);
-	spin_unlock_irqrestore(&mem->spinlock, flags);
-	if (dma_memory_map)
-		memset(ret, 0, size);
-	else
-		memset_io(ret, 0, size);
-
-	return ret;
-
-err:
-	spin_unlock_irqrestore(&mem->spinlock, flags);
-	return NULL;
-}
-
-/**
- * dma_alloc_from_dev_coherent() - allocate memory from device coherent pool
- * @dev:	device from which we allocate memory
- * @size:	size of requested memory area
- * @dma_handle:	This will be filled with the correct dma handle
- * @ret:	This pointer will be filled with the virtual address
- *		to allocated area.
- *
- * This function should be only called from per-arch dma_alloc_coherent()
- * to support allocation from per-device coherent memory pools.
- *
- * Returns 0 if dma_alloc_coherent should continue with allocating from
- * generic memory areas, or !0 if dma_alloc_coherent should return @ret.
- */
-int dma_alloc_from_dev_coherent(struct device *dev, ssize_t size,
-		dma_addr_t *dma_handle, void **ret)
-{
-	struct dma_coherent_mem *mem = dev_get_coherent_memory(dev);
-
-	if (!mem)
-		return 0;
-
-	*ret = __dma_alloc_from_coherent(mem, size, dma_handle);
-	if (*ret)
-		return 1;
-
-=======
 {
 	int order = get_order(size);
 	unsigned long flags;
@@ -278,7 +215,6 @@
 	if (*ret)
 		return 1;
 
->>>>>>> a2bc8dea
 	/*
 	 * In the case where the allocation can not be satisfied from the
 	 * per-device area, try to fall back to generic memory if the
@@ -292,19 +228,11 @@
 {
 	if (!dma_coherent_default_memory)
 		return NULL;
-<<<<<<< HEAD
 
 	return __dma_alloc_from_coherent(dma_coherent_default_memory, size,
 			dma_handle);
 }
 
-=======
-
-	return __dma_alloc_from_coherent(dma_coherent_default_memory, size,
-			dma_handle);
-}
-
->>>>>>> a2bc8dea
 static int __dma_release_from_coherent(struct dma_coherent_mem *mem,
 				       int order, void *vaddr)
 {
