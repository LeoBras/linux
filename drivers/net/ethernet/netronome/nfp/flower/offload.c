/*
 * Copyright (C) 2017 Netronome Systems, Inc.
 *
 * This software is dual licensed under the GNU General License Version 2,
 * June 1991 as shown in the file COPYING in the top-level directory of this
 * source tree or the BSD 2-Clause License provided below.  You have the
 * option to license this software under the complete terms of either license.
 *
 * The BSD 2-Clause License:
 *
 *     Redistribution and use in source and binary forms, with or
 *     without modification, are permitted provided that the following
 *     conditions are met:
 *
 *      1. Redistributions of source code must retain the above
 *         copyright notice, this list of conditions and the following
 *         disclaimer.
 *
 *      2. Redistributions in binary form must reproduce the above
 *         copyright notice, this list of conditions and the following
 *         disclaimer in the documentation and/or other materials
 *         provided with the distribution.
 *
 * THE SOFTWARE IS PROVIDED "AS IS", WITHOUT WARRANTY OF ANY KIND,
 * EXPRESS OR IMPLIED, INCLUDING BUT NOT LIMITED TO THE WARRANTIES OF
 * MERCHANTABILITY, FITNESS FOR A PARTICULAR PURPOSE AND
 * NONINFRINGEMENT. IN NO EVENT SHALL THE AUTHORS OR COPYRIGHT HOLDERS
 * BE LIABLE FOR ANY CLAIM, DAMAGES OR OTHER LIABILITY, WHETHER IN AN
 * ACTION OF CONTRACT, TORT OR OTHERWISE, ARISING FROM, OUT OF OR IN
 * CONNECTION WITH THE SOFTWARE OR THE USE OR OTHER DEALINGS IN THE
 * SOFTWARE.
 */

#include <linux/skbuff.h>
#include <net/devlink.h>
#include <net/pkt_cls.h>

#include "cmsg.h"
#include "main.h"
#include "../nfpcore/nfp_cpp.h"
#include "../nfpcore/nfp_nsp.h"
#include "../nfp_app.h"
#include "../nfp_main.h"
#include "../nfp_net.h"
#include "../nfp_port.h"

static int
nfp_flower_xmit_flow(struct net_device *netdev,
		     struct nfp_fl_payload *nfp_flow, u8 mtype)
{
	u32 meta_len, key_len, mask_len, act_len, tot_len;
	struct nfp_repr *priv = netdev_priv(netdev);
	struct sk_buff *skb;
	unsigned char *msg;

	meta_len =  sizeof(struct nfp_fl_rule_metadata);
	key_len = nfp_flow->meta.key_len;
	mask_len = nfp_flow->meta.mask_len;
	act_len = nfp_flow->meta.act_len;

	tot_len = meta_len + key_len + mask_len + act_len;

	/* Convert to long words as firmware expects
	 * lengths in units of NFP_FL_LW_SIZ.
	 */
	nfp_flow->meta.key_len >>= NFP_FL_LW_SIZ;
	nfp_flow->meta.mask_len >>= NFP_FL_LW_SIZ;
	nfp_flow->meta.act_len >>= NFP_FL_LW_SIZ;

	skb = nfp_flower_cmsg_alloc(priv->app, tot_len, mtype);
	if (!skb)
		return -ENOMEM;

	msg = nfp_flower_cmsg_get_data(skb);
	memcpy(msg, &nfp_flow->meta, meta_len);
	memcpy(&msg[meta_len], nfp_flow->unmasked_data, key_len);
	memcpy(&msg[meta_len + key_len], nfp_flow->mask_data, mask_len);
	memcpy(&msg[meta_len + key_len + mask_len],
	       nfp_flow->action_data, act_len);

	/* Convert back to bytes as software expects
	 * lengths in units of bytes.
	 */
	nfp_flow->meta.key_len <<= NFP_FL_LW_SIZ;
	nfp_flow->meta.mask_len <<= NFP_FL_LW_SIZ;
	nfp_flow->meta.act_len <<= NFP_FL_LW_SIZ;

	nfp_ctrl_tx(priv->app->ctrl, skb);

	return 0;
}

static bool nfp_flower_check_higher_than_mac(struct tc_cls_flower_offload *f)
{
	return dissector_uses_key(f->dissector,
				  FLOW_DISSECTOR_KEY_IPV4_ADDRS) ||
		dissector_uses_key(f->dissector,
				   FLOW_DISSECTOR_KEY_IPV6_ADDRS) ||
		dissector_uses_key(f->dissector,
				   FLOW_DISSECTOR_KEY_PORTS) ||
		dissector_uses_key(f->dissector, FLOW_DISSECTOR_KEY_ICMP);
}

static int
nfp_flower_calculate_key_layers(struct nfp_fl_key_ls *ret_key_ls,
				struct tc_cls_flower_offload *flow)
{
	struct flow_dissector_key_basic *mask_basic = NULL;
	struct flow_dissector_key_basic *key_basic = NULL;
	struct flow_dissector_key_ip *mask_ip = NULL;
	u32 key_layer_two;
	u8 key_layer;
	int key_size;

	if (dissector_uses_key(flow->dissector,
			       FLOW_DISSECTOR_KEY_ENC_CONTROL)) {
		struct flow_dissector_key_control *mask_enc_ctl =
			skb_flow_dissector_target(flow->dissector,
						  FLOW_DISSECTOR_KEY_ENC_CONTROL,
						  flow->mask);
		/* We are expecting a tunnel. For now we ignore offloading. */
		if (mask_enc_ctl->addr_type)
			return -EOPNOTSUPP;
	}
<<<<<<< HEAD

	if (dissector_uses_key(flow->dissector, FLOW_DISSECTOR_KEY_BASIC)) {
		mask_basic = skb_flow_dissector_target(flow->dissector,
						       FLOW_DISSECTOR_KEY_BASIC,
						       flow->mask);

		key_basic = skb_flow_dissector_target(flow->dissector,
						      FLOW_DISSECTOR_KEY_BASIC,
						      flow->key);
	}

=======

	if (dissector_uses_key(flow->dissector, FLOW_DISSECTOR_KEY_BASIC)) {
		mask_basic = skb_flow_dissector_target(flow->dissector,
						       FLOW_DISSECTOR_KEY_BASIC,
						       flow->mask);

		key_basic = skb_flow_dissector_target(flow->dissector,
						      FLOW_DISSECTOR_KEY_BASIC,
						      flow->key);
	}

>>>>>>> a2bc8dea
	if (dissector_uses_key(flow->dissector, FLOW_DISSECTOR_KEY_IP))
		mask_ip = skb_flow_dissector_target(flow->dissector,
						    FLOW_DISSECTOR_KEY_IP,
						    flow->mask);

	key_layer_two = 0;
	key_layer = NFP_FLOWER_LAYER_PORT | NFP_FLOWER_LAYER_MAC;
	key_size = sizeof(struct nfp_flower_meta_one) +
		   sizeof(struct nfp_flower_in_port) +
		   sizeof(struct nfp_flower_mac_mpls);

	if (mask_basic && mask_basic->n_proto) {
		/* Ethernet type is present in the key. */
		switch (key_basic->n_proto) {
		case cpu_to_be16(ETH_P_IP):
			if (mask_ip && mask_ip->tos)
				return -EOPNOTSUPP;
			if (mask_ip && mask_ip->ttl)
				return -EOPNOTSUPP;
			key_layer |= NFP_FLOWER_LAYER_IPV4;
			key_size += sizeof(struct nfp_flower_ipv4);
			break;

		case cpu_to_be16(ETH_P_IPV6):
			if (mask_ip && mask_ip->tos)
				return -EOPNOTSUPP;
			if (mask_ip && mask_ip->ttl)
				return -EOPNOTSUPP;
			key_layer |= NFP_FLOWER_LAYER_IPV6;
			key_size += sizeof(struct nfp_flower_ipv6);
			break;

		/* Currently we do not offload ARP
		 * because we rely on it to get to the host.
		 */
		case cpu_to_be16(ETH_P_ARP):
			return -EOPNOTSUPP;

		/* Currently we do not offload MPLS. */
		case cpu_to_be16(ETH_P_MPLS_UC):
		case cpu_to_be16(ETH_P_MPLS_MC):
			return -EOPNOTSUPP;

		/* Will be included in layer 2. */
		case cpu_to_be16(ETH_P_8021Q):
			break;

		default:
			/* Other ethtype - we need check the masks for the
			 * remainder of the key to ensure we can offload.
			 */
			if (nfp_flower_check_higher_than_mac(flow))
				return -EOPNOTSUPP;
			break;
		}
	}

	if (mask_basic && mask_basic->ip_proto) {
		/* Ethernet type is present in the key. */
		switch (key_basic->ip_proto) {
		case IPPROTO_TCP:
		case IPPROTO_UDP:
		case IPPROTO_SCTP:
		case IPPROTO_ICMP:
		case IPPROTO_ICMPV6:
			key_layer |= NFP_FLOWER_LAYER_TP;
			key_size += sizeof(struct nfp_flower_tp_ports);
			break;
		default:
			/* Other ip proto - we need check the masks for the
			 * remainder of the key to ensure we can offload.
			 */
			return -EOPNOTSUPP;
		}
	}

	ret_key_ls->key_layer = key_layer;
	ret_key_ls->key_layer_two = key_layer_two;
	ret_key_ls->key_size = key_size;

	return 0;
}

static struct nfp_fl_payload *
nfp_flower_allocate_new(struct nfp_fl_key_ls *key_layer)
{
	struct nfp_fl_payload *flow_pay;

	flow_pay = kmalloc(sizeof(*flow_pay), GFP_KERNEL);
	if (!flow_pay)
		return NULL;

	flow_pay->meta.key_len = key_layer->key_size;
	flow_pay->unmasked_data = kmalloc(key_layer->key_size, GFP_KERNEL);
	if (!flow_pay->unmasked_data)
		goto err_free_flow;

	flow_pay->meta.mask_len = key_layer->key_size;
	flow_pay->mask_data = kmalloc(key_layer->key_size, GFP_KERNEL);
	if (!flow_pay->mask_data)
		goto err_free_unmasked;

	flow_pay->action_data = kmalloc(NFP_FL_MAX_A_SIZ, GFP_KERNEL);
	if (!flow_pay->action_data)
		goto err_free_mask;

	flow_pay->meta.flags = 0;
	spin_lock_init(&flow_pay->lock);

	return flow_pay;

err_free_mask:
	kfree(flow_pay->mask_data);
err_free_unmasked:
	kfree(flow_pay->unmasked_data);
err_free_flow:
	kfree(flow_pay);
	return NULL;
}

/**
 * nfp_flower_add_offload() - Adds a new flow to hardware.
 * @app:	Pointer to the APP handle
 * @netdev:	netdev structure.
 * @flow:	TC flower classifier offload structure.
 *
 * Adds a new flow to the repeated hash structure and action payload.
 *
 * Return: negative value on error, 0 if configured successfully.
 */
static int
nfp_flower_add_offload(struct nfp_app *app, struct net_device *netdev,
		       struct tc_cls_flower_offload *flow)
{
	struct nfp_flower_priv *priv = app->priv;
	struct nfp_fl_payload *flow_pay;
	struct nfp_fl_key_ls *key_layer;
	int err;

	key_layer = kmalloc(sizeof(*key_layer), GFP_KERNEL);
	if (!key_layer)
		return -ENOMEM;

	err = nfp_flower_calculate_key_layers(key_layer, flow);
	if (err)
		goto err_free_key_ls;

	flow_pay = nfp_flower_allocate_new(key_layer);
	if (!flow_pay) {
		err = -ENOMEM;
		goto err_free_key_ls;
	}

	err = nfp_flower_compile_flow_match(flow, key_layer, netdev, flow_pay);
	if (err)
		goto err_destroy_flow;

	err = nfp_flower_compile_action(flow, netdev, flow_pay);
	if (err)
		goto err_destroy_flow;

	err = nfp_compile_flow_metadata(app, flow, flow_pay);
	if (err)
		goto err_destroy_flow;

	err = nfp_flower_xmit_flow(netdev, flow_pay,
				   NFP_FLOWER_CMSG_TYPE_FLOW_ADD);
	if (err)
		goto err_destroy_flow;

	INIT_HLIST_NODE(&flow_pay->link);
	flow_pay->tc_flower_cookie = flow->cookie;
	hash_add_rcu(priv->flow_table, &flow_pay->link, flow->cookie);

	/* Deallocate flow payload when flower rule has been destroyed. */
	kfree(key_layer);

	return 0;

err_destroy_flow:
	kfree(flow_pay->action_data);
	kfree(flow_pay->mask_data);
	kfree(flow_pay->unmasked_data);
	kfree(flow_pay);
err_free_key_ls:
	kfree(key_layer);
	return err;
}

/**
 * nfp_flower_del_offload() - Removes a flow from hardware.
 * @app:	Pointer to the APP handle
 * @netdev:	netdev structure.
 * @flow:	TC flower classifier offload structure
 *
 * Removes a flow from the repeated hash structure and clears the
 * action payload.
 *
 * Return: negative value on error, 0 if removed successfully.
 */
static int
nfp_flower_del_offload(struct nfp_app *app, struct net_device *netdev,
		       struct tc_cls_flower_offload *flow)
{
	struct nfp_fl_payload *nfp_flow;
	int err;

	nfp_flow = nfp_flower_search_fl_table(app, flow->cookie);
	if (!nfp_flow)
		return -ENOENT;

	err = nfp_modify_flow_metadata(app, nfp_flow);
	if (err)
		goto err_free_flow;

	err = nfp_flower_xmit_flow(netdev, nfp_flow,
				   NFP_FLOWER_CMSG_TYPE_FLOW_DEL);
	if (err)
		goto err_free_flow;

err_free_flow:
	hash_del_rcu(&nfp_flow->link);
	kfree(nfp_flow->action_data);
	kfree(nfp_flow->mask_data);
	kfree(nfp_flow->unmasked_data);
	kfree_rcu(nfp_flow, rcu);
	return err;
}

/**
 * nfp_flower_get_stats() - Populates flow stats obtained from hardware.
 * @app:	Pointer to the APP handle
 * @flow:	TC flower classifier offload structure
 *
 * Populates a flow statistics structure which which corresponds to a
 * specific flow.
 *
 * Return: negative value on error, 0 if stats populated successfully.
 */
static int
nfp_flower_get_stats(struct nfp_app *app, struct tc_cls_flower_offload *flow)
{
	struct nfp_fl_payload *nfp_flow;

	nfp_flow = nfp_flower_search_fl_table(app, flow->cookie);
	if (!nfp_flow)
		return -EINVAL;

	spin_lock_bh(&nfp_flow->lock);
	tcf_exts_stats_update(flow->exts, nfp_flow->stats.bytes,
			      nfp_flow->stats.pkts, nfp_flow->stats.used);

	nfp_flow->stats.pkts = 0;
	nfp_flow->stats.bytes = 0;
	spin_unlock_bh(&nfp_flow->lock);

	return 0;
}

static int
nfp_flower_repr_offload(struct nfp_app *app, struct net_device *netdev,
			struct tc_cls_flower_offload *flower)
{
	switch (flower->command) {
	case TC_CLSFLOWER_REPLACE:
		return nfp_flower_add_offload(app, netdev, flower);
	case TC_CLSFLOWER_DESTROY:
		return nfp_flower_del_offload(app, netdev, flower);
	case TC_CLSFLOWER_STATS:
		return nfp_flower_get_stats(app, flower);
	}

	return -EOPNOTSUPP;
}

int nfp_flower_setup_tc(struct nfp_app *app, struct net_device *netdev,
			enum tc_setup_type type, void *type_data)
{
	struct tc_cls_flower_offload *cls_flower = type_data;

	if (type != TC_SETUP_CLSFLOWER ||
	    !is_classid_clsact_ingress(cls_flower->common.classid) ||
	    !eth_proto_is_802_3(cls_flower->common.protocol) ||
	    cls_flower->common.chain_index)
		return -EOPNOTSUPP;

	return nfp_flower_repr_offload(app, netdev, cls_flower);
}<|MERGE_RESOLUTION|>--- conflicted
+++ resolved
@@ -122,7 +122,6 @@
 		if (mask_enc_ctl->addr_type)
 			return -EOPNOTSUPP;
 	}
-<<<<<<< HEAD
 
 	if (dissector_uses_key(flow->dissector, FLOW_DISSECTOR_KEY_BASIC)) {
 		mask_basic = skb_flow_dissector_target(flow->dissector,
@@ -134,19 +133,6 @@
 						      flow->key);
 	}
 
-=======
-
-	if (dissector_uses_key(flow->dissector, FLOW_DISSECTOR_KEY_BASIC)) {
-		mask_basic = skb_flow_dissector_target(flow->dissector,
-						       FLOW_DISSECTOR_KEY_BASIC,
-						       flow->mask);
-
-		key_basic = skb_flow_dissector_target(flow->dissector,
-						      FLOW_DISSECTOR_KEY_BASIC,
-						      flow->key);
-	}
-
->>>>>>> a2bc8dea
 	if (dissector_uses_key(flow->dissector, FLOW_DISSECTOR_KEY_IP))
 		mask_ip = skb_flow_dissector_target(flow->dissector,
 						    FLOW_DISSECTOR_KEY_IP,
