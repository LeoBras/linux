/*
 * Keystone NetCP Core driver
 *
 * Copyright (C) 2014 Texas Instruments Incorporated
 * Authors:	Sandeep Nair <sandeep_n@ti.com>
 *		Sandeep Paulraj <s-paulraj@ti.com>
 *		Cyril Chemparathy <cyril@ti.com>
 *		Santosh Shilimkar <santosh.shilimkar@ti.com>
 *		Murali Karicheri <m-karicheri2@ti.com>
 *		Wingman Kwok <w-kwok2@ti.com>
 *
 * This program is free software; you can redistribute it and/or
 * modify it under the terms of the GNU General Public License as
 * published by the Free Software Foundation version 2.
 *
 * This program is distributed "as is" WITHOUT ANY WARRANTY of any
 * kind, whether express or implied; without even the implied warranty
 * of MERCHANTABILITY or FITNESS FOR A PARTICULAR PURPOSE.  See the
 * GNU General Public License for more details.
 */

#include <linux/io.h>
#include <linux/module.h>
#include <linux/of_net.h>
#include <linux/of_address.h>
#include <linux/if_vlan.h>
#include <linux/pm_runtime.h>
#include <linux/platform_device.h>
#include <linux/soc/ti/knav_qmss.h>
#include <linux/soc/ti/knav_dma.h>

#include "netcp.h"

#define NETCP_SOP_OFFSET	(NET_IP_ALIGN + NET_SKB_PAD)
#define NETCP_NAPI_WEIGHT	64
#define NETCP_TX_TIMEOUT	(5 * HZ)
#define NETCP_PACKET_SIZE	(ETH_FRAME_LEN + ETH_FCS_LEN)
#define NETCP_MIN_PACKET_SIZE	ETH_ZLEN
#define NETCP_MAX_MCAST_ADDR	16

#define NETCP_EFUSE_REG_INDEX	0

#define NETCP_MOD_PROBE_SKIPPED	1
#define NETCP_MOD_PROBE_FAILED	2

#define NETCP_DEBUG (NETIF_MSG_HW	| NETIF_MSG_WOL		|	\
		    NETIF_MSG_DRV	| NETIF_MSG_LINK	|	\
		    NETIF_MSG_IFUP	| NETIF_MSG_INTR	|	\
		    NETIF_MSG_PROBE	| NETIF_MSG_TIMER	|	\
		    NETIF_MSG_IFDOWN	| NETIF_MSG_RX_ERR	|	\
		    NETIF_MSG_TX_ERR	| NETIF_MSG_TX_DONE	|	\
		    NETIF_MSG_PKTDATA	| NETIF_MSG_TX_QUEUED	|	\
		    NETIF_MSG_RX_STATUS)

#define NETCP_EFUSE_ADDR_SWAP	2

#define knav_queue_get_id(q)	knav_queue_device_control(q, \
				KNAV_QUEUE_GET_ID, (unsigned long)NULL)

#define knav_queue_enable_notify(q) knav_queue_device_control(q,	\
					KNAV_QUEUE_ENABLE_NOTIFY,	\
					(unsigned long)NULL)

#define knav_queue_disable_notify(q) knav_queue_device_control(q,	\
					KNAV_QUEUE_DISABLE_NOTIFY,	\
					(unsigned long)NULL)

#define knav_queue_get_count(q)	knav_queue_device_control(q, \
				KNAV_QUEUE_GET_COUNT, (unsigned long)NULL)

#define for_each_netcp_module(module)			\
	list_for_each_entry(module, &netcp_modules, module_list)

#define for_each_netcp_device_module(netcp_device, inst_modpriv) \
	list_for_each_entry(inst_modpriv, \
		&((netcp_device)->modpriv_head), inst_list)

#define for_each_module(netcp, intf_modpriv)			\
	list_for_each_entry(intf_modpriv, &netcp->module_head, intf_list)

/* Module management structures */
struct netcp_device {
	struct list_head	device_list;
	struct list_head	interface_head;
	struct list_head	modpriv_head;
	struct device		*device;
};

struct netcp_inst_modpriv {
	struct netcp_device	*netcp_device;
	struct netcp_module	*netcp_module;
	struct list_head	inst_list;
	void			*module_priv;
};

struct netcp_intf_modpriv {
	struct netcp_intf	*netcp_priv;
	struct netcp_module	*netcp_module;
	struct list_head	intf_list;
	void			*module_priv;
};

struct netcp_tx_cb {
	void	*ts_context;
	void	(*txtstamp)(void *context, struct sk_buff *skb);
};

static LIST_HEAD(netcp_devices);
static LIST_HEAD(netcp_modules);
static DEFINE_MUTEX(netcp_modules_lock);

static int netcp_debug_level = -1;
module_param(netcp_debug_level, int, 0);
MODULE_PARM_DESC(netcp_debug_level, "Netcp debug level (NETIF_MSG bits) (0=none,...,16=all)");

/* Helper functions - Get/Set */
static void get_pkt_info(dma_addr_t *buff, u32 *buff_len, dma_addr_t *ndesc,
			 struct knav_dma_desc *desc)
{
	*buff_len = le32_to_cpu(desc->buff_len);
	*buff = le32_to_cpu(desc->buff);
	*ndesc = le32_to_cpu(desc->next_desc);
}

static void get_desc_info(u32 *desc_info, u32 *pkt_info,
			  struct knav_dma_desc *desc)
{
	*desc_info = le32_to_cpu(desc->desc_info);
	*pkt_info = le32_to_cpu(desc->packet_info);
}

static u32 get_sw_data(int index, struct knav_dma_desc *desc)
{
	/* No Endian conversion needed as this data is untouched by hw */
	return desc->sw_data[index];
}

/* use these macros to get sw data */
#define GET_SW_DATA0(desc) get_sw_data(0, desc)
#define GET_SW_DATA1(desc) get_sw_data(1, desc)
#define GET_SW_DATA2(desc) get_sw_data(2, desc)
#define GET_SW_DATA3(desc) get_sw_data(3, desc)

static void get_org_pkt_info(dma_addr_t *buff, u32 *buff_len,
			     struct knav_dma_desc *desc)
{
	*buff = le32_to_cpu(desc->orig_buff);
	*buff_len = le32_to_cpu(desc->orig_len);
}

static void get_words(dma_addr_t *words, int num_words, __le32 *desc)
{
	int i;

	for (i = 0; i < num_words; i++)
		words[i] = le32_to_cpu(desc[i]);
}

static void set_pkt_info(dma_addr_t buff, u32 buff_len, u32 ndesc,
			 struct knav_dma_desc *desc)
{
	desc->buff_len = cpu_to_le32(buff_len);
	desc->buff = cpu_to_le32(buff);
	desc->next_desc = cpu_to_le32(ndesc);
}

static void set_desc_info(u32 desc_info, u32 pkt_info,
			  struct knav_dma_desc *desc)
{
	desc->desc_info = cpu_to_le32(desc_info);
	desc->packet_info = cpu_to_le32(pkt_info);
}

static void set_sw_data(int index, u32 data, struct knav_dma_desc *desc)
{
	/* No Endian conversion needed as this data is untouched by hw */
	desc->sw_data[index] = data;
}

/* use these macros to set sw data */
#define SET_SW_DATA0(data, desc) set_sw_data(0, data, desc)
#define SET_SW_DATA1(data, desc) set_sw_data(1, data, desc)
#define SET_SW_DATA2(data, desc) set_sw_data(2, data, desc)
#define SET_SW_DATA3(data, desc) set_sw_data(3, data, desc)

static void set_org_pkt_info(dma_addr_t buff, u32 buff_len,
			     struct knav_dma_desc *desc)
{
	desc->orig_buff = cpu_to_le32(buff);
	desc->orig_len = cpu_to_le32(buff_len);
}

static void set_words(u32 *words, int num_words, __le32 *desc)
{
	int i;

	for (i = 0; i < num_words; i++)
		desc[i] = cpu_to_le32(words[i]);
}

/* Read the e-fuse value as 32 bit values to be endian independent */
static int emac_arch_get_mac_addr(char *x, void __iomem *efuse_mac, u32 swap)
{
	unsigned int addr0, addr1;

	addr1 = readl(efuse_mac + 4);
	addr0 = readl(efuse_mac);

	switch (swap) {
	case NETCP_EFUSE_ADDR_SWAP:
		addr0 = addr1;
		addr1 = readl(efuse_mac);
		break;
	default:
		break;
	}

	x[0] = (addr1 & 0x0000ff00) >> 8;
	x[1] = addr1 & 0x000000ff;
	x[2] = (addr0 & 0xff000000) >> 24;
	x[3] = (addr0 & 0x00ff0000) >> 16;
	x[4] = (addr0 & 0x0000ff00) >> 8;
	x[5] = addr0 & 0x000000ff;

	return 0;
}

static const char *netcp_node_name(struct device_node *node)
{
	const char *name;

	if (of_property_read_string(node, "label", &name) < 0)
		name = node->name;
	if (!name)
		name = "unknown";
	return name;
}

/* Module management routines */
static int netcp_register_interface(struct netcp_intf *netcp)
{
	int ret;

	ret = register_netdev(netcp->ndev);
	if (!ret)
		netcp->netdev_registered = true;
	return ret;
}

static int netcp_module_probe(struct netcp_device *netcp_device,
			      struct netcp_module *module)
{
	struct device *dev = netcp_device->device;
	struct device_node *devices, *interface, *node = dev->of_node;
	struct device_node *child;
	struct netcp_inst_modpriv *inst_modpriv;
	struct netcp_intf *netcp_intf;
	struct netcp_module *tmp;
	bool primary_module_registered = false;
	int ret;

	/* Find this module in the sub-tree for this device */
	devices = of_get_child_by_name(node, "netcp-devices");
	if (!devices) {
		dev_err(dev, "could not find netcp-devices node\n");
		return NETCP_MOD_PROBE_SKIPPED;
	}

	for_each_available_child_of_node(devices, child) {
		const char *name = netcp_node_name(child);

		if (!strcasecmp(module->name, name))
			break;
	}

	of_node_put(devices);
	/* If module not used for this device, skip it */
	if (!child) {
		dev_warn(dev, "module(%s) not used for device\n", module->name);
		return NETCP_MOD_PROBE_SKIPPED;
	}

	inst_modpriv = devm_kzalloc(dev, sizeof(*inst_modpriv), GFP_KERNEL);
	if (!inst_modpriv) {
		of_node_put(child);
		return -ENOMEM;
	}

	inst_modpriv->netcp_device = netcp_device;
	inst_modpriv->netcp_module = module;
	list_add_tail(&inst_modpriv->inst_list, &netcp_device->modpriv_head);

	ret = module->probe(netcp_device, dev, child,
			    &inst_modpriv->module_priv);
	of_node_put(child);
	if (ret) {
		dev_err(dev, "Probe of module(%s) failed with %d\n",
			module->name, ret);
		list_del(&inst_modpriv->inst_list);
		devm_kfree(dev, inst_modpriv);
		return NETCP_MOD_PROBE_FAILED;
	}

	/* Attach modules only if the primary module is probed */
	for_each_netcp_module(tmp) {
		if (tmp->primary)
			primary_module_registered = true;
	}

	if (!primary_module_registered)
		return 0;

	/* Attach module to interfaces */
	list_for_each_entry(netcp_intf, &netcp_device->interface_head,
			    interface_list) {
		struct netcp_intf_modpriv *intf_modpriv;

		intf_modpriv = devm_kzalloc(dev, sizeof(*intf_modpriv),
					    GFP_KERNEL);
		if (!intf_modpriv)
			return -ENOMEM;

		interface = of_parse_phandle(netcp_intf->node_interface,
					     module->name, 0);

		if (!interface) {
			devm_kfree(dev, intf_modpriv);
			continue;
		}

		intf_modpriv->netcp_priv = netcp_intf;
		intf_modpriv->netcp_module = module;
		list_add_tail(&intf_modpriv->intf_list,
			      &netcp_intf->module_head);

		ret = module->attach(inst_modpriv->module_priv,
				     netcp_intf->ndev, interface,
				     &intf_modpriv->module_priv);
		of_node_put(interface);
		if (ret) {
			dev_dbg(dev, "Attach of module %s declined with %d\n",
				module->name, ret);
			list_del(&intf_modpriv->intf_list);
			devm_kfree(dev, intf_modpriv);
			continue;
		}
	}

	/* Now register the interface with netdev */
	list_for_each_entry(netcp_intf,
			    &netcp_device->interface_head,
			    interface_list) {
		/* If interface not registered then register now */
		if (!netcp_intf->netdev_registered) {
			ret = netcp_register_interface(netcp_intf);
			if (ret)
				return -ENODEV;
		}
	}
	return 0;
}

int netcp_register_module(struct netcp_module *module)
{
	struct netcp_device *netcp_device;
	struct netcp_module *tmp;
	int ret;

	if (!module->name) {
		WARN(1, "error registering netcp module: no name\n");
		return -EINVAL;
	}

	if (!module->probe) {
		WARN(1, "error registering netcp module: no probe\n");
		return -EINVAL;
	}

	mutex_lock(&netcp_modules_lock);

	for_each_netcp_module(tmp) {
		if (!strcasecmp(tmp->name, module->name)) {
			mutex_unlock(&netcp_modules_lock);
			return -EEXIST;
		}
	}
	list_add_tail(&module->module_list, &netcp_modules);

	list_for_each_entry(netcp_device, &netcp_devices, device_list) {
		ret = netcp_module_probe(netcp_device, module);
		if (ret < 0)
			goto fail;
	}
	mutex_unlock(&netcp_modules_lock);
	return 0;

fail:
	mutex_unlock(&netcp_modules_lock);
	netcp_unregister_module(module);
	return ret;
}
EXPORT_SYMBOL_GPL(netcp_register_module);

static void netcp_release_module(struct netcp_device *netcp_device,
				 struct netcp_module *module)
{
	struct netcp_inst_modpriv *inst_modpriv, *inst_tmp;
	struct netcp_intf *netcp_intf, *netcp_tmp;
	struct device *dev = netcp_device->device;

	/* Release the module from each interface */
	list_for_each_entry_safe(netcp_intf, netcp_tmp,
				 &netcp_device->interface_head,
				 interface_list) {
		struct netcp_intf_modpriv *intf_modpriv, *intf_tmp;

		list_for_each_entry_safe(intf_modpriv, intf_tmp,
					 &netcp_intf->module_head,
					 intf_list) {
			if (intf_modpriv->netcp_module == module) {
				module->release(intf_modpriv->module_priv);
				list_del(&intf_modpriv->intf_list);
				devm_kfree(dev, intf_modpriv);
				break;
			}
		}
	}

	/* Remove the module from each instance */
	list_for_each_entry_safe(inst_modpriv, inst_tmp,
				 &netcp_device->modpriv_head, inst_list) {
		if (inst_modpriv->netcp_module == module) {
			module->remove(netcp_device,
				       inst_modpriv->module_priv);
			list_del(&inst_modpriv->inst_list);
			devm_kfree(dev, inst_modpriv);
			break;
		}
	}
}

void netcp_unregister_module(struct netcp_module *module)
{
	struct netcp_device *netcp_device;
	struct netcp_module *module_tmp;

	mutex_lock(&netcp_modules_lock);

	list_for_each_entry(netcp_device, &netcp_devices, device_list) {
		netcp_release_module(netcp_device, module);
	}

	/* Remove the module from the module list */
	for_each_netcp_module(module_tmp) {
		if (module == module_tmp) {
			list_del(&module->module_list);
			break;
		}
	}

	mutex_unlock(&netcp_modules_lock);
}
EXPORT_SYMBOL_GPL(netcp_unregister_module);

void *netcp_module_get_intf_data(struct netcp_module *module,
				 struct netcp_intf *intf)
{
	struct netcp_intf_modpriv *intf_modpriv;

	list_for_each_entry(intf_modpriv, &intf->module_head, intf_list)
		if (intf_modpriv->netcp_module == module)
			return intf_modpriv->module_priv;
	return NULL;
}
EXPORT_SYMBOL_GPL(netcp_module_get_intf_data);

/* Module TX and RX Hook management */
struct netcp_hook_list {
	struct list_head	 list;
	netcp_hook_rtn		*hook_rtn;
	void			*hook_data;
	int			 order;
};

int netcp_register_txhook(struct netcp_intf *netcp_priv, int order,
			  netcp_hook_rtn *hook_rtn, void *hook_data)
{
	struct netcp_hook_list *entry;
	struct netcp_hook_list *next;
	unsigned long flags;

	entry = devm_kzalloc(netcp_priv->dev, sizeof(*entry), GFP_KERNEL);
	if (!entry)
		return -ENOMEM;

	entry->hook_rtn  = hook_rtn;
	entry->hook_data = hook_data;
	entry->order     = order;

	spin_lock_irqsave(&netcp_priv->lock, flags);
	list_for_each_entry(next, &netcp_priv->txhook_list_head, list) {
		if (next->order > order)
			break;
	}
	__list_add(&entry->list, next->list.prev, &next->list);
	spin_unlock_irqrestore(&netcp_priv->lock, flags);

	return 0;
}
EXPORT_SYMBOL_GPL(netcp_register_txhook);

int netcp_unregister_txhook(struct netcp_intf *netcp_priv, int order,
			    netcp_hook_rtn *hook_rtn, void *hook_data)
{
	struct netcp_hook_list *next, *n;
	unsigned long flags;

	spin_lock_irqsave(&netcp_priv->lock, flags);
	list_for_each_entry_safe(next, n, &netcp_priv->txhook_list_head, list) {
		if ((next->order     == order) &&
		    (next->hook_rtn  == hook_rtn) &&
		    (next->hook_data == hook_data)) {
			list_del(&next->list);
			spin_unlock_irqrestore(&netcp_priv->lock, flags);
			devm_kfree(netcp_priv->dev, next);
			return 0;
		}
	}
	spin_unlock_irqrestore(&netcp_priv->lock, flags);
	return -ENOENT;
}
EXPORT_SYMBOL_GPL(netcp_unregister_txhook);

int netcp_register_rxhook(struct netcp_intf *netcp_priv, int order,
			  netcp_hook_rtn *hook_rtn, void *hook_data)
{
	struct netcp_hook_list *entry;
	struct netcp_hook_list *next;
	unsigned long flags;

	entry = devm_kzalloc(netcp_priv->dev, sizeof(*entry), GFP_KERNEL);
	if (!entry)
		return -ENOMEM;

	entry->hook_rtn  = hook_rtn;
	entry->hook_data = hook_data;
	entry->order     = order;

	spin_lock_irqsave(&netcp_priv->lock, flags);
	list_for_each_entry(next, &netcp_priv->rxhook_list_head, list) {
		if (next->order > order)
			break;
	}
	__list_add(&entry->list, next->list.prev, &next->list);
	spin_unlock_irqrestore(&netcp_priv->lock, flags);

	return 0;
}
EXPORT_SYMBOL_GPL(netcp_register_rxhook);

int netcp_unregister_rxhook(struct netcp_intf *netcp_priv, int order,
			    netcp_hook_rtn *hook_rtn, void *hook_data)
{
	struct netcp_hook_list *next, *n;
	unsigned long flags;

	spin_lock_irqsave(&netcp_priv->lock, flags);
	list_for_each_entry_safe(next, n, &netcp_priv->rxhook_list_head, list) {
		if ((next->order     == order) &&
		    (next->hook_rtn  == hook_rtn) &&
		    (next->hook_data == hook_data)) {
			list_del(&next->list);
			spin_unlock_irqrestore(&netcp_priv->lock, flags);
			devm_kfree(netcp_priv->dev, next);
			return 0;
		}
	}
	spin_unlock_irqrestore(&netcp_priv->lock, flags);

	return -ENOENT;
}
EXPORT_SYMBOL_GPL(netcp_unregister_rxhook);

static void netcp_frag_free(bool is_frag, void *ptr)
{
	if (is_frag)
		skb_free_frag(ptr);
	else
		kfree(ptr);
}

static void netcp_free_rx_desc_chain(struct netcp_intf *netcp,
				     struct knav_dma_desc *desc)
{
	struct knav_dma_desc *ndesc;
	dma_addr_t dma_desc, dma_buf;
	unsigned int buf_len, dma_sz = sizeof(*ndesc);
	void *buf_ptr;
	u32 tmp;

	get_words(&dma_desc, 1, &desc->next_desc);

	while (dma_desc) {
		ndesc = knav_pool_desc_unmap(netcp->rx_pool, dma_desc, dma_sz);
		if (unlikely(!ndesc)) {
			dev_err(netcp->ndev_dev, "failed to unmap Rx desc\n");
			break;
		}
		get_pkt_info(&dma_buf, &tmp, &dma_desc, ndesc);
		/* warning!!!! We are retrieving the virtual ptr in the sw_data
		 * field as a 32bit value. Will not work on 64bit machines
		 */
		buf_ptr = (void *)GET_SW_DATA0(ndesc);
		buf_len = (int)GET_SW_DATA1(desc);
		dma_unmap_page(netcp->dev, dma_buf, PAGE_SIZE, DMA_FROM_DEVICE);
		__free_page(buf_ptr);
		knav_pool_desc_put(netcp->rx_pool, desc);
	}
	/* warning!!!! We are retrieving the virtual ptr in the sw_data
	 * field as a 32bit value. Will not work on 64bit machines
	 */
	buf_ptr = (void *)GET_SW_DATA0(desc);
	buf_len = (int)GET_SW_DATA1(desc);

	if (buf_ptr)
		netcp_frag_free(buf_len <= PAGE_SIZE, buf_ptr);
	knav_pool_desc_put(netcp->rx_pool, desc);
}

static void netcp_empty_rx_queue(struct netcp_intf *netcp)
{
	struct netcp_stats *rx_stats = &netcp->stats;
	struct knav_dma_desc *desc;
	unsigned int dma_sz;
	dma_addr_t dma;

	for (; ;) {
		dma = knav_queue_pop(netcp->rx_queue, &dma_sz);
		if (!dma)
			break;

		desc = knav_pool_desc_unmap(netcp->rx_pool, dma, dma_sz);
		if (unlikely(!desc)) {
			dev_err(netcp->ndev_dev, "%s: failed to unmap Rx desc\n",
				__func__);
			rx_stats->rx_errors++;
			continue;
		}
		netcp_free_rx_desc_chain(netcp, desc);
		rx_stats->rx_dropped++;
	}
}

static int netcp_process_one_rx_packet(struct netcp_intf *netcp)
{
	struct netcp_stats *rx_stats = &netcp->stats;
	unsigned int dma_sz, buf_len, org_buf_len;
	struct knav_dma_desc *desc, *ndesc;
	unsigned int pkt_sz = 0, accum_sz;
	struct netcp_hook_list *rx_hook;
	dma_addr_t dma_desc, dma_buff;
	struct netcp_packet p_info;
	struct sk_buff *skb;
	void *org_buf_ptr;
	u32 tmp;

	dma_desc = knav_queue_pop(netcp->rx_queue, &dma_sz);
	if (!dma_desc)
		return -1;

	desc = knav_pool_desc_unmap(netcp->rx_pool, dma_desc, dma_sz);
	if (unlikely(!desc)) {
		dev_err(netcp->ndev_dev, "failed to unmap Rx desc\n");
		return 0;
	}

	get_pkt_info(&dma_buff, &buf_len, &dma_desc, desc);
	/* warning!!!! We are retrieving the virtual ptr in the sw_data
	 * field as a 32bit value. Will not work on 64bit machines
	 */
	org_buf_ptr = (void *)GET_SW_DATA0(desc);
	org_buf_len = (int)GET_SW_DATA1(desc);

	if (unlikely(!org_buf_ptr)) {
		dev_err(netcp->ndev_dev, "NULL bufptr in desc\n");
		goto free_desc;
	}

	pkt_sz &= KNAV_DMA_DESC_PKT_LEN_MASK;
	accum_sz = buf_len;
	dma_unmap_single(netcp->dev, dma_buff, buf_len, DMA_FROM_DEVICE);

	/* Build a new sk_buff for the primary buffer */
	skb = build_skb(org_buf_ptr, org_buf_len);
	if (unlikely(!skb)) {
		dev_err(netcp->ndev_dev, "build_skb() failed\n");
		goto free_desc;
	}

	/* update data, tail and len */
	skb_reserve(skb, NETCP_SOP_OFFSET);
	__skb_put(skb, buf_len);

	/* Fill in the page fragment list */
	while (dma_desc) {
		struct page *page;

		ndesc = knav_pool_desc_unmap(netcp->rx_pool, dma_desc, dma_sz);
		if (unlikely(!ndesc)) {
			dev_err(netcp->ndev_dev, "failed to unmap Rx desc\n");
			goto free_desc;
		}

		get_pkt_info(&dma_buff, &buf_len, &dma_desc, ndesc);
		/* warning!!!! We are retrieving the virtual ptr in the sw_data
		 * field as a 32bit value. Will not work on 64bit machines
		 */
		page = (struct page *)GET_SW_DATA0(desc);

		if (likely(dma_buff && buf_len && page)) {
			dma_unmap_page(netcp->dev, dma_buff, PAGE_SIZE,
				       DMA_FROM_DEVICE);
		} else {
			dev_err(netcp->ndev_dev, "Bad Rx desc dma_buff(%pad), len(%d), page(%p)\n",
				&dma_buff, buf_len, page);
			goto free_desc;
		}

		skb_add_rx_frag(skb, skb_shinfo(skb)->nr_frags, page,
				offset_in_page(dma_buff), buf_len, PAGE_SIZE);
		accum_sz += buf_len;

		/* Free the descriptor */
		knav_pool_desc_put(netcp->rx_pool, ndesc);
	}

	/* check for packet len and warn */
	if (unlikely(pkt_sz != accum_sz))
		dev_dbg(netcp->ndev_dev, "mismatch in packet size(%d) & sum of fragments(%d)\n",
			pkt_sz, accum_sz);

	/* Newer version of the Ethernet switch can trim the Ethernet FCS
	 * from the packet and is indicated in hw_cap. So trim it only for
	 * older h/w
	 */
	if (!(netcp->hw_cap & ETH_SW_CAN_REMOVE_ETH_FCS))
		__pskb_trim(skb, skb->len - ETH_FCS_LEN);

	/* Call each of the RX hooks */
	p_info.skb = skb;
	skb->dev = netcp->ndev;
	p_info.rxtstamp_complete = false;
	get_desc_info(&tmp, &p_info.eflags, desc);
	p_info.epib = desc->epib;
	p_info.psdata = (u32 __force *)desc->psdata;
	p_info.eflags = ((p_info.eflags >> KNAV_DMA_DESC_EFLAGS_SHIFT) &
			 KNAV_DMA_DESC_EFLAGS_MASK);
	list_for_each_entry(rx_hook, &netcp->rxhook_list_head, list) {
		int ret;

		ret = rx_hook->hook_rtn(rx_hook->order, rx_hook->hook_data,
					&p_info);
		if (unlikely(ret)) {
			dev_err(netcp->ndev_dev, "RX hook %d failed: %d\n",
				rx_hook->order, ret);
			/* Free the primary descriptor */
			rx_stats->rx_dropped++;
			knav_pool_desc_put(netcp->rx_pool, desc);
			dev_kfree_skb(skb);
			return 0;
		}
	}
	/* Free the primary descriptor */
	knav_pool_desc_put(netcp->rx_pool, desc);

	u64_stats_update_begin(&rx_stats->syncp_rx);
	rx_stats->rx_packets++;
	rx_stats->rx_bytes += skb->len;
	u64_stats_update_end(&rx_stats->syncp_rx);

	/* push skb up the stack */
	skb->protocol = eth_type_trans(skb, netcp->ndev);
	netif_receive_skb(skb);
	return 0;

free_desc:
	netcp_free_rx_desc_chain(netcp, desc);
	rx_stats->rx_errors++;
	return 0;
}

static int netcp_process_rx_packets(struct netcp_intf *netcp,
				    unsigned int budget)
{
	int i;

	for (i = 0; (i < budget) && !netcp_process_one_rx_packet(netcp); i++)
		;
	return i;
}

/* Release descriptors and attached buffers from Rx FDQ */
static void netcp_free_rx_buf(struct netcp_intf *netcp, int fdq)
{
	struct knav_dma_desc *desc;
	unsigned int buf_len, dma_sz;
	dma_addr_t dma;
	void *buf_ptr;

	/* Allocate descriptor */
	while ((dma = knav_queue_pop(netcp->rx_fdq[fdq], &dma_sz))) {
		desc = knav_pool_desc_unmap(netcp->rx_pool, dma, dma_sz);
		if (unlikely(!desc)) {
			dev_err(netcp->ndev_dev, "failed to unmap Rx desc\n");
			continue;
		}

		get_org_pkt_info(&dma, &buf_len, desc);
		/* warning!!!! We are retrieving the virtual ptr in the sw_data
		 * field as a 32bit value. Will not work on 64bit machines
		 */
		buf_ptr = (void *)GET_SW_DATA0(desc);

		if (unlikely(!dma)) {
			dev_err(netcp->ndev_dev, "NULL orig_buff in desc\n");
			knav_pool_desc_put(netcp->rx_pool, desc);
			continue;
		}

		if (unlikely(!buf_ptr)) {
			dev_err(netcp->ndev_dev, "NULL bufptr in desc\n");
			knav_pool_desc_put(netcp->rx_pool, desc);
			continue;
		}

		if (fdq == 0) {
			dma_unmap_single(netcp->dev, dma, buf_len,
					 DMA_FROM_DEVICE);
			netcp_frag_free((buf_len <= PAGE_SIZE), buf_ptr);
		} else {
			dma_unmap_page(netcp->dev, dma, buf_len,
				       DMA_FROM_DEVICE);
			__free_page(buf_ptr);
		}

		knav_pool_desc_put(netcp->rx_pool, desc);
	}
}

static void netcp_rxpool_free(struct netcp_intf *netcp)
{
	int i;

	for (i = 0; i < KNAV_DMA_FDQ_PER_CHAN &&
	     !IS_ERR_OR_NULL(netcp->rx_fdq[i]); i++)
		netcp_free_rx_buf(netcp, i);

	if (knav_pool_count(netcp->rx_pool) != netcp->rx_pool_size)
		dev_err(netcp->ndev_dev, "Lost Rx (%d) descriptors\n",
			netcp->rx_pool_size - knav_pool_count(netcp->rx_pool));

	knav_pool_destroy(netcp->rx_pool);
	netcp->rx_pool = NULL;
}

static int netcp_allocate_rx_buf(struct netcp_intf *netcp, int fdq)
{
	struct knav_dma_desc *hwdesc;
	unsigned int buf_len, dma_sz;
	u32 desc_info, pkt_info;
	struct page *page;
	dma_addr_t dma;
	void *bufptr;
	u32 sw_data[2];

	/* Allocate descriptor */
	hwdesc = knav_pool_desc_get(netcp->rx_pool);
	if (IS_ERR_OR_NULL(hwdesc)) {
		dev_dbg(netcp->ndev_dev, "out of rx pool desc\n");
		return -ENOMEM;
	}

	if (likely(fdq == 0)) {
		unsigned int primary_buf_len;
		/* Allocate a primary receive queue entry */
		buf_len = NETCP_PACKET_SIZE + NETCP_SOP_OFFSET;
		primary_buf_len = SKB_DATA_ALIGN(buf_len) +
				SKB_DATA_ALIGN(sizeof(struct skb_shared_info));

		bufptr = netdev_alloc_frag(primary_buf_len);
		sw_data[1] = primary_buf_len;

		if (unlikely(!bufptr)) {
			dev_warn_ratelimited(netcp->ndev_dev,
					     "Primary RX buffer alloc failed\n");
			goto fail;
		}
		dma = dma_map_single(netcp->dev, bufptr, buf_len,
				     DMA_TO_DEVICE);
		if (unlikely(dma_mapping_error(netcp->dev, dma)))
			goto fail;

		/* warning!!!! We are saving the virtual ptr in the sw_data
		 * field as a 32bit value. Will not work on 64bit machines
		 */
		sw_data[0] = (u32)bufptr;
	} else {
		/* Allocate a secondary receive queue entry */
		page = alloc_page(GFP_ATOMIC | GFP_DMA | __GFP_COLD);
		if (unlikely(!page)) {
			dev_warn_ratelimited(netcp->ndev_dev, "Secondary page alloc failed\n");
			goto fail;
		}
		buf_len = PAGE_SIZE;
		dma = dma_map_page(netcp->dev, page, 0, buf_len, DMA_TO_DEVICE);
		/* warning!!!! We are saving the virtual ptr in the sw_data
		 * field as a 32bit value. Will not work on 64bit machines
		 */
		sw_data[0] = (u32)page;
		sw_data[1] = 0;
	}

	desc_info =  KNAV_DMA_DESC_PS_INFO_IN_DESC;
	desc_info |= buf_len & KNAV_DMA_DESC_PKT_LEN_MASK;
	pkt_info =  KNAV_DMA_DESC_HAS_EPIB;
	pkt_info |= KNAV_DMA_NUM_PS_WORDS << KNAV_DMA_DESC_PSLEN_SHIFT;
	pkt_info |= (netcp->rx_queue_id & KNAV_DMA_DESC_RETQ_MASK) <<
		    KNAV_DMA_DESC_RETQ_SHIFT;
	set_org_pkt_info(dma, buf_len, hwdesc);
	SET_SW_DATA0(sw_data[0], hwdesc);
	SET_SW_DATA1(sw_data[1], hwdesc);
	set_desc_info(desc_info, pkt_info, hwdesc);

	/* Push to FDQs */
	knav_pool_desc_map(netcp->rx_pool, hwdesc, sizeof(*hwdesc), &dma,
			   &dma_sz);
	knav_queue_push(netcp->rx_fdq[fdq], dma, sizeof(*hwdesc), 0);
	return 0;

fail:
	knav_pool_desc_put(netcp->rx_pool, hwdesc);
	return -ENOMEM;
}

/* Refill Rx FDQ with descriptors & attached buffers */
static void netcp_rxpool_refill(struct netcp_intf *netcp)
{
	u32 fdq_deficit[KNAV_DMA_FDQ_PER_CHAN] = {0};
	int i, ret = 0;

	/* Calculate the FDQ deficit and refill */
	for (i = 0; i < KNAV_DMA_FDQ_PER_CHAN && netcp->rx_fdq[i]; i++) {
		fdq_deficit[i] = netcp->rx_queue_depths[i] -
				 knav_queue_get_count(netcp->rx_fdq[i]);

		while (fdq_deficit[i]-- && !ret)
			ret = netcp_allocate_rx_buf(netcp, i);
	} /* end for fdqs */
}

/* NAPI poll */
static int netcp_rx_poll(struct napi_struct *napi, int budget)
{
	struct netcp_intf *netcp = container_of(napi, struct netcp_intf,
						rx_napi);
	unsigned int packets;

	packets = netcp_process_rx_packets(netcp, budget);

	netcp_rxpool_refill(netcp);
	if (packets < budget) {
		napi_complete_done(&netcp->rx_napi, packets);
		knav_queue_enable_notify(netcp->rx_queue);
	}

	return packets;
}

static void netcp_rx_notify(void *arg)
{
	struct netcp_intf *netcp = arg;

	knav_queue_disable_notify(netcp->rx_queue);
	napi_schedule(&netcp->rx_napi);
}

static void netcp_free_tx_desc_chain(struct netcp_intf *netcp,
				     struct knav_dma_desc *desc,
				     unsigned int desc_sz)
{
	struct knav_dma_desc *ndesc = desc;
	dma_addr_t dma_desc, dma_buf;
	unsigned int buf_len;

	while (ndesc) {
		get_pkt_info(&dma_buf, &buf_len, &dma_desc, ndesc);

		if (dma_buf && buf_len)
			dma_unmap_single(netcp->dev, dma_buf, buf_len,
					 DMA_TO_DEVICE);
		else
			dev_warn(netcp->ndev_dev, "bad Tx desc buf(%pad), len(%d)\n",
				 &dma_buf, buf_len);

		knav_pool_desc_put(netcp->tx_pool, ndesc);
		ndesc = NULL;
		if (dma_desc) {
			ndesc = knav_pool_desc_unmap(netcp->tx_pool, dma_desc,
						     desc_sz);
			if (!ndesc)
				dev_err(netcp->ndev_dev, "failed to unmap Tx desc\n");
		}
	}
}

static int netcp_process_tx_compl_packets(struct netcp_intf *netcp,
					  unsigned int budget)
{
	struct netcp_stats *tx_stats = &netcp->stats;
	struct knav_dma_desc *desc;
	struct netcp_tx_cb *tx_cb;
	struct sk_buff *skb;
	unsigned int dma_sz;
	dma_addr_t dma;
	int pkts = 0;

	while (budget--) {
		dma = knav_queue_pop(netcp->tx_compl_q, &dma_sz);
		if (!dma)
			break;
		desc = knav_pool_desc_unmap(netcp->tx_pool, dma, dma_sz);
		if (unlikely(!desc)) {
			dev_err(netcp->ndev_dev, "failed to unmap Tx desc\n");
			tx_stats->tx_errors++;
			continue;
		}

		/* warning!!!! We are retrieving the virtual ptr in the sw_data
		 * field as a 32bit value. Will not work on 64bit machines
		 */
		skb = (struct sk_buff *)GET_SW_DATA0(desc);
		netcp_free_tx_desc_chain(netcp, desc, dma_sz);
		if (!skb) {
			dev_err(netcp->ndev_dev, "No skb in Tx desc\n");
			tx_stats->tx_errors++;
			continue;
		}

		tx_cb = (struct netcp_tx_cb *)skb->cb;
		if (tx_cb->txtstamp)
			tx_cb->txtstamp(tx_cb->ts_context, skb);

		if (netif_subqueue_stopped(netcp->ndev, skb) &&
		    netif_running(netcp->ndev) &&
		    (knav_pool_count(netcp->tx_pool) >
		    netcp->tx_resume_threshold)) {
			u16 subqueue = skb_get_queue_mapping(skb);

			netif_wake_subqueue(netcp->ndev, subqueue);
		}

		u64_stats_update_begin(&tx_stats->syncp_tx);
		tx_stats->tx_packets++;
		tx_stats->tx_bytes += skb->len;
		u64_stats_update_end(&tx_stats->syncp_tx);
		dev_kfree_skb(skb);
		pkts++;
	}
	return pkts;
}

static int netcp_tx_poll(struct napi_struct *napi, int budget)
{
	int packets;
	struct netcp_intf *netcp = container_of(napi, struct netcp_intf,
						tx_napi);

	packets = netcp_process_tx_compl_packets(netcp, budget);
	if (packets < budget) {
		napi_complete(&netcp->tx_napi);
		knav_queue_enable_notify(netcp->tx_compl_q);
	}

	return packets;
}

static void netcp_tx_notify(void *arg)
{
	struct netcp_intf *netcp = arg;

	knav_queue_disable_notify(netcp->tx_compl_q);
	napi_schedule(&netcp->tx_napi);
}

static struct knav_dma_desc*
netcp_tx_map_skb(struct sk_buff *skb, struct netcp_intf *netcp)
{
	struct knav_dma_desc *desc, *ndesc, *pdesc;
	unsigned int pkt_len = skb_headlen(skb);
	struct device *dev = netcp->dev;
	dma_addr_t dma_addr;
	unsigned int dma_sz;
	int i;

	/* Map the linear buffer */
	dma_addr = dma_map_single(dev, skb->data, pkt_len, DMA_TO_DEVICE);
	if (unlikely(dma_mapping_error(dev, dma_addr))) {
		dev_err(netcp->ndev_dev, "Failed to map skb buffer\n");
		return NULL;
	}

	desc = knav_pool_desc_get(netcp->tx_pool);
	if (IS_ERR_OR_NULL(desc)) {
		dev_err(netcp->ndev_dev, "out of TX desc\n");
		dma_unmap_single(dev, dma_addr, pkt_len, DMA_TO_DEVICE);
		return NULL;
	}

	set_pkt_info(dma_addr, pkt_len, 0, desc);
	if (skb_is_nonlinear(skb)) {
		prefetchw(skb_shinfo(skb));
	} else {
		desc->next_desc = 0;
		goto upd_pkt_len;
	}

	pdesc = desc;

	/* Handle the case where skb is fragmented in pages */
	for (i = 0; i < skb_shinfo(skb)->nr_frags; i++) {
		skb_frag_t *frag = &skb_shinfo(skb)->frags[i];
		struct page *page = skb_frag_page(frag);
		u32 page_offset = frag->page_offset;
		u32 buf_len = skb_frag_size(frag);
		dma_addr_t desc_dma;
		u32 desc_dma_32;

		dma_addr = dma_map_page(dev, page, page_offset, buf_len,
					DMA_TO_DEVICE);
		if (unlikely(!dma_addr)) {
			dev_err(netcp->ndev_dev, "Failed to map skb page\n");
			goto free_descs;
		}

		ndesc = knav_pool_desc_get(netcp->tx_pool);
		if (IS_ERR_OR_NULL(ndesc)) {
			dev_err(netcp->ndev_dev, "out of TX desc for frags\n");
			dma_unmap_page(dev, dma_addr, buf_len, DMA_TO_DEVICE);
			goto free_descs;
		}

		desc_dma = knav_pool_desc_virt_to_dma(netcp->tx_pool, ndesc);
		set_pkt_info(dma_addr, buf_len, 0, ndesc);
		desc_dma_32 = (u32)desc_dma;
		set_words(&desc_dma_32, 1, &pdesc->next_desc);
		pkt_len += buf_len;
		if (pdesc != desc)
			knav_pool_desc_map(netcp->tx_pool, pdesc,
					   sizeof(*pdesc), &desc_dma, &dma_sz);
		pdesc = ndesc;
	}
	if (pdesc != desc)
		knav_pool_desc_map(netcp->tx_pool, pdesc, sizeof(*pdesc),
				   &dma_addr, &dma_sz);

	/* frag list based linkage is not supported for now. */
	if (skb_shinfo(skb)->frag_list) {
		dev_err_ratelimited(netcp->ndev_dev, "NETIF_F_FRAGLIST not supported\n");
		goto free_descs;
	}

upd_pkt_len:
	WARN_ON(pkt_len != skb->len);

	pkt_len &= KNAV_DMA_DESC_PKT_LEN_MASK;
	set_words(&pkt_len, 1, &desc->desc_info);
	return desc;

free_descs:
	netcp_free_tx_desc_chain(netcp, desc, sizeof(*desc));
	return NULL;
}

static int netcp_tx_submit_skb(struct netcp_intf *netcp,
			       struct sk_buff *skb,
			       struct knav_dma_desc *desc)
{
	struct netcp_tx_pipe *tx_pipe = NULL;
	struct netcp_hook_list *tx_hook;
	struct netcp_packet p_info;
	struct netcp_tx_cb *tx_cb;
	unsigned int dma_sz;
	dma_addr_t dma;
	u32 tmp = 0;
	int ret = 0;

	p_info.netcp = netcp;
	p_info.skb = skb;
	p_info.tx_pipe = NULL;
	p_info.psdata_len = 0;
	p_info.ts_context = NULL;
	p_info.txtstamp = NULL;
	p_info.epib = desc->epib;
	p_info.psdata = (u32 __force *)desc->psdata;
	memset(p_info.epib, 0, KNAV_DMA_NUM_EPIB_WORDS * sizeof(__le32));

	/* Find out where to inject the packet for transmission */
	list_for_each_entry(tx_hook, &netcp->txhook_list_head, list) {
		ret = tx_hook->hook_rtn(tx_hook->order, tx_hook->hook_data,
					&p_info);
		if (unlikely(ret != 0)) {
			dev_err(netcp->ndev_dev, "TX hook %d rejected the packet with reason(%d)\n",
				tx_hook->order, ret);
			ret = (ret < 0) ? ret : NETDEV_TX_OK;
			goto out;
		}
	}

	/* Make sure some TX hook claimed the packet */
	tx_pipe = p_info.tx_pipe;
	if (!tx_pipe) {
		dev_err(netcp->ndev_dev, "No TX hook claimed the packet!\n");
		ret = -ENXIO;
		goto out;
	}

	tx_cb = (struct netcp_tx_cb *)skb->cb;
	tx_cb->ts_context = p_info.ts_context;
	tx_cb->txtstamp = p_info.txtstamp;

	/* update descriptor */
	if (p_info.psdata_len) {
		/* psdata points to both native-endian and device-endian data */
		__le32 *psdata = (void __force *)p_info.psdata;

		set_words((u32 *)psdata +
			  (KNAV_DMA_NUM_PS_WORDS - p_info.psdata_len),
			  p_info.psdata_len, psdata);
		tmp |= (p_info.psdata_len & KNAV_DMA_DESC_PSLEN_MASK) <<
			KNAV_DMA_DESC_PSLEN_SHIFT;
	}

	tmp |= KNAV_DMA_DESC_HAS_EPIB |
		((netcp->tx_compl_qid & KNAV_DMA_DESC_RETQ_MASK) <<
		KNAV_DMA_DESC_RETQ_SHIFT);

	if (!(tx_pipe->flags & SWITCH_TO_PORT_IN_TAGINFO)) {
		tmp |= ((tx_pipe->switch_to_port & KNAV_DMA_DESC_PSFLAG_MASK) <<
			KNAV_DMA_DESC_PSFLAG_SHIFT);
	}

	set_words(&tmp, 1, &desc->packet_info);
	/* warning!!!! We are saving the virtual ptr in the sw_data
	 * field as a 32bit value. Will not work on 64bit machines
	 */
	SET_SW_DATA0((u32)skb, desc);

	if (tx_pipe->flags & SWITCH_TO_PORT_IN_TAGINFO) {
		tmp = tx_pipe->switch_to_port;
		set_words(&tmp, 1, &desc->tag_info);
	}

	/* submit packet descriptor */
	ret = knav_pool_desc_map(netcp->tx_pool, desc, sizeof(*desc), &dma,
				 &dma_sz);
	if (unlikely(ret)) {
		dev_err(netcp->ndev_dev, "%s() failed to map desc\n", __func__);
		ret = -ENOMEM;
		goto out;
	}
	skb_tx_timestamp(skb);
	knav_queue_push(tx_pipe->dma_queue, dma, dma_sz, 0);

out:
	return ret;
}

/* Submit the packet */
static int netcp_ndo_start_xmit(struct sk_buff *skb, struct net_device *ndev)
{
	struct netcp_intf *netcp = netdev_priv(ndev);
	struct netcp_stats *tx_stats = &netcp->stats;
	int subqueue = skb_get_queue_mapping(skb);
	struct knav_dma_desc *desc;
	int desc_count, ret = 0;

	if (unlikely(skb->len <= 0)) {
		dev_kfree_skb(skb);
		return NETDEV_TX_OK;
	}

	if (unlikely(skb->len < NETCP_MIN_PACKET_SIZE)) {
		ret = skb_padto(skb, NETCP_MIN_PACKET_SIZE);
		if (ret < 0) {
			/* If we get here, the skb has already been dropped */
			dev_warn(netcp->ndev_dev, "padding failed (%d), packet dropped\n",
				 ret);
			tx_stats->tx_dropped++;
			return ret;
		}
		skb->len = NETCP_MIN_PACKET_SIZE;
	}

	desc = netcp_tx_map_skb(skb, netcp);
	if (unlikely(!desc)) {
		netif_stop_subqueue(ndev, subqueue);
		ret = -ENOBUFS;
		goto drop;
	}

	ret = netcp_tx_submit_skb(netcp, skb, desc);
	if (ret)
		goto drop;

	/* Check Tx pool count & stop subqueue if needed */
	desc_count = knav_pool_count(netcp->tx_pool);
	if (desc_count < netcp->tx_pause_threshold) {
		dev_dbg(netcp->ndev_dev, "pausing tx, count(%d)\n", desc_count);
		netif_stop_subqueue(ndev, subqueue);
	}
	return NETDEV_TX_OK;

drop:
	tx_stats->tx_dropped++;
	if (desc)
		netcp_free_tx_desc_chain(netcp, desc, sizeof(*desc));
	dev_kfree_skb(skb);
	return ret;
}

int netcp_txpipe_close(struct netcp_tx_pipe *tx_pipe)
{
	if (tx_pipe->dma_channel) {
		knav_dma_close_channel(tx_pipe->dma_channel);
		tx_pipe->dma_channel = NULL;
	}
	return 0;
}
EXPORT_SYMBOL_GPL(netcp_txpipe_close);

int netcp_txpipe_open(struct netcp_tx_pipe *tx_pipe)
{
	struct device *dev = tx_pipe->netcp_device->device;
	struct knav_dma_cfg config;
	int ret = 0;
	u8 name[16];

	memset(&config, 0, sizeof(config));
	config.direction = DMA_MEM_TO_DEV;
	config.u.tx.filt_einfo = false;
	config.u.tx.filt_pswords = false;
	config.u.tx.priority = DMA_PRIO_MED_L;

	tx_pipe->dma_channel = knav_dma_open_channel(dev,
				tx_pipe->dma_chan_name, &config);
	if (IS_ERR(tx_pipe->dma_channel)) {
		dev_err(dev, "failed opening tx chan(%s)\n",
			tx_pipe->dma_chan_name);
		ret = PTR_ERR(tx_pipe->dma_channel);
		goto err;
	}

	snprintf(name, sizeof(name), "tx-pipe-%s", dev_name(dev));
	tx_pipe->dma_queue = knav_queue_open(name, tx_pipe->dma_queue_id,
					     KNAV_QUEUE_SHARED);
	if (IS_ERR(tx_pipe->dma_queue)) {
		dev_err(dev, "Could not open DMA queue for channel \"%s\": %d\n",
			name, ret);
		ret = PTR_ERR(tx_pipe->dma_queue);
		goto err;
	}

	dev_dbg(dev, "opened tx pipe %s\n", name);
	return 0;

err:
	if (!IS_ERR_OR_NULL(tx_pipe->dma_channel))
		knav_dma_close_channel(tx_pipe->dma_channel);
	tx_pipe->dma_channel = NULL;
	return ret;
}
EXPORT_SYMBOL_GPL(netcp_txpipe_open);

int netcp_txpipe_init(struct netcp_tx_pipe *tx_pipe,
		      struct netcp_device *netcp_device,
		      const char *dma_chan_name, unsigned int dma_queue_id)
{
	memset(tx_pipe, 0, sizeof(*tx_pipe));
	tx_pipe->netcp_device = netcp_device;
	tx_pipe->dma_chan_name = dma_chan_name;
	tx_pipe->dma_queue_id = dma_queue_id;
	return 0;
}
EXPORT_SYMBOL_GPL(netcp_txpipe_init);

static struct netcp_addr *netcp_addr_find(struct netcp_intf *netcp,
					  const u8 *addr,
					  enum netcp_addr_type type)
{
	struct netcp_addr *naddr;

	list_for_each_entry(naddr, &netcp->addr_list, node) {
		if (naddr->type != type)
			continue;
		if (addr && memcmp(addr, naddr->addr, ETH_ALEN))
			continue;
		return naddr;
	}

	return NULL;
}

static struct netcp_addr *netcp_addr_add(struct netcp_intf *netcp,
					 const u8 *addr,
					 enum netcp_addr_type type)
{
	struct netcp_addr *naddr;

	naddr = devm_kmalloc(netcp->dev, sizeof(*naddr), GFP_ATOMIC);
	if (!naddr)
		return NULL;

	naddr->type = type;
	naddr->flags = 0;
	naddr->netcp = netcp;
	if (addr)
		ether_addr_copy(naddr->addr, addr);
	else
		eth_zero_addr(naddr->addr);
	list_add_tail(&naddr->node, &netcp->addr_list);

	return naddr;
}

static void netcp_addr_del(struct netcp_intf *netcp, struct netcp_addr *naddr)
{
	list_del(&naddr->node);
	devm_kfree(netcp->dev, naddr);
}

static void netcp_addr_clear_mark(struct netcp_intf *netcp)
{
	struct netcp_addr *naddr;

	list_for_each_entry(naddr, &netcp->addr_list, node)
		naddr->flags = 0;
}

static void netcp_addr_add_mark(struct netcp_intf *netcp, const u8 *addr,
				enum netcp_addr_type type)
{
	struct netcp_addr *naddr;

	naddr = netcp_addr_find(netcp, addr, type);
	if (naddr) {
		naddr->flags |= ADDR_VALID;
		return;
	}

	naddr = netcp_addr_add(netcp, addr, type);
	if (!WARN_ON(!naddr))
		naddr->flags |= ADDR_NEW;
}

static void netcp_addr_sweep_del(struct netcp_intf *netcp)
{
	struct netcp_addr *naddr, *tmp;
	struct netcp_intf_modpriv *priv;
	struct netcp_module *module;
	int error;

	list_for_each_entry_safe(naddr, tmp, &netcp->addr_list, node) {
		if (naddr->flags & (ADDR_VALID | ADDR_NEW))
			continue;
		dev_dbg(netcp->ndev_dev, "deleting address %pM, type %x\n",
			naddr->addr, naddr->type);
		for_each_module(netcp, priv) {
			module = priv->netcp_module;
			if (!module->del_addr)
				continue;
			error = module->del_addr(priv->module_priv,
						 naddr);
			WARN_ON(error);
		}
		netcp_addr_del(netcp, naddr);
	}
}

static void netcp_addr_sweep_add(struct netcp_intf *netcp)
{
	struct netcp_addr *naddr, *tmp;
	struct netcp_intf_modpriv *priv;
	struct netcp_module *module;
	int error;

	list_for_each_entry_safe(naddr, tmp, &netcp->addr_list, node) {
		if (!(naddr->flags & ADDR_NEW))
			continue;
		dev_dbg(netcp->ndev_dev, "adding address %pM, type %x\n",
			naddr->addr, naddr->type);

		for_each_module(netcp, priv) {
			module = priv->netcp_module;
			if (!module->add_addr)
				continue;
			error = module->add_addr(priv->module_priv, naddr);
			WARN_ON(error);
		}
	}
}

static void netcp_set_rx_mode(struct net_device *ndev)
{
	struct netcp_intf *netcp = netdev_priv(ndev);
	struct netdev_hw_addr *ndev_addr;
	bool promisc;

	promisc = (ndev->flags & IFF_PROMISC ||
		   ndev->flags & IFF_ALLMULTI ||
		   netdev_mc_count(ndev) > NETCP_MAX_MCAST_ADDR);

	spin_lock(&netcp->lock);
	/* first clear all marks */
	netcp_addr_clear_mark(netcp);

	/* next add new entries, mark existing ones */
	netcp_addr_add_mark(netcp, ndev->broadcast, ADDR_BCAST);
	for_each_dev_addr(ndev, ndev_addr)
		netcp_addr_add_mark(netcp, ndev_addr->addr, ADDR_DEV);
	netdev_for_each_uc_addr(ndev_addr, ndev)
		netcp_addr_add_mark(netcp, ndev_addr->addr, ADDR_UCAST);
	netdev_for_each_mc_addr(ndev_addr, ndev)
		netcp_addr_add_mark(netcp, ndev_addr->addr, ADDR_MCAST);

	if (promisc)
		netcp_addr_add_mark(netcp, NULL, ADDR_ANY);

	/* finally sweep and callout into modules */
	netcp_addr_sweep_del(netcp);
	netcp_addr_sweep_add(netcp);
	spin_unlock(&netcp->lock);
}

static void netcp_free_navigator_resources(struct netcp_intf *netcp)
{
	int i;

	if (netcp->rx_channel) {
		knav_dma_close_channel(netcp->rx_channel);
		netcp->rx_channel = NULL;
	}

	if (!IS_ERR_OR_NULL(netcp->rx_pool))
		netcp_rxpool_free(netcp);

	if (!IS_ERR_OR_NULL(netcp->rx_queue)) {
		knav_queue_close(netcp->rx_queue);
		netcp->rx_queue = NULL;
	}

	for (i = 0; i < KNAV_DMA_FDQ_PER_CHAN &&
	     !IS_ERR_OR_NULL(netcp->rx_fdq[i]) ; ++i) {
		knav_queue_close(netcp->rx_fdq[i]);
		netcp->rx_fdq[i] = NULL;
	}

	if (!IS_ERR_OR_NULL(netcp->tx_compl_q)) {
		knav_queue_close(netcp->tx_compl_q);
		netcp->tx_compl_q = NULL;
	}

	if (!IS_ERR_OR_NULL(netcp->tx_pool)) {
		knav_pool_destroy(netcp->tx_pool);
		netcp->tx_pool = NULL;
	}
}

static int netcp_setup_navigator_resources(struct net_device *ndev)
{
	struct netcp_intf *netcp = netdev_priv(ndev);
	struct knav_queue_notify_config notify_cfg;
	struct knav_dma_cfg config;
	u32 last_fdq = 0;
	u8 name[16];
	int ret;
	int i;

	/* Create Rx/Tx descriptor pools */
	snprintf(name, sizeof(name), "rx-pool-%s", ndev->name);
	netcp->rx_pool = knav_pool_create(name, netcp->rx_pool_size,
						netcp->rx_pool_region_id);
	if (IS_ERR_OR_NULL(netcp->rx_pool)) {
		dev_err(netcp->ndev_dev, "Couldn't create rx pool\n");
		ret = PTR_ERR(netcp->rx_pool);
		goto fail;
	}

	snprintf(name, sizeof(name), "tx-pool-%s", ndev->name);
	netcp->tx_pool = knav_pool_create(name, netcp->tx_pool_size,
						netcp->tx_pool_region_id);
	if (IS_ERR_OR_NULL(netcp->tx_pool)) {
		dev_err(netcp->ndev_dev, "Couldn't create tx pool\n");
		ret = PTR_ERR(netcp->tx_pool);
		goto fail;
	}

	/* open Tx completion queue */
	snprintf(name, sizeof(name), "tx-compl-%s", ndev->name);
	netcp->tx_compl_q = knav_queue_open(name, netcp->tx_compl_qid, 0);
	if (IS_ERR(netcp->tx_compl_q)) {
		ret = PTR_ERR(netcp->tx_compl_q);
		goto fail;
	}
	netcp->tx_compl_qid = knav_queue_get_id(netcp->tx_compl_q);

	/* Set notification for Tx completion */
	notify_cfg.fn = netcp_tx_notify;
	notify_cfg.fn_arg = netcp;
	ret = knav_queue_device_control(netcp->tx_compl_q,
					KNAV_QUEUE_SET_NOTIFIER,
					(unsigned long)&notify_cfg);
	if (ret)
		goto fail;

	knav_queue_disable_notify(netcp->tx_compl_q);

	/* open Rx completion queue */
	snprintf(name, sizeof(name), "rx-compl-%s", ndev->name);
	netcp->rx_queue = knav_queue_open(name, netcp->rx_queue_id, 0);
	if (IS_ERR(netcp->rx_queue)) {
		ret = PTR_ERR(netcp->rx_queue);
		goto fail;
	}
	netcp->rx_queue_id = knav_queue_get_id(netcp->rx_queue);

	/* Set notification for Rx completion */
	notify_cfg.fn = netcp_rx_notify;
	notify_cfg.fn_arg = netcp;
	ret = knav_queue_device_control(netcp->rx_queue,
					KNAV_QUEUE_SET_NOTIFIER,
					(unsigned long)&notify_cfg);
	if (ret)
		goto fail;

	knav_queue_disable_notify(netcp->rx_queue);

	/* open Rx FDQs */
	for (i = 0; i < KNAV_DMA_FDQ_PER_CHAN && netcp->rx_queue_depths[i];
	     ++i) {
		snprintf(name, sizeof(name), "rx-fdq-%s-%d", ndev->name, i);
		netcp->rx_fdq[i] = knav_queue_open(name, KNAV_QUEUE_GP, 0);
		if (IS_ERR(netcp->rx_fdq[i])) {
			ret = PTR_ERR(netcp->rx_fdq[i]);
			goto fail;
		}
	}

	memset(&config, 0, sizeof(config));
	config.direction		= DMA_DEV_TO_MEM;
	config.u.rx.einfo_present	= true;
	config.u.rx.psinfo_present	= true;
	config.u.rx.err_mode		= DMA_DROP;
	config.u.rx.desc_type		= DMA_DESC_HOST;
	config.u.rx.psinfo_at_sop	= false;
	config.u.rx.sop_offset		= NETCP_SOP_OFFSET;
	config.u.rx.dst_q		= netcp->rx_queue_id;
	config.u.rx.thresh		= DMA_THRESH_NONE;

	for (i = 0; i < KNAV_DMA_FDQ_PER_CHAN; ++i) {
		if (netcp->rx_fdq[i])
			last_fdq = knav_queue_get_id(netcp->rx_fdq[i]);
		config.u.rx.fdq[i] = last_fdq;
	}

	netcp->rx_channel = knav_dma_open_channel(netcp->netcp_device->device,
					netcp->dma_chan_name, &config);
	if (IS_ERR(netcp->rx_channel)) {
		dev_err(netcp->ndev_dev, "failed opening rx chan(%s\n",
			netcp->dma_chan_name);
		ret = PTR_ERR(netcp->rx_channel);
		goto fail;
	}

	dev_dbg(netcp->ndev_dev, "opened RX channel: %p\n", netcp->rx_channel);
	return 0;

fail:
	netcp_free_navigator_resources(netcp);
	return ret;
}

/* Open the device */
static int netcp_ndo_open(struct net_device *ndev)
{
	struct netcp_intf *netcp = netdev_priv(ndev);
	struct netcp_intf_modpriv *intf_modpriv;
	struct netcp_module *module;
	int ret;

	netif_carrier_off(ndev);
	ret = netcp_setup_navigator_resources(ndev);
	if (ret) {
		dev_err(netcp->ndev_dev, "Failed to setup navigator resources\n");
		goto fail;
	}

	for_each_module(netcp, intf_modpriv) {
		module = intf_modpriv->netcp_module;
		if (module->open) {
			ret = module->open(intf_modpriv->module_priv, ndev);
			if (ret != 0) {
				dev_err(netcp->ndev_dev, "module open failed\n");
				goto fail_open;
			}
		}
	}

	napi_enable(&netcp->rx_napi);
	napi_enable(&netcp->tx_napi);
	knav_queue_enable_notify(netcp->tx_compl_q);
	knav_queue_enable_notify(netcp->rx_queue);
	netcp_rxpool_refill(netcp);
	netif_tx_wake_all_queues(ndev);
	dev_dbg(netcp->ndev_dev, "netcp device %s opened\n", ndev->name);
	return 0;

fail_open:
	for_each_module(netcp, intf_modpriv) {
		module = intf_modpriv->netcp_module;
		if (module->close)
			module->close(intf_modpriv->module_priv, ndev);
	}

fail:
	netcp_free_navigator_resources(netcp);
	return ret;
}

/* Close the device */
static int netcp_ndo_stop(struct net_device *ndev)
{
	struct netcp_intf *netcp = netdev_priv(ndev);
	struct netcp_intf_modpriv *intf_modpriv;
	struct netcp_module *module;
	int err = 0;

	netif_tx_stop_all_queues(ndev);
	netif_carrier_off(ndev);
	netcp_addr_clear_mark(netcp);
	netcp_addr_sweep_del(netcp);
	knav_queue_disable_notify(netcp->rx_queue);
	knav_queue_disable_notify(netcp->tx_compl_q);
	napi_disable(&netcp->rx_napi);
	napi_disable(&netcp->tx_napi);

	for_each_module(netcp, intf_modpriv) {
		module = intf_modpriv->netcp_module;
		if (module->close) {
			err = module->close(intf_modpriv->module_priv, ndev);
			if (err != 0)
				dev_err(netcp->ndev_dev, "Close failed\n");
		}
	}

	/* Recycle Rx descriptors from completion queue */
	netcp_empty_rx_queue(netcp);

	/* Recycle Tx descriptors from completion queue */
	netcp_process_tx_compl_packets(netcp, netcp->tx_pool_size);

	if (knav_pool_count(netcp->tx_pool) != netcp->tx_pool_size)
		dev_err(netcp->ndev_dev, "Lost (%d) Tx descs\n",
			netcp->tx_pool_size - knav_pool_count(netcp->tx_pool));

	netcp_free_navigator_resources(netcp);
	dev_dbg(netcp->ndev_dev, "netcp device %s stopped\n", ndev->name);
	return 0;
}

static int netcp_ndo_ioctl(struct net_device *ndev,
			   struct ifreq *req, int cmd)
{
	struct netcp_intf *netcp = netdev_priv(ndev);
	struct netcp_intf_modpriv *intf_modpriv;
	struct netcp_module *module;
	int ret = -1, err = -EOPNOTSUPP;

	if (!netif_running(ndev))
		return -EINVAL;

	for_each_module(netcp, intf_modpriv) {
		module = intf_modpriv->netcp_module;
		if (!module->ioctl)
			continue;

		err = module->ioctl(intf_modpriv->module_priv, req, cmd);
		if ((err < 0) && (err != -EOPNOTSUPP)) {
			ret = err;
			goto out;
		}
		if (err == 0)
			ret = err;
	}

out:
	return (ret == 0) ? 0 : err;
}

static void netcp_ndo_tx_timeout(struct net_device *ndev)
{
	struct netcp_intf *netcp = netdev_priv(ndev);
	unsigned int descs = knav_pool_count(netcp->tx_pool);

	dev_err(netcp->ndev_dev, "transmit timed out tx descs(%d)\n", descs);
	netcp_process_tx_compl_packets(netcp, netcp->tx_pool_size);
	netif_trans_update(ndev);
	netif_tx_wake_all_queues(ndev);
}

static int netcp_rx_add_vid(struct net_device *ndev, __be16 proto, u16 vid)
{
	struct netcp_intf *netcp = netdev_priv(ndev);
	struct netcp_intf_modpriv *intf_modpriv;
	struct netcp_module *module;
	unsigned long flags;
	int err = 0;

	dev_dbg(netcp->ndev_dev, "adding rx vlan id: %d\n", vid);

	spin_lock_irqsave(&netcp->lock, flags);
	for_each_module(netcp, intf_modpriv) {
		module = intf_modpriv->netcp_module;
		if ((module->add_vid) && (vid != 0)) {
			err = module->add_vid(intf_modpriv->module_priv, vid);
			if (err != 0) {
				dev_err(netcp->ndev_dev, "Could not add vlan id = %d\n",
					vid);
				break;
			}
		}
	}
	spin_unlock_irqrestore(&netcp->lock, flags);

	return err;
}

static int netcp_rx_kill_vid(struct net_device *ndev, __be16 proto, u16 vid)
{
	struct netcp_intf *netcp = netdev_priv(ndev);
	struct netcp_intf_modpriv *intf_modpriv;
	struct netcp_module *module;
	unsigned long flags;
	int err = 0;

	dev_dbg(netcp->ndev_dev, "removing rx vlan id: %d\n", vid);

	spin_lock_irqsave(&netcp->lock, flags);
	for_each_module(netcp, intf_modpriv) {
		module = intf_modpriv->netcp_module;
		if (module->del_vid) {
			err = module->del_vid(intf_modpriv->module_priv, vid);
			if (err != 0) {
				dev_err(netcp->ndev_dev, "Could not delete vlan id = %d\n",
					vid);
				break;
			}
		}
	}
	spin_unlock_irqrestore(&netcp->lock, flags);
	return err;
}

static u16 netcp_select_queue(struct net_device *dev, struct sk_buff *skb,
			      void *accel_priv,
			      select_queue_fallback_t fallback)
{
	return 0;
}

<<<<<<< HEAD
static int netcp_setup_tc(struct net_device *dev, u32 handle, u32 chain_index,
			  __be16 proto, struct tc_to_netdev *tc)
=======
static int netcp_setup_tc(struct net_device *dev, enum tc_setup_type type,
			  void *type_data)
>>>>>>> bb176f67
{
	struct tc_mqprio_qopt *mqprio = type_data;
	u8 num_tc;
	int i;

	/* setup tc must be called under rtnl lock */
	ASSERT_RTNL();

	if (type != TC_SETUP_MQPRIO)
		return -EOPNOTSUPP;

	mqprio->hw = TC_MQPRIO_HW_OFFLOAD_TCS;
	num_tc = mqprio->num_tc;

	/* Sanity-check the number of traffic classes requested */
	if ((dev->real_num_tx_queues <= 1) ||
	    (dev->real_num_tx_queues < num_tc))
		return -EINVAL;

	/* Configure traffic class to queue mappings */
	if (num_tc) {
		netdev_set_num_tc(dev, num_tc);
		for (i = 0; i < num_tc; i++)
			netdev_set_tc_queue(dev, i, 1, i);
	} else {
		netdev_reset_tc(dev);
	}

	return 0;
}

static void
netcp_get_stats(struct net_device *ndev, struct rtnl_link_stats64 *stats)
{
	struct netcp_intf *netcp = netdev_priv(ndev);
	struct netcp_stats *p = &netcp->stats;
	u64 rxpackets, rxbytes, txpackets, txbytes;
	unsigned int start;

	do {
		start = u64_stats_fetch_begin_irq(&p->syncp_rx);
		rxpackets       = p->rx_packets;
		rxbytes         = p->rx_bytes;
	} while (u64_stats_fetch_retry_irq(&p->syncp_rx, start));

	do {
		start = u64_stats_fetch_begin_irq(&p->syncp_tx);
		txpackets       = p->tx_packets;
		txbytes         = p->tx_bytes;
	} while (u64_stats_fetch_retry_irq(&p->syncp_tx, start));

	stats->rx_packets = rxpackets;
	stats->rx_bytes = rxbytes;
	stats->tx_packets = txpackets;
	stats->tx_bytes = txbytes;

	/* The following are stored as 32 bit */
	stats->rx_errors = p->rx_errors;
	stats->rx_dropped = p->rx_dropped;
	stats->tx_dropped = p->tx_dropped;
}

static const struct net_device_ops netcp_netdev_ops = {
	.ndo_open		= netcp_ndo_open,
	.ndo_stop		= netcp_ndo_stop,
	.ndo_start_xmit		= netcp_ndo_start_xmit,
	.ndo_set_rx_mode	= netcp_set_rx_mode,
	.ndo_do_ioctl           = netcp_ndo_ioctl,
	.ndo_get_stats64        = netcp_get_stats,
	.ndo_set_mac_address	= eth_mac_addr,
	.ndo_validate_addr	= eth_validate_addr,
	.ndo_vlan_rx_add_vid	= netcp_rx_add_vid,
	.ndo_vlan_rx_kill_vid	= netcp_rx_kill_vid,
	.ndo_tx_timeout		= netcp_ndo_tx_timeout,
	.ndo_select_queue	= netcp_select_queue,
	.ndo_setup_tc		= netcp_setup_tc,
};

static int netcp_create_interface(struct netcp_device *netcp_device,
				  struct device_node *node_interface)
{
	struct device *dev = netcp_device->device;
	struct device_node *node = dev->of_node;
	struct netcp_intf *netcp;
	struct net_device *ndev;
	resource_size_t size;
	struct resource res;
	void __iomem *efuse = NULL;
	u32 efuse_mac = 0;
	const void *mac_addr;
	u8 efuse_mac_addr[6];
	u32 temp[2];
	int ret = 0;

	ndev = alloc_etherdev_mqs(sizeof(*netcp), 1, 1);
	if (!ndev) {
		dev_err(dev, "Error allocating netdev\n");
		return -ENOMEM;
	}

	ndev->features |= NETIF_F_SG;
	ndev->features |= NETIF_F_HW_VLAN_CTAG_FILTER;
	ndev->hw_features = ndev->features;
	ndev->vlan_features |=  NETIF_F_SG;

	/* MTU range: 68 - 9486 */
	ndev->min_mtu = ETH_MIN_MTU;
	ndev->max_mtu = NETCP_MAX_FRAME_SIZE - (ETH_HLEN + ETH_FCS_LEN);

	netcp = netdev_priv(ndev);
	spin_lock_init(&netcp->lock);
	INIT_LIST_HEAD(&netcp->module_head);
	INIT_LIST_HEAD(&netcp->txhook_list_head);
	INIT_LIST_HEAD(&netcp->rxhook_list_head);
	INIT_LIST_HEAD(&netcp->addr_list);
	u64_stats_init(&netcp->stats.syncp_rx);
	u64_stats_init(&netcp->stats.syncp_tx);
	netcp->netcp_device = netcp_device;
	netcp->dev = netcp_device->device;
	netcp->ndev = ndev;
	netcp->ndev_dev  = &ndev->dev;
	netcp->msg_enable = netif_msg_init(netcp_debug_level, NETCP_DEBUG);
	netcp->tx_pause_threshold = MAX_SKB_FRAGS;
	netcp->tx_resume_threshold = netcp->tx_pause_threshold;
	netcp->node_interface = node_interface;

	ret = of_property_read_u32(node_interface, "efuse-mac", &efuse_mac);
	if (efuse_mac) {
		if (of_address_to_resource(node, NETCP_EFUSE_REG_INDEX, &res)) {
			dev_err(dev, "could not find efuse-mac reg resource\n");
			ret = -ENODEV;
			goto quit;
		}
		size = resource_size(&res);

		if (!devm_request_mem_region(dev, res.start, size,
					     dev_name(dev))) {
			dev_err(dev, "could not reserve resource\n");
			ret = -ENOMEM;
			goto quit;
		}

		efuse = devm_ioremap_nocache(dev, res.start, size);
		if (!efuse) {
			dev_err(dev, "could not map resource\n");
			devm_release_mem_region(dev, res.start, size);
			ret = -ENOMEM;
			goto quit;
		}

		emac_arch_get_mac_addr(efuse_mac_addr, efuse, efuse_mac);
		if (is_valid_ether_addr(efuse_mac_addr))
			ether_addr_copy(ndev->dev_addr, efuse_mac_addr);
		else
			random_ether_addr(ndev->dev_addr);

		devm_iounmap(dev, efuse);
		devm_release_mem_region(dev, res.start, size);
	} else {
		mac_addr = of_get_mac_address(node_interface);
		if (mac_addr)
			ether_addr_copy(ndev->dev_addr, mac_addr);
		else
			random_ether_addr(ndev->dev_addr);
	}

	ret = of_property_read_string(node_interface, "rx-channel",
				      &netcp->dma_chan_name);
	if (ret < 0) {
		dev_err(dev, "missing \"rx-channel\" parameter\n");
		ret = -ENODEV;
		goto quit;
	}

	ret = of_property_read_u32(node_interface, "rx-queue",
				   &netcp->rx_queue_id);
	if (ret < 0) {
		dev_warn(dev, "missing \"rx-queue\" parameter\n");
		netcp->rx_queue_id = KNAV_QUEUE_QPEND;
	}

	ret = of_property_read_u32_array(node_interface, "rx-queue-depth",
					 netcp->rx_queue_depths,
					 KNAV_DMA_FDQ_PER_CHAN);
	if (ret < 0) {
		dev_err(dev, "missing \"rx-queue-depth\" parameter\n");
		netcp->rx_queue_depths[0] = 128;
	}

	ret = of_property_read_u32_array(node_interface, "rx-pool", temp, 2);
	if (ret < 0) {
		dev_err(dev, "missing \"rx-pool\" parameter\n");
		ret = -ENODEV;
		goto quit;
	}
	netcp->rx_pool_size = temp[0];
	netcp->rx_pool_region_id = temp[1];

	ret = of_property_read_u32_array(node_interface, "tx-pool", temp, 2);
	if (ret < 0) {
		dev_err(dev, "missing \"tx-pool\" parameter\n");
		ret = -ENODEV;
		goto quit;
	}
	netcp->tx_pool_size = temp[0];
	netcp->tx_pool_region_id = temp[1];

	if (netcp->tx_pool_size < MAX_SKB_FRAGS) {
		dev_err(dev, "tx-pool size too small, must be atleast(%ld)\n",
			MAX_SKB_FRAGS);
		ret = -ENODEV;
		goto quit;
	}

	ret = of_property_read_u32(node_interface, "tx-completion-queue",
				   &netcp->tx_compl_qid);
	if (ret < 0) {
		dev_warn(dev, "missing \"tx-completion-queue\" parameter\n");
		netcp->tx_compl_qid = KNAV_QUEUE_QPEND;
	}

	/* NAPI register */
	netif_napi_add(ndev, &netcp->rx_napi, netcp_rx_poll, NETCP_NAPI_WEIGHT);
	netif_tx_napi_add(ndev, &netcp->tx_napi, netcp_tx_poll, NETCP_NAPI_WEIGHT);

	/* Register the network device */
	ndev->dev_id		= 0;
	ndev->watchdog_timeo	= NETCP_TX_TIMEOUT;
	ndev->netdev_ops	= &netcp_netdev_ops;
	SET_NETDEV_DEV(ndev, dev);

	list_add_tail(&netcp->interface_list, &netcp_device->interface_head);
	return 0;

quit:
	free_netdev(ndev);
	return ret;
}

static void netcp_delete_interface(struct netcp_device *netcp_device,
				   struct net_device *ndev)
{
	struct netcp_intf_modpriv *intf_modpriv, *tmp;
	struct netcp_intf *netcp = netdev_priv(ndev);
	struct netcp_module *module;

	dev_dbg(netcp_device->device, "Removing interface \"%s\"\n",
		ndev->name);

	/* Notify each of the modules that the interface is going away */
	list_for_each_entry_safe(intf_modpriv, tmp, &netcp->module_head,
				 intf_list) {
		module = intf_modpriv->netcp_module;
		dev_dbg(netcp_device->device, "Releasing module \"%s\"\n",
			module->name);
		if (module->release)
			module->release(intf_modpriv->module_priv);
		list_del(&intf_modpriv->intf_list);
	}
	WARN(!list_empty(&netcp->module_head), "%s interface module list is not empty!\n",
	     ndev->name);

	list_del(&netcp->interface_list);

	of_node_put(netcp->node_interface);
	unregister_netdev(ndev);
	free_netdev(ndev);
}

static int netcp_probe(struct platform_device *pdev)
{
	struct device_node *node = pdev->dev.of_node;
	struct netcp_intf *netcp_intf, *netcp_tmp;
	struct device_node *child, *interfaces;
	struct netcp_device *netcp_device;
	struct device *dev = &pdev->dev;
	int ret;

	if (!node) {
		dev_err(dev, "could not find device info\n");
		return -ENODEV;
	}

	/* Allocate a new NETCP device instance */
	netcp_device = devm_kzalloc(dev, sizeof(*netcp_device), GFP_KERNEL);
	if (!netcp_device)
		return -ENOMEM;

	pm_runtime_enable(&pdev->dev);
	ret = pm_runtime_get_sync(&pdev->dev);
	if (ret < 0) {
		dev_err(dev, "Failed to enable NETCP power-domain\n");
		pm_runtime_disable(&pdev->dev);
		return ret;
	}

	/* Initialize the NETCP device instance */
	INIT_LIST_HEAD(&netcp_device->interface_head);
	INIT_LIST_HEAD(&netcp_device->modpriv_head);
	netcp_device->device = dev;
	platform_set_drvdata(pdev, netcp_device);

	/* create interfaces */
	interfaces = of_get_child_by_name(node, "netcp-interfaces");
	if (!interfaces) {
		dev_err(dev, "could not find netcp-interfaces node\n");
		ret = -ENODEV;
		goto probe_quit;
	}

	for_each_available_child_of_node(interfaces, child) {
		ret = netcp_create_interface(netcp_device, child);
		if (ret) {
			dev_err(dev, "could not create interface(%s)\n",
				child->name);
			goto probe_quit_interface;
		}
	}

	of_node_put(interfaces);

	/* Add the device instance to the list */
	list_add_tail(&netcp_device->device_list, &netcp_devices);

	return 0;

probe_quit_interface:
	list_for_each_entry_safe(netcp_intf, netcp_tmp,
				 &netcp_device->interface_head,
				 interface_list) {
		netcp_delete_interface(netcp_device, netcp_intf->ndev);
	}

	of_node_put(interfaces);

probe_quit:
	pm_runtime_put_sync(&pdev->dev);
	pm_runtime_disable(&pdev->dev);
	platform_set_drvdata(pdev, NULL);
	return ret;
}

static int netcp_remove(struct platform_device *pdev)
{
	struct netcp_device *netcp_device = platform_get_drvdata(pdev);
	struct netcp_intf *netcp_intf, *netcp_tmp;
	struct netcp_inst_modpriv *inst_modpriv, *tmp;
	struct netcp_module *module;

	list_for_each_entry_safe(inst_modpriv, tmp, &netcp_device->modpriv_head,
				 inst_list) {
		module = inst_modpriv->netcp_module;
		dev_dbg(&pdev->dev, "Removing module \"%s\"\n", module->name);
		module->remove(netcp_device, inst_modpriv->module_priv);
		list_del(&inst_modpriv->inst_list);
	}

	/* now that all modules are removed, clean up the interfaces */
	list_for_each_entry_safe(netcp_intf, netcp_tmp,
				 &netcp_device->interface_head,
				 interface_list) {
		netcp_delete_interface(netcp_device, netcp_intf->ndev);
	}

	WARN(!list_empty(&netcp_device->interface_head),
	     "%s interface list not empty!\n", pdev->name);

	pm_runtime_put_sync(&pdev->dev);
	pm_runtime_disable(&pdev->dev);
	platform_set_drvdata(pdev, NULL);
	return 0;
}

static const struct of_device_id of_match[] = {
	{ .compatible = "ti,netcp-1.0", },
	{},
};
MODULE_DEVICE_TABLE(of, of_match);

static struct platform_driver netcp_driver = {
	.driver = {
		.name		= "netcp-1.0",
		.of_match_table	= of_match,
	},
	.probe = netcp_probe,
	.remove = netcp_remove,
};
module_platform_driver(netcp_driver);

MODULE_LICENSE("GPL v2");
MODULE_DESCRIPTION("TI NETCP driver for Keystone SOCs");
MODULE_AUTHOR("Sandeep Nair <sandeep_n@ti.com");<|MERGE_RESOLUTION|>--- conflicted
+++ resolved
@@ -1877,13 +1877,8 @@
 	return 0;
 }
 
-<<<<<<< HEAD
-static int netcp_setup_tc(struct net_device *dev, u32 handle, u32 chain_index,
-			  __be16 proto, struct tc_to_netdev *tc)
-=======
 static int netcp_setup_tc(struct net_device *dev, enum tc_setup_type type,
 			  void *type_data)
->>>>>>> bb176f67
 {
 	struct tc_mqprio_qopt *mqprio = type_data;
 	u8 num_tc;
