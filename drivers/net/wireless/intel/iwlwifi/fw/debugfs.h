--- conflicted
+++ resolved
@@ -89,11 +89,8 @@
 			      round_jiffies_relative(fwrt->timestamp.delay));
 }
 
-<<<<<<< HEAD
-=======
 void iwl_fw_trigger_timestamp(struct iwl_fw_runtime *fwrt, u32 delay);
 
->>>>>>> 49a695ba
 #else
 static inline int iwl_fwrt_dbgfs_register(struct iwl_fw_runtime *fwrt,
 					  struct dentry *dbgfs_dir)
@@ -107,10 +104,7 @@
 
 static inline void iwl_fw_resume_timestamp(struct iwl_fw_runtime *fwrt) {}
 
-<<<<<<< HEAD
-=======
 static inline void iwl_fw_trigger_timestamp(struct iwl_fw_runtime *fwrt,
 					    u32 delay) {}
 
->>>>>>> 49a695ba
 #endif /* CONFIG_IWLWIFI_DEBUGFS */