/******************************************************************************
 *
 * This file is provided under a dual BSD/GPLv2 license.  When using or
 * redistributing this file, you may do so under either license.
 *
 * GPL LICENSE SUMMARY
 *
 * Copyright(c) 2012 - 2014 Intel Corporation. All rights reserved.
 * Copyright(c) 2013 - 2015 Intel Mobile Communications GmbH
 * Copyright(c) 2016 - 2017 Intel Deutschland GmbH
 *
 * This program is free software; you can redistribute it and/or modify
 * it under the terms of version 2 of the GNU General Public License as
 * published by the Free Software Foundation.
 *
 * This program is distributed in the hope that it will be useful, but
 * WITHOUT ANY WARRANTY; without even the implied warranty of
 * MERCHANTABILITY or FITNESS FOR A PARTICULAR PURPOSE.  See the GNU
 * General Public License for more details.
 *
 * You should have received a copy of the GNU General Public License
 * along with this program; if not, write to the Free Software
 * Foundation, Inc., 51 Franklin Street, Fifth Floor, Boston, MA 02110,
 * USA
 *
 * The full GNU General Public License is included in this distribution
 * in the file called COPYING.
 *
 * Contact Information:
 *  Intel Linux Wireless <linuxwifi@intel.com>
 * Intel Corporation, 5200 N.E. Elam Young Parkway, Hillsboro, OR 97124-6497
 *
 * BSD LICENSE
 *
 * Copyright(c) 2012 - 2014 Intel Corporation. All rights reserved.
 * Copyright(c) 2013 - 2015 Intel Mobile Communications GmbH
 * Copyright(c) 2016 - 2017 Intel Deutschland GmbH
 * All rights reserved.
 *
 * Redistribution and use in source and binary forms, with or without
 * modification, are permitted provided that the following conditions
 * are met:
 *
 *  * Redistributions of source code must retain the above copyright
 *    notice, this list of conditions and the following disclaimer.
 *  * Redistributions in binary form must reproduce the above copyright
 *    notice, this list of conditions and the following disclaimer in
 *    the documentation and/or other materials provided with the
 *    distribution.
 *  * Neither the name Intel Corporation nor the names of its
 *    contributors may be used to endorse or promote products derived
 *    from this software without specific prior written permission.
 *
 * THIS SOFTWARE IS PROVIDED BY THE COPYRIGHT HOLDERS AND CONTRIBUTORS
 * "AS IS" AND ANY EXPRESS OR IMPLIED WARRANTIES, INCLUDING, BUT NOT
 * LIMITED TO, THE IMPLIED WARRANTIES OF MERCHANTABILITY AND FITNESS FOR
 * A PARTICULAR PURPOSE ARE DISCLAIMED. IN NO EVENT SHALL THE COPYRIGHT
 * OWNER OR CONTRIBUTORS BE LIABLE FOR ANY DIRECT, INDIRECT, INCIDENTAL,
 * SPECIAL, EXEMPLARY, OR CONSEQUENTIAL DAMAGES (INCLUDING, BUT NOT
 * LIMITED TO, PROCUREMENT OF SUBSTITUTE GOODS OR SERVICES; LOSS OF USE,
 * DATA, OR PROFITS; OR BUSINESS INTERRUPTION) HOWEVER CAUSED AND ON ANY
 * THEORY OF LIABILITY, WHETHER IN CONTRACT, STRICT LIABILITY, OR TORT
 * (INCLUDING NEGLIGENCE OR OTHERWISE) ARISING IN ANY WAY OUT OF THE USE
 * OF THIS SOFTWARE, EVEN IF ADVISED OF THE POSSIBILITY OF SUCH DAMAGE.
 *
 *****************************************************************************/
#include <linux/module.h>
#include <linux/vmalloc.h>
#include <net/mac80211.h>

#include "fw/notif-wait.h"
#include "iwl-trans.h"
#include "iwl-op-mode.h"
#include "fw/img.h"
#include "iwl-debug.h"
#include "iwl-drv.h"
#include "iwl-modparams.h"
#include "mvm.h"
#include "iwl-phy-db.h"
#include "iwl-eeprom-parse.h"
#include "iwl-csr.h"
#include "iwl-io.h"
#include "iwl-prph.h"
#include "rs.h"
#include "fw/api/scan.h"
#include "time-event.h"
#include "fw-api.h"
#include "fw/api/scan.h"

#define DRV_DESCRIPTION	"The new Intel(R) wireless AGN driver for Linux"
MODULE_DESCRIPTION(DRV_DESCRIPTION);
MODULE_AUTHOR(DRV_COPYRIGHT " " DRV_AUTHOR);
MODULE_LICENSE("GPL");

static const struct iwl_op_mode_ops iwl_mvm_ops;
static const struct iwl_op_mode_ops iwl_mvm_ops_mq;

struct iwl_mvm_mod_params iwlmvm_mod_params = {
	.power_scheme = IWL_POWER_SCHEME_BPS,
	.tfd_q_hang_detect = true
	/* rest of fields are 0 by default */
};

module_param_named(init_dbg, iwlmvm_mod_params.init_dbg, bool, S_IRUGO);
MODULE_PARM_DESC(init_dbg,
		 "set to true to debug an ASSERT in INIT fw (default: false");
module_param_named(power_scheme, iwlmvm_mod_params.power_scheme, int, S_IRUGO);
MODULE_PARM_DESC(power_scheme,
		 "power management scheme: 1-active, 2-balanced, 3-low power, default: 2");
module_param_named(tfd_q_hang_detect, iwlmvm_mod_params.tfd_q_hang_detect,
		   bool, S_IRUGO);
MODULE_PARM_DESC(tfd_q_hang_detect,
		 "TFD queues hang detection (default: true");

/*
 * module init and exit functions
 */
static int __init iwl_mvm_init(void)
{
	int ret;

	ret = iwl_mvm_rate_control_register();
	if (ret) {
		pr_err("Unable to register rate control algorithm: %d\n", ret);
		return ret;
	}

	ret = iwl_opmode_register("iwlmvm", &iwl_mvm_ops);

	if (ret) {
		pr_err("Unable to register MVM op_mode: %d\n", ret);
		iwl_mvm_rate_control_unregister();
	}

	return ret;
}
module_init(iwl_mvm_init);

static void __exit iwl_mvm_exit(void)
{
	iwl_opmode_deregister("iwlmvm");
	iwl_mvm_rate_control_unregister();
}
module_exit(iwl_mvm_exit);

static void iwl_mvm_nic_config(struct iwl_op_mode *op_mode)
{
	struct iwl_mvm *mvm = IWL_OP_MODE_GET_MVM(op_mode);
	u8 radio_cfg_type, radio_cfg_step, radio_cfg_dash;
	u32 reg_val = 0;
	u32 phy_config = iwl_mvm_get_phy_config(mvm);

	radio_cfg_type = (phy_config & FW_PHY_CFG_RADIO_TYPE) >>
			 FW_PHY_CFG_RADIO_TYPE_POS;
	radio_cfg_step = (phy_config & FW_PHY_CFG_RADIO_STEP) >>
			 FW_PHY_CFG_RADIO_STEP_POS;
	radio_cfg_dash = (phy_config & FW_PHY_CFG_RADIO_DASH) >>
			 FW_PHY_CFG_RADIO_DASH_POS;

	/* SKU control */
	reg_val |= CSR_HW_REV_STEP(mvm->trans->hw_rev) <<
				CSR_HW_IF_CONFIG_REG_POS_MAC_STEP;
	reg_val |= CSR_HW_REV_DASH(mvm->trans->hw_rev) <<
				CSR_HW_IF_CONFIG_REG_POS_MAC_DASH;

	/* radio configuration */
	reg_val |= radio_cfg_type << CSR_HW_IF_CONFIG_REG_POS_PHY_TYPE;
	reg_val |= radio_cfg_step << CSR_HW_IF_CONFIG_REG_POS_PHY_STEP;
	reg_val |= radio_cfg_dash << CSR_HW_IF_CONFIG_REG_POS_PHY_DASH;

	WARN_ON((radio_cfg_type << CSR_HW_IF_CONFIG_REG_POS_PHY_TYPE) &
		 ~CSR_HW_IF_CONFIG_REG_MSK_PHY_TYPE);

	/*
	 * TODO: Bits 7-8 of CSR in 8000 HW family and higher set the ADC
	 * sampling, and shouldn't be set to any non-zero value.
	 * The same is supposed to be true of the other HW, but unsetting
	 * them (such as the 7260) causes automatic tests to fail on seemingly
	 * unrelated errors. Need to further investigate this, but for now
	 * we'll separate cases.
	 */
	if (mvm->trans->cfg->device_family < IWL_DEVICE_FAMILY_8000)
		reg_val |= CSR_HW_IF_CONFIG_REG_BIT_RADIO_SI;

	iwl_trans_set_bits_mask(mvm->trans, CSR_HW_IF_CONFIG_REG,
				CSR_HW_IF_CONFIG_REG_MSK_MAC_DASH |
				CSR_HW_IF_CONFIG_REG_MSK_MAC_STEP |
				CSR_HW_IF_CONFIG_REG_MSK_PHY_TYPE |
				CSR_HW_IF_CONFIG_REG_MSK_PHY_STEP |
				CSR_HW_IF_CONFIG_REG_MSK_PHY_DASH |
				CSR_HW_IF_CONFIG_REG_BIT_RADIO_SI |
				CSR_HW_IF_CONFIG_REG_BIT_MAC_SI,
				reg_val);

	IWL_DEBUG_INFO(mvm, "Radio type=0x%x-0x%x-0x%x\n", radio_cfg_type,
		       radio_cfg_step, radio_cfg_dash);

	/*
	 * W/A : NIC is stuck in a reset state after Early PCIe power off
	 * (PCIe power is lost before PERST# is asserted), causing ME FW
	 * to lose ownership and not being able to obtain it back.
	 */
	if (!mvm->trans->cfg->apmg_not_supported)
		iwl_set_bits_mask_prph(mvm->trans, APMG_PS_CTRL_REG,
				       APMG_PS_CTRL_EARLY_PWR_OFF_RESET_DIS,
				       ~APMG_PS_CTRL_EARLY_PWR_OFF_RESET_DIS);
}

/**
 * enum iwl_rx_handler_context context for Rx handler
 * @RX_HANDLER_SYNC : this means that it will be called in the Rx path
 *	which can't acquire mvm->mutex.
 * @RX_HANDLER_ASYNC_LOCKED : If the handler needs to hold mvm->mutex
 *	(and only in this case!), it should be set as ASYNC. In that case,
 *	it will be called from a worker with mvm->mutex held.
 * @RX_HANDLER_ASYNC_UNLOCKED : in case the handler needs to lock the
 *	mutex itself, it will be called from a worker without mvm->mutex held.
 */
enum iwl_rx_handler_context {
	RX_HANDLER_SYNC,
	RX_HANDLER_ASYNC_LOCKED,
	RX_HANDLER_ASYNC_UNLOCKED,
};

/**
 * struct iwl_rx_handlers handler for FW notification
 * @cmd_id: command id
 * @context: see &iwl_rx_handler_context
 * @fn: the function is called when notification is received
 */
struct iwl_rx_handlers {
	u16 cmd_id;
	enum iwl_rx_handler_context context;
	void (*fn)(struct iwl_mvm *mvm, struct iwl_rx_cmd_buffer *rxb);
};

#define RX_HANDLER(_cmd_id, _fn, _context)	\
	{ .cmd_id = _cmd_id, .fn = _fn, .context = _context }
#define RX_HANDLER_GRP(_grp, _cmd, _fn, _context)	\
	{ .cmd_id = WIDE_ID(_grp, _cmd), .fn = _fn, .context = _context }

/*
 * Handlers for fw notifications
 * Convention: RX_HANDLER(CMD_NAME, iwl_mvm_rx_CMD_NAME
 * This list should be in order of frequency for performance purposes.
 *
 * The handler can be one from three contexts, see &iwl_rx_handler_context
 */
static const struct iwl_rx_handlers iwl_mvm_rx_handlers[] = {
	RX_HANDLER(TX_CMD, iwl_mvm_rx_tx_cmd, RX_HANDLER_SYNC),
	RX_HANDLER(BA_NOTIF, iwl_mvm_rx_ba_notif, RX_HANDLER_SYNC),

	RX_HANDLER(BT_PROFILE_NOTIFICATION, iwl_mvm_rx_bt_coex_notif,
		   RX_HANDLER_ASYNC_LOCKED),
	RX_HANDLER(BEACON_NOTIFICATION, iwl_mvm_rx_beacon_notif,
		   RX_HANDLER_ASYNC_LOCKED),
	RX_HANDLER(STATISTICS_NOTIFICATION, iwl_mvm_rx_statistics,
		   RX_HANDLER_ASYNC_LOCKED),

	RX_HANDLER(BA_WINDOW_STATUS_NOTIFICATION_ID,
		   iwl_mvm_window_status_notif, RX_HANDLER_SYNC),

	RX_HANDLER(TIME_EVENT_NOTIFICATION, iwl_mvm_rx_time_event_notif,
		   RX_HANDLER_SYNC),
	RX_HANDLER(MCC_CHUB_UPDATE_CMD, iwl_mvm_rx_chub_update_mcc,
		   RX_HANDLER_ASYNC_LOCKED),

	RX_HANDLER(EOSP_NOTIFICATION, iwl_mvm_rx_eosp_notif, RX_HANDLER_SYNC),

	RX_HANDLER(SCAN_ITERATION_COMPLETE,
		   iwl_mvm_rx_lmac_scan_iter_complete_notif, RX_HANDLER_SYNC),
	RX_HANDLER(SCAN_OFFLOAD_COMPLETE,
		   iwl_mvm_rx_lmac_scan_complete_notif,
		   RX_HANDLER_ASYNC_LOCKED),
	RX_HANDLER(MATCH_FOUND_NOTIFICATION, iwl_mvm_rx_scan_match_found,
		   RX_HANDLER_SYNC),
	RX_HANDLER(SCAN_COMPLETE_UMAC, iwl_mvm_rx_umac_scan_complete_notif,
		   RX_HANDLER_ASYNC_LOCKED),
	RX_HANDLER(SCAN_ITERATION_COMPLETE_UMAC,
		   iwl_mvm_rx_umac_scan_iter_complete_notif, RX_HANDLER_SYNC),

	RX_HANDLER(CARD_STATE_NOTIFICATION, iwl_mvm_rx_card_state_notif,
		   RX_HANDLER_SYNC),

	RX_HANDLER(MISSED_BEACONS_NOTIFICATION, iwl_mvm_rx_missed_beacons_notif,
		   RX_HANDLER_SYNC),

	RX_HANDLER(REPLY_ERROR, iwl_mvm_rx_fw_error, RX_HANDLER_SYNC),
	RX_HANDLER(PSM_UAPSD_AP_MISBEHAVING_NOTIFICATION,
		   iwl_mvm_power_uapsd_misbehaving_ap_notif, RX_HANDLER_SYNC),
	RX_HANDLER(DTS_MEASUREMENT_NOTIFICATION, iwl_mvm_temp_notif,
		   RX_HANDLER_ASYNC_LOCKED),
	RX_HANDLER_GRP(PHY_OPS_GROUP, DTS_MEASUREMENT_NOTIF_WIDE,
		       iwl_mvm_temp_notif, RX_HANDLER_ASYNC_UNLOCKED),
	RX_HANDLER_GRP(PHY_OPS_GROUP, CT_KILL_NOTIFICATION,
		       iwl_mvm_ct_kill_notif, RX_HANDLER_SYNC),

	RX_HANDLER(TDLS_CHANNEL_SWITCH_NOTIFICATION, iwl_mvm_rx_tdls_notif,
		   RX_HANDLER_ASYNC_LOCKED),
	RX_HANDLER(MFUART_LOAD_NOTIFICATION, iwl_mvm_rx_mfuart_notif,
		   RX_HANDLER_SYNC),
	RX_HANDLER(TOF_NOTIFICATION, iwl_mvm_tof_resp_handler,
		   RX_HANDLER_ASYNC_LOCKED),
	RX_HANDLER_GRP(DEBUG_GROUP, MFU_ASSERT_DUMP_NTF,
		       iwl_mvm_mfu_assert_dump_notif, RX_HANDLER_SYNC),
	RX_HANDLER_GRP(PROT_OFFLOAD_GROUP, STORED_BEACON_NTF,
		       iwl_mvm_rx_stored_beacon_notif, RX_HANDLER_SYNC),
	RX_HANDLER_GRP(DATA_PATH_GROUP, MU_GROUP_MGMT_NOTIF,
		       iwl_mvm_mu_mimo_grp_notif, RX_HANDLER_SYNC),
	RX_HANDLER_GRP(DATA_PATH_GROUP, STA_PM_NOTIF,
		       iwl_mvm_sta_pm_notif, RX_HANDLER_SYNC),
};
#undef RX_HANDLER
#undef RX_HANDLER_GRP

/* Please keep this array *SORTED* by hex value.
 * Access is done through binary search
 */
static const struct iwl_hcmd_names iwl_mvm_legacy_names[] = {
	HCMD_NAME(MVM_ALIVE),
	HCMD_NAME(REPLY_ERROR),
	HCMD_NAME(ECHO_CMD),
	HCMD_NAME(INIT_COMPLETE_NOTIF),
	HCMD_NAME(PHY_CONTEXT_CMD),
	HCMD_NAME(DBG_CFG),
	HCMD_NAME(SCAN_CFG_CMD),
	HCMD_NAME(SCAN_REQ_UMAC),
	HCMD_NAME(SCAN_ABORT_UMAC),
	HCMD_NAME(SCAN_COMPLETE_UMAC),
	HCMD_NAME(TOF_CMD),
	HCMD_NAME(TOF_NOTIFICATION),
	HCMD_NAME(BA_WINDOW_STATUS_NOTIFICATION_ID),
	HCMD_NAME(ADD_STA_KEY),
	HCMD_NAME(ADD_STA),
	HCMD_NAME(REMOVE_STA),
	HCMD_NAME(FW_GET_ITEM_CMD),
	HCMD_NAME(TX_CMD),
	HCMD_NAME(SCD_QUEUE_CFG),
	HCMD_NAME(TXPATH_FLUSH),
	HCMD_NAME(MGMT_MCAST_KEY),
	HCMD_NAME(WEP_KEY),
	HCMD_NAME(SHARED_MEM_CFG),
	HCMD_NAME(TDLS_CHANNEL_SWITCH_CMD),
	HCMD_NAME(MAC_CONTEXT_CMD),
	HCMD_NAME(TIME_EVENT_CMD),
	HCMD_NAME(TIME_EVENT_NOTIFICATION),
	HCMD_NAME(BINDING_CONTEXT_CMD),
	HCMD_NAME(TIME_QUOTA_CMD),
	HCMD_NAME(NON_QOS_TX_COUNTER_CMD),
	HCMD_NAME(LEDS_CMD),
	HCMD_NAME(LQ_CMD),
	HCMD_NAME(FW_PAGING_BLOCK_CMD),
	HCMD_NAME(SCAN_OFFLOAD_REQUEST_CMD),
	HCMD_NAME(SCAN_OFFLOAD_ABORT_CMD),
	HCMD_NAME(HOT_SPOT_CMD),
	HCMD_NAME(SCAN_OFFLOAD_PROFILES_QUERY_CMD),
	HCMD_NAME(BT_COEX_UPDATE_REDUCED_TXP),
	HCMD_NAME(BT_COEX_CI),
	HCMD_NAME(PHY_CONFIGURATION_CMD),
	HCMD_NAME(CALIB_RES_NOTIF_PHY_DB),
	HCMD_NAME(PHY_DB_CMD),
	HCMD_NAME(SCAN_OFFLOAD_COMPLETE),
	HCMD_NAME(SCAN_OFFLOAD_UPDATE_PROFILES_CMD),
	HCMD_NAME(POWER_TABLE_CMD),
	HCMD_NAME(PSM_UAPSD_AP_MISBEHAVING_NOTIFICATION),
	HCMD_NAME(REPLY_THERMAL_MNG_BACKOFF),
	HCMD_NAME(DC2DC_CONFIG_CMD),
	HCMD_NAME(NVM_ACCESS_CMD),
	HCMD_NAME(BEACON_NOTIFICATION),
	HCMD_NAME(BEACON_TEMPLATE_CMD),
	HCMD_NAME(TX_ANT_CONFIGURATION_CMD),
	HCMD_NAME(BT_CONFIG),
	HCMD_NAME(STATISTICS_CMD),
	HCMD_NAME(STATISTICS_NOTIFICATION),
	HCMD_NAME(EOSP_NOTIFICATION),
	HCMD_NAME(REDUCE_TX_POWER_CMD),
	HCMD_NAME(CARD_STATE_NOTIFICATION),
	HCMD_NAME(MISSED_BEACONS_NOTIFICATION),
	HCMD_NAME(TDLS_CONFIG_CMD),
	HCMD_NAME(MAC_PM_POWER_TABLE),
	HCMD_NAME(TDLS_CHANNEL_SWITCH_NOTIFICATION),
	HCMD_NAME(MFUART_LOAD_NOTIFICATION),
	HCMD_NAME(RSS_CONFIG_CMD),
	HCMD_NAME(SCAN_ITERATION_COMPLETE_UMAC),
	HCMD_NAME(REPLY_RX_PHY_CMD),
	HCMD_NAME(REPLY_RX_MPDU_CMD),
	HCMD_NAME(FRAME_RELEASE),
	HCMD_NAME(BA_NOTIF),
	HCMD_NAME(MCC_UPDATE_CMD),
	HCMD_NAME(MCC_CHUB_UPDATE_CMD),
	HCMD_NAME(MARKER_CMD),
	HCMD_NAME(BT_PROFILE_NOTIFICATION),
	HCMD_NAME(BCAST_FILTER_CMD),
	HCMD_NAME(MCAST_FILTER_CMD),
	HCMD_NAME(REPLY_SF_CFG_CMD),
	HCMD_NAME(REPLY_BEACON_FILTERING_CMD),
	HCMD_NAME(D3_CONFIG_CMD),
	HCMD_NAME(PROT_OFFLOAD_CONFIG_CMD),
	HCMD_NAME(OFFLOADS_QUERY_CMD),
	HCMD_NAME(REMOTE_WAKE_CONFIG_CMD),
	HCMD_NAME(MATCH_FOUND_NOTIFICATION),
	HCMD_NAME(DTS_MEASUREMENT_NOTIFICATION),
	HCMD_NAME(WOWLAN_PATTERNS),
	HCMD_NAME(WOWLAN_CONFIGURATION),
	HCMD_NAME(WOWLAN_TSC_RSC_PARAM),
	HCMD_NAME(WOWLAN_TKIP_PARAM),
	HCMD_NAME(WOWLAN_KEK_KCK_MATERIAL),
	HCMD_NAME(WOWLAN_GET_STATUSES),
	HCMD_NAME(SCAN_ITERATION_COMPLETE),
	HCMD_NAME(D0I3_END_CMD),
	HCMD_NAME(LTR_CONFIG),
};

/* Please keep this array *SORTED* by hex value.
 * Access is done through binary search
 */
static const struct iwl_hcmd_names iwl_mvm_system_names[] = {
	HCMD_NAME(SHARED_MEM_CFG_CMD),
	HCMD_NAME(INIT_EXTENDED_CFG_CMD),
};

/* Please keep this array *SORTED* by hex value.
 * Access is done through binary search
 */
static const struct iwl_hcmd_names iwl_mvm_mac_conf_names[] = {
	HCMD_NAME(LINK_QUALITY_MEASUREMENT_CMD),
	HCMD_NAME(LINK_QUALITY_MEASUREMENT_COMPLETE_NOTIF),
	HCMD_NAME(CHANNEL_SWITCH_NOA_NOTIF),
};

/* Please keep this array *SORTED* by hex value.
 * Access is done through binary search
 */
static const struct iwl_hcmd_names iwl_mvm_phy_names[] = {
	HCMD_NAME(CMD_DTS_MEASUREMENT_TRIGGER_WIDE),
	HCMD_NAME(CTDP_CONFIG_CMD),
	HCMD_NAME(TEMP_REPORTING_THRESHOLDS_CMD),
	HCMD_NAME(GEO_TX_POWER_LIMIT),
	HCMD_NAME(CT_KILL_NOTIFICATION),
	HCMD_NAME(DTS_MEASUREMENT_NOTIF_WIDE),
};

/* Please keep this array *SORTED* by hex value.
 * Access is done through binary search
 */
static const struct iwl_hcmd_names iwl_mvm_data_path_names[] = {
	HCMD_NAME(DQA_ENABLE_CMD),
	HCMD_NAME(UPDATE_MU_GROUPS_CMD),
	HCMD_NAME(TRIGGER_RX_QUEUES_NOTIF_CMD),
	HCMD_NAME(STA_PM_NOTIF),
	HCMD_NAME(MU_GROUP_MGMT_NOTIF),
	HCMD_NAME(RX_QUEUES_NOTIFICATION),
};

/* Please keep this array *SORTED* by hex value.
 * Access is done through binary search
 */
static const struct iwl_hcmd_names iwl_mvm_debug_names[] = {
	HCMD_NAME(MFU_ASSERT_DUMP_NTF),
};

/* Please keep this array *SORTED* by hex value.
 * Access is done through binary search
 */
static const struct iwl_hcmd_names iwl_mvm_prot_offload_names[] = {
	HCMD_NAME(STORED_BEACON_NTF),
};

/* Please keep this array *SORTED* by hex value.
 * Access is done through binary search
 */
static const struct iwl_hcmd_names iwl_mvm_regulatory_and_nvm_names[] = {
	HCMD_NAME(NVM_ACCESS_COMPLETE),
	HCMD_NAME(NVM_GET_INFO),
};

static const struct iwl_hcmd_arr iwl_mvm_groups[] = {
	[LEGACY_GROUP] = HCMD_ARR(iwl_mvm_legacy_names),
	[LONG_GROUP] = HCMD_ARR(iwl_mvm_legacy_names),
	[SYSTEM_GROUP] = HCMD_ARR(iwl_mvm_system_names),
	[MAC_CONF_GROUP] = HCMD_ARR(iwl_mvm_mac_conf_names),
	[PHY_OPS_GROUP] = HCMD_ARR(iwl_mvm_phy_names),
	[DATA_PATH_GROUP] = HCMD_ARR(iwl_mvm_data_path_names),
	[PROT_OFFLOAD_GROUP] = HCMD_ARR(iwl_mvm_prot_offload_names),
	[REGULATORY_AND_NVM_GROUP] =
		HCMD_ARR(iwl_mvm_regulatory_and_nvm_names),
};

/* this forward declaration can avoid to export the function */
static void iwl_mvm_async_handlers_wk(struct work_struct *wk);
static void iwl_mvm_d0i3_exit_work(struct work_struct *wk);

static u32 calc_min_backoff(struct iwl_trans *trans, const struct iwl_cfg *cfg)
{
	const struct iwl_pwr_tx_backoff *pwr_tx_backoff = cfg->pwr_tx_backoffs;

	if (!pwr_tx_backoff)
		return 0;

	while (pwr_tx_backoff->pwr) {
		if (trans->dflt_pwr_limit >= pwr_tx_backoff->pwr)
			return pwr_tx_backoff->backoff;

		pwr_tx_backoff++;
	}

	return 0;
}

static void iwl_mvm_tx_unblock_dwork(struct work_struct *work)
{
	struct iwl_mvm *mvm =
		container_of(work, struct iwl_mvm, cs_tx_unblock_dwork.work);
	struct ieee80211_vif *tx_blocked_vif;
	struct iwl_mvm_vif *mvmvif;

	mutex_lock(&mvm->mutex);

	tx_blocked_vif =
		rcu_dereference_protected(mvm->csa_tx_blocked_vif,
					  lockdep_is_held(&mvm->mutex));

	if (!tx_blocked_vif)
		goto unlock;

	mvmvif = iwl_mvm_vif_from_mac80211(tx_blocked_vif);
	iwl_mvm_modify_all_sta_disable_tx(mvm, mvmvif, false);
	RCU_INIT_POINTER(mvm->csa_tx_blocked_vif, NULL);
unlock:
	mutex_unlock(&mvm->mutex);
}

static int iwl_mvm_fwrt_dump_start(void *ctx)
{
	struct iwl_mvm *mvm = ctx;
	int ret;

	ret = iwl_mvm_ref_sync(mvm, IWL_MVM_REF_FW_DBG_COLLECT);
	if (ret)
		return ret;

	mutex_lock(&mvm->mutex);

	return 0;
}

static void iwl_mvm_fwrt_dump_end(void *ctx)
{
	struct iwl_mvm *mvm = ctx;

	mutex_unlock(&mvm->mutex);

	iwl_mvm_unref(mvm, IWL_MVM_REF_FW_DBG_COLLECT);
}

static const struct iwl_fw_runtime_ops iwl_mvm_fwrt_ops = {
	.dump_start = iwl_mvm_fwrt_dump_start,
	.dump_end = iwl_mvm_fwrt_dump_end,
};

static struct iwl_op_mode *
iwl_op_mode_mvm_start(struct iwl_trans *trans, const struct iwl_cfg *cfg,
		      const struct iwl_fw *fw, struct dentry *dbgfs_dir)
{
	struct ieee80211_hw *hw;
	struct iwl_op_mode *op_mode;
	struct iwl_mvm *mvm;
	struct iwl_trans_config trans_cfg = {};
	static const u8 no_reclaim_cmds[] = {
		TX_CMD,
	};
	int err, scan_size;
	u32 min_backoff;

	/*
	 * We use IWL_MVM_STATION_COUNT to check the validity of the station
	 * index all over the driver - check that its value corresponds to the
	 * array size.
	 */
	BUILD_BUG_ON(ARRAY_SIZE(mvm->fw_id_to_mac_id) != IWL_MVM_STATION_COUNT);

	/********************************
	 * 1. Allocating and configuring HW data
	 ********************************/
	hw = ieee80211_alloc_hw(sizeof(struct iwl_op_mode) +
				sizeof(struct iwl_mvm),
				&iwl_mvm_hw_ops);
	if (!hw)
		return NULL;

	if (cfg->max_rx_agg_size)
		hw->max_rx_aggregation_subframes = cfg->max_rx_agg_size;

	if (cfg->max_tx_agg_size)
		hw->max_tx_aggregation_subframes = cfg->max_tx_agg_size;

	op_mode = hw->priv;

	mvm = IWL_OP_MODE_GET_MVM(op_mode);
	mvm->dev = trans->dev;
	mvm->trans = trans;
	mvm->cfg = cfg;
	mvm->fw = fw;
	mvm->hw = hw;

	iwl_fw_runtime_init(&mvm->fwrt, trans, fw, &iwl_mvm_fwrt_ops, mvm);

	mvm->init_status = 0;

	if (iwl_mvm_has_new_rx_api(mvm)) {
		op_mode->ops = &iwl_mvm_ops_mq;
		trans->rx_mpdu_cmd_hdr_size = sizeof(struct iwl_rx_mpdu_desc);
	} else {
		op_mode->ops = &iwl_mvm_ops;
		trans->rx_mpdu_cmd_hdr_size =
			sizeof(struct iwl_rx_mpdu_res_start);

		if (WARN_ON(trans->num_rx_queues > 1))
			goto out_free;
	}

	mvm->fw_restart = iwlwifi_mod_params.fw_restart ? -1 : 0;

	mvm->aux_queue = IWL_MVM_DQA_AUX_QUEUE;
	mvm->probe_queue = IWL_MVM_DQA_AP_PROBE_RESP_QUEUE;
	mvm->p2p_dev_queue = IWL_MVM_DQA_P2P_DEVICE_QUEUE;

	mvm->sf_state = SF_UNINIT;
	if (iwl_mvm_has_unified_ucode(mvm))
		iwl_fw_set_current_image(&mvm->fwrt, IWL_UCODE_REGULAR);
	else
		iwl_fw_set_current_image(&mvm->fwrt, IWL_UCODE_INIT);
	mvm->drop_bcn_ap_mode = true;

	mutex_init(&mvm->mutex);
	mutex_init(&mvm->d0i3_suspend_mutex);
	spin_lock_init(&mvm->async_handlers_lock);
	INIT_LIST_HEAD(&mvm->time_event_list);
	INIT_LIST_HEAD(&mvm->aux_roc_te_list);
	INIT_LIST_HEAD(&mvm->async_handlers_list);
	spin_lock_init(&mvm->time_event_lock);
	spin_lock_init(&mvm->queue_info_lock);

	INIT_WORK(&mvm->async_handlers_wk, iwl_mvm_async_handlers_wk);
	INIT_WORK(&mvm->roc_done_wk, iwl_mvm_roc_done_wk);
	INIT_WORK(&mvm->d0i3_exit_work, iwl_mvm_d0i3_exit_work);
	INIT_DELAYED_WORK(&mvm->tdls_cs.dwork, iwl_mvm_tdls_ch_switch_work);
	INIT_DELAYED_WORK(&mvm->scan_timeout_dwork, iwl_mvm_scan_timeout_wk);
	INIT_WORK(&mvm->add_stream_wk, iwl_mvm_add_new_dqa_stream_wk);

	spin_lock_init(&mvm->d0i3_tx_lock);
	spin_lock_init(&mvm->refs_lock);
	skb_queue_head_init(&mvm->d0i3_tx);
	init_waitqueue_head(&mvm->d0i3_exit_waitq);
	init_waitqueue_head(&mvm->rx_sync_waitq);

	atomic_set(&mvm->queue_sync_counter, 0);

	SET_IEEE80211_DEV(mvm->hw, mvm->trans->dev);

	INIT_DELAYED_WORK(&mvm->cs_tx_unblock_dwork, iwl_mvm_tx_unblock_dwork);

	/*
	 * Populate the state variables that the transport layer needs
	 * to know about.
	 */
	trans_cfg.op_mode = op_mode;
	trans_cfg.no_reclaim_cmds = no_reclaim_cmds;
	trans_cfg.n_no_reclaim_cmds = ARRAY_SIZE(no_reclaim_cmds);
	switch (iwlwifi_mod_params.amsdu_size) {
	case IWL_AMSDU_DEF:
	case IWL_AMSDU_4K:
		trans_cfg.rx_buf_size = IWL_AMSDU_4K;
		break;
	case IWL_AMSDU_8K:
		trans_cfg.rx_buf_size = IWL_AMSDU_8K;
		break;
	case IWL_AMSDU_12K:
		trans_cfg.rx_buf_size = IWL_AMSDU_12K;
		break;
	default:
		pr_err("%s: Unsupported amsdu_size: %d\n", KBUILD_MODNAME,
		       iwlwifi_mod_params.amsdu_size);
		trans_cfg.rx_buf_size = IWL_AMSDU_4K;
	}

	/* the hardware splits the A-MSDU */
	if (mvm->cfg->mq_rx_supported)
		trans_cfg.rx_buf_size = IWL_AMSDU_4K;

	trans->wide_cmd_header = true;
	trans_cfg.bc_table_dword = true;

	trans_cfg.command_groups = iwl_mvm_groups;
	trans_cfg.command_groups_size = ARRAY_SIZE(iwl_mvm_groups);

	trans_cfg.cmd_queue = IWL_MVM_DQA_CMD_QUEUE;
	trans_cfg.cmd_fifo = IWL_MVM_TX_FIFO_CMD;
	trans_cfg.scd_set_active = true;

	trans_cfg.cb_data_offs = offsetof(struct ieee80211_tx_info,
					  driver_data[2]);

	trans_cfg.sdio_adma_addr = fw->sdio_adma_addr;
	trans_cfg.sw_csum_tx = IWL_MVM_SW_TX_CSUM_OFFLOAD;

	/* Set a short watchdog for the command queue */
	trans_cfg.cmd_q_wdg_timeout =
		iwl_mvm_get_wd_timeout(mvm, NULL, false, true);

	snprintf(mvm->hw->wiphy->fw_version,
		 sizeof(mvm->hw->wiphy->fw_version),
		 "%s", fw->fw_version);

	/* Configure transport layer */
	iwl_trans_configure(mvm->trans, &trans_cfg);

	trans->rx_mpdu_cmd = REPLY_RX_MPDU_CMD;
	trans->dbg_dest_tlv = mvm->fw->dbg_dest_tlv;
	trans->dbg_dest_reg_num = mvm->fw->dbg_dest_reg_num;
	memcpy(trans->dbg_conf_tlv, mvm->fw->dbg_conf_tlv,
	       sizeof(trans->dbg_conf_tlv));
	trans->dbg_trigger_tlv = mvm->fw->dbg_trigger_tlv;

	/* set up notification wait support */
	iwl_notification_wait_init(&mvm->notif_wait);

	/* Init phy db */
	mvm->phy_db = iwl_phy_db_init(trans);
	if (!mvm->phy_db) {
		IWL_ERR(mvm, "Cannot init phy_db\n");
		goto out_free;
	}

	IWL_INFO(mvm, "Detected %s, REV=0x%X\n",
		 mvm->cfg->name, mvm->trans->hw_rev);

	if (iwlwifi_mod_params.nvm_file)
		mvm->nvm_file_name = iwlwifi_mod_params.nvm_file;
	else
		IWL_DEBUG_EEPROM(mvm->trans->dev,
				 "working without external nvm file\n");

	err = iwl_trans_start_hw(mvm->trans);
	if (err)
		goto out_free;

	mutex_lock(&mvm->mutex);
	iwl_mvm_ref(mvm, IWL_MVM_REF_INIT_UCODE);
	err = iwl_run_init_mvm_ucode(mvm, true);
	if (!iwlmvm_mod_params.init_dbg)
		iwl_mvm_stop_device(mvm);
	iwl_mvm_unref(mvm, IWL_MVM_REF_INIT_UCODE);
	mutex_unlock(&mvm->mutex);
	if (err < 0) {
		IWL_ERR(mvm, "Failed to run INIT ucode: %d\n", err);
		goto out_free;
	}

	scan_size = iwl_mvm_scan_size(mvm);

	mvm->scan_cmd = kmalloc(scan_size, GFP_KERNEL);
	if (!mvm->scan_cmd)
		goto out_free;

	/* Set EBS as successful as long as not stated otherwise by the FW. */
	mvm->last_ebs_successful = true;

	err = iwl_mvm_mac_setup_register(mvm);
	if (err)
		goto out_free;
	mvm->hw_registered = true;

	min_backoff = calc_min_backoff(trans, cfg);
	iwl_mvm_thermal_initialize(mvm, min_backoff);

	err = iwl_mvm_dbgfs_register(mvm, dbgfs_dir);
	if (err)
		goto out_unregister;

	if (!iwl_mvm_has_new_rx_stats_api(mvm))
		memset(&mvm->rx_stats_v3, 0,
		       sizeof(struct mvm_statistics_rx_v3));
	else
		memset(&mvm->rx_stats, 0, sizeof(struct mvm_statistics_rx));

	/* The transport always starts with a taken reference, we can
	 * release it now if d0i3 is supported */
	if (iwl_mvm_is_d0i3_supported(mvm))
		iwl_trans_unref(mvm->trans);

	iwl_mvm_tof_init(mvm);

	return op_mode;

 out_unregister:
	if (iwlmvm_mod_params.init_dbg)
		return op_mode;

	ieee80211_unregister_hw(mvm->hw);
	mvm->hw_registered = false;
	iwl_mvm_leds_exit(mvm);
	iwl_mvm_thermal_exit(mvm);
 out_free:
	iwl_fw_flush_dump(&mvm->fwrt);

	if (iwlmvm_mod_params.init_dbg)
		return op_mode;
	iwl_phy_db_free(mvm->phy_db);
	kfree(mvm->scan_cmd);
	iwl_trans_op_mode_leave(trans);

	ieee80211_free_hw(mvm->hw);
	return NULL;
}

static void iwl_op_mode_mvm_stop(struct iwl_op_mode *op_mode)
{
	struct iwl_mvm *mvm = IWL_OP_MODE_GET_MVM(op_mode);
	int i;

	/* If d0i3 is supported, we have released the reference that
	 * the transport started with, so we should take it back now
	 * that we are leaving.
	 */
	if (iwl_mvm_is_d0i3_supported(mvm))
		iwl_trans_ref(mvm->trans);

	iwl_mvm_leds_exit(mvm);

	iwl_mvm_thermal_exit(mvm);

	if (mvm->init_status & IWL_MVM_INIT_STATUS_REG_HW_INIT_COMPLETE) {
		ieee80211_unregister_hw(mvm->hw);
		mvm->init_status &= ~IWL_MVM_INIT_STATUS_REG_HW_INIT_COMPLETE;
	}

	kfree(mvm->scan_cmd);
	kfree(mvm->mcast_filter_cmd);
	mvm->mcast_filter_cmd = NULL;

#if defined(CONFIG_PM_SLEEP) && defined(CONFIG_IWLWIFI_DEBUGFS)
	kfree(mvm->d3_resume_sram);
#endif

	iwl_trans_op_mode_leave(mvm->trans);

	iwl_phy_db_free(mvm->phy_db);
	mvm->phy_db = NULL;

	kfree(mvm->nvm_data);
	for (i = 0; i < NVM_MAX_NUM_SECTIONS; i++)
		kfree(mvm->nvm_sections[i].data);

	iwl_mvm_tof_clean(mvm);

	mutex_destroy(&mvm->mutex);
	mutex_destroy(&mvm->d0i3_suspend_mutex);

	ieee80211_free_hw(mvm->hw);
}

struct iwl_async_handler_entry {
	struct list_head list;
	struct iwl_rx_cmd_buffer rxb;
	enum iwl_rx_handler_context context;
	void (*fn)(struct iwl_mvm *mvm, struct iwl_rx_cmd_buffer *rxb);
};

void iwl_mvm_async_handlers_purge(struct iwl_mvm *mvm)
{
	struct iwl_async_handler_entry *entry, *tmp;

	spin_lock_bh(&mvm->async_handlers_lock);
	list_for_each_entry_safe(entry, tmp, &mvm->async_handlers_list, list) {
		iwl_free_rxb(&entry->rxb);
		list_del(&entry->list);
		kfree(entry);
	}
	spin_unlock_bh(&mvm->async_handlers_lock);
}

static void iwl_mvm_async_handlers_wk(struct work_struct *wk)
{
	struct iwl_mvm *mvm =
		container_of(wk, struct iwl_mvm, async_handlers_wk);
	struct iwl_async_handler_entry *entry, *tmp;
	LIST_HEAD(local_list);

	/* Ensure that we are not in stop flow (check iwl_mvm_mac_stop) */

	/*
	 * Sync with Rx path with a lock. Remove all the entries from this list,
	 * add them to a local one (lock free), and then handle them.
	 */
	spin_lock_bh(&mvm->async_handlers_lock);
	list_splice_init(&mvm->async_handlers_list, &local_list);
	spin_unlock_bh(&mvm->async_handlers_lock);

	list_for_each_entry_safe(entry, tmp, &local_list, list) {
		if (entry->context == RX_HANDLER_ASYNC_LOCKED)
			mutex_lock(&mvm->mutex);
		entry->fn(mvm, &entry->rxb);
		iwl_free_rxb(&entry->rxb);
		list_del(&entry->list);
		if (entry->context == RX_HANDLER_ASYNC_LOCKED)
			mutex_unlock(&mvm->mutex);
		kfree(entry);
	}
}

static inline void iwl_mvm_rx_check_trigger(struct iwl_mvm *mvm,
					    struct iwl_rx_packet *pkt)
{
	struct iwl_fw_dbg_trigger_tlv *trig;
	struct iwl_fw_dbg_trigger_cmd *cmds_trig;
	int i;

	if (!iwl_fw_dbg_trigger_enabled(mvm->fw, FW_DBG_TRIGGER_FW_NOTIF))
		return;

	trig = iwl_fw_dbg_get_trigger(mvm->fw, FW_DBG_TRIGGER_FW_NOTIF);
	cmds_trig = (void *)trig->data;

	if (!iwl_fw_dbg_trigger_check_stop(&mvm->fwrt, NULL, trig))
		return;

	for (i = 0; i < ARRAY_SIZE(cmds_trig->cmds); i++) {
		/* don't collect on CMD 0 */
		if (!cmds_trig->cmds[i].cmd_id)
			break;

		if (cmds_trig->cmds[i].cmd_id != pkt->hdr.cmd ||
		    cmds_trig->cmds[i].group_id != pkt->hdr.group_id)
			continue;

		iwl_fw_dbg_collect_trig(&mvm->fwrt, trig,
					"CMD 0x%02x.%02x received",
					pkt->hdr.group_id, pkt->hdr.cmd);
		break;
	}
}

static void iwl_mvm_rx_common(struct iwl_mvm *mvm,
			      struct iwl_rx_cmd_buffer *rxb,
			      struct iwl_rx_packet *pkt)
{
	int i;

	iwl_mvm_rx_check_trigger(mvm, pkt);

	/*
	 * Do the notification wait before RX handlers so
	 * even if the RX handler consumes the RXB we have
	 * access to it in the notification wait entry.
	 */
	iwl_notification_wait_notify(&mvm->notif_wait, pkt);

	for (i = 0; i < ARRAY_SIZE(iwl_mvm_rx_handlers); i++) {
		const struct iwl_rx_handlers *rx_h = &iwl_mvm_rx_handlers[i];
		struct iwl_async_handler_entry *entry;

		if (rx_h->cmd_id != WIDE_ID(pkt->hdr.group_id, pkt->hdr.cmd))
			continue;

		if (rx_h->context == RX_HANDLER_SYNC) {
			rx_h->fn(mvm, rxb);
			return;
		}

		entry = kzalloc(sizeof(*entry), GFP_ATOMIC);
		/* we can't do much... */
		if (!entry)
			return;

		entry->rxb._page = rxb_steal_page(rxb);
		entry->rxb._offset = rxb->_offset;
		entry->rxb._rx_page_order = rxb->_rx_page_order;
		entry->fn = rx_h->fn;
		entry->context = rx_h->context;
		spin_lock(&mvm->async_handlers_lock);
		list_add_tail(&entry->list, &mvm->async_handlers_list);
		spin_unlock(&mvm->async_handlers_lock);
		schedule_work(&mvm->async_handlers_wk);
		return;
	}

	iwl_fwrt_handle_notification(&mvm->fwrt, rxb);
}

static void iwl_mvm_rx(struct iwl_op_mode *op_mode,
		       struct napi_struct *napi,
		       struct iwl_rx_cmd_buffer *rxb)
{
	struct iwl_rx_packet *pkt = rxb_addr(rxb);
	struct iwl_mvm *mvm = IWL_OP_MODE_GET_MVM(op_mode);
	u16 cmd = WIDE_ID(pkt->hdr.group_id, pkt->hdr.cmd);

	if (likely(cmd == WIDE_ID(LEGACY_GROUP, REPLY_RX_MPDU_CMD)))
		iwl_mvm_rx_rx_mpdu(mvm, napi, rxb);
	else if (cmd == WIDE_ID(LEGACY_GROUP, REPLY_RX_PHY_CMD))
		iwl_mvm_rx_rx_phy_cmd(mvm, rxb);
	else
		iwl_mvm_rx_common(mvm, rxb, pkt);
}

static void iwl_mvm_rx_mq(struct iwl_op_mode *op_mode,
			  struct napi_struct *napi,
			  struct iwl_rx_cmd_buffer *rxb)
{
	struct iwl_rx_packet *pkt = rxb_addr(rxb);
	struct iwl_mvm *mvm = IWL_OP_MODE_GET_MVM(op_mode);
	u16 cmd = WIDE_ID(pkt->hdr.group_id, pkt->hdr.cmd);

	if (likely(cmd == WIDE_ID(LEGACY_GROUP, REPLY_RX_MPDU_CMD)))
		iwl_mvm_rx_mpdu_mq(mvm, napi, rxb, 0);
	else if (unlikely(cmd == WIDE_ID(DATA_PATH_GROUP,
					 RX_QUEUES_NOTIFICATION)))
		iwl_mvm_rx_queue_notif(mvm, rxb, 0);
	else if (cmd == WIDE_ID(LEGACY_GROUP, FRAME_RELEASE))
		iwl_mvm_rx_frame_release(mvm, napi, rxb, 0);
	else
		iwl_mvm_rx_common(mvm, rxb, pkt);
}

void iwl_mvm_stop_mac_queues(struct iwl_mvm *mvm, unsigned long mq)
{
	int q;

	if (WARN_ON_ONCE(!mq))
		return;

	for_each_set_bit(q, &mq, IEEE80211_MAX_QUEUES) {
		if (atomic_inc_return(&mvm->mac80211_queue_stop_count[q]) > 1) {
			IWL_DEBUG_TX_QUEUES(mvm,
					    "mac80211 %d already stopped\n", q);
			continue;
		}

		ieee80211_stop_queue(mvm->hw, q);
	}
}

static void iwl_mvm_async_cb(struct iwl_op_mode *op_mode,
			     const struct iwl_device_cmd *cmd)
{
	struct iwl_mvm *mvm = IWL_OP_MODE_GET_MVM(op_mode);

	/*
	 * For now, we only set the CMD_WANT_ASYNC_CALLBACK for ADD_STA
	 * commands that need to block the Tx queues.
	 */
	iwl_trans_block_txq_ptrs(mvm->trans, false);
}

static void iwl_mvm_stop_sw_queue(struct iwl_op_mode *op_mode, int hw_queue)
{
	struct iwl_mvm *mvm = IWL_OP_MODE_GET_MVM(op_mode);
	unsigned long mq;

	spin_lock_bh(&mvm->queue_info_lock);
	mq = mvm->hw_queue_to_mac80211[hw_queue];
	spin_unlock_bh(&mvm->queue_info_lock);

	iwl_mvm_stop_mac_queues(mvm, mq);
}

void iwl_mvm_start_mac_queues(struct iwl_mvm *mvm, unsigned long mq)
{
	int q;

	if (WARN_ON_ONCE(!mq))
		return;

	for_each_set_bit(q, &mq, IEEE80211_MAX_QUEUES) {
		if (atomic_dec_return(&mvm->mac80211_queue_stop_count[q]) > 0) {
			IWL_DEBUG_TX_QUEUES(mvm,
					    "mac80211 %d still stopped\n", q);
			continue;
		}

		ieee80211_wake_queue(mvm->hw, q);
	}
}

static void iwl_mvm_wake_sw_queue(struct iwl_op_mode *op_mode, int hw_queue)
{
	struct iwl_mvm *mvm = IWL_OP_MODE_GET_MVM(op_mode);
	unsigned long mq;

	spin_lock_bh(&mvm->queue_info_lock);
	mq = mvm->hw_queue_to_mac80211[hw_queue];
	spin_unlock_bh(&mvm->queue_info_lock);

	iwl_mvm_start_mac_queues(mvm, mq);
}

static void iwl_mvm_set_rfkill_state(struct iwl_mvm *mvm)
{
	bool state = iwl_mvm_is_radio_killed(mvm);

	if (state)
		wake_up(&mvm->rx_sync_waitq);

	wiphy_rfkill_set_hw_state(mvm->hw->wiphy, state);
}

void iwl_mvm_set_hw_ctkill_state(struct iwl_mvm *mvm, bool state)
{
	if (state)
		set_bit(IWL_MVM_STATUS_HW_CTKILL, &mvm->status);
	else
		clear_bit(IWL_MVM_STATUS_HW_CTKILL, &mvm->status);

	iwl_mvm_set_rfkill_state(mvm);
}

static bool iwl_mvm_set_hw_rfkill_state(struct iwl_op_mode *op_mode, bool state)
{
	struct iwl_mvm *mvm = IWL_OP_MODE_GET_MVM(op_mode);
	bool calibrating = ACCESS_ONCE(mvm->calibrating);

	if (state)
		set_bit(IWL_MVM_STATUS_HW_RFKILL, &mvm->status);
	else
		clear_bit(IWL_MVM_STATUS_HW_RFKILL, &mvm->status);

	iwl_mvm_set_rfkill_state(mvm);

	/* iwl_run_init_mvm_ucode is waiting for results, abort it */
	if (calibrating)
		iwl_abort_notification_waits(&mvm->notif_wait);

	/*
	 * Stop the device if we run OPERATIONAL firmware or if we are in the
	 * middle of the calibrations.
	 */
	return state && (mvm->fwrt.cur_fw_img != IWL_UCODE_INIT || calibrating);
}

static void iwl_mvm_free_skb(struct iwl_op_mode *op_mode, struct sk_buff *skb)
{
	struct iwl_mvm *mvm = IWL_OP_MODE_GET_MVM(op_mode);
	struct ieee80211_tx_info *info;

	info = IEEE80211_SKB_CB(skb);
	iwl_trans_free_tx_cmd(mvm->trans, info->driver_data[1]);
	ieee80211_free_txskb(mvm->hw, skb);
}

struct iwl_mvm_reprobe {
	struct device *dev;
	struct work_struct work;
};

static void iwl_mvm_reprobe_wk(struct work_struct *wk)
{
	struct iwl_mvm_reprobe *reprobe;

	reprobe = container_of(wk, struct iwl_mvm_reprobe, work);
	if (device_reprobe(reprobe->dev))
		dev_err(reprobe->dev, "reprobe failed!\n");
	kfree(reprobe);
	module_put(THIS_MODULE);
}

void iwl_mvm_nic_restart(struct iwl_mvm *mvm, bool fw_error)
{
	iwl_abort_notification_waits(&mvm->notif_wait);

	/*
	 * This is a bit racy, but worst case we tell mac80211 about
	 * a stopped/aborted scan when that was already done which
	 * is not a problem. It is necessary to abort any os scan
	 * here because mac80211 requires having the scan cleared
	 * before restarting.
	 * We'll reset the scan_status to NONE in restart cleanup in
	 * the next start() call from mac80211. If restart isn't called
	 * (no fw restart) scan status will stay busy.
	 */
	iwl_mvm_report_scan_aborted(mvm);

	/*
	 * If we're restarting already, don't cycle restarts.
	 * If INIT fw asserted, it will likely fail again.
	 * If WoWLAN fw asserted, don't restart either, mac80211
	 * can't recover this since we're already half suspended.
	 */
	if (!mvm->fw_restart && fw_error) {
<<<<<<< HEAD
		iwl_mvm_fw_dbg_collect_desc(mvm, &iwl_mvm_dump_desc_assert,
=======
		iwl_fw_dbg_collect_desc(&mvm->fwrt, &iwl_dump_desc_assert,
>>>>>>> a2bc8dea
					NULL);
	} else if (test_bit(IWL_MVM_STATUS_IN_HW_RESTART, &mvm->status)) {
		struct iwl_mvm_reprobe *reprobe;

		IWL_ERR(mvm,
			"Firmware error during reconfiguration - reprobe!\n");

		/*
		 * get a module reference to avoid doing this while unloading
		 * anyway and to avoid scheduling a work with code that's
		 * being removed.
		 */
		if (!try_module_get(THIS_MODULE)) {
			IWL_ERR(mvm, "Module is being unloaded - abort\n");
			return;
		}

		reprobe = kzalloc(sizeof(*reprobe), GFP_ATOMIC);
		if (!reprobe) {
			module_put(THIS_MODULE);
			return;
		}
		reprobe->dev = mvm->trans->dev;
		INIT_WORK(&reprobe->work, iwl_mvm_reprobe_wk);
		schedule_work(&reprobe->work);
	} else if (mvm->fwrt.cur_fw_img == IWL_UCODE_REGULAR &&
		   mvm->hw_registered) {
		/* don't let the transport/FW power down */
		iwl_mvm_ref(mvm, IWL_MVM_REF_UCODE_DOWN);

		if (fw_error && mvm->fw_restart > 0)
			mvm->fw_restart--;
		set_bit(IWL_MVM_STATUS_HW_RESTART_REQUESTED, &mvm->status);
		ieee80211_restart_hw(mvm->hw);
	}
}

static void iwl_mvm_nic_error(struct iwl_op_mode *op_mode)
{
	struct iwl_mvm *mvm = IWL_OP_MODE_GET_MVM(op_mode);

	iwl_mvm_dump_nic_error_log(mvm);

	iwl_mvm_nic_restart(mvm, true);
}

static void iwl_mvm_cmd_queue_full(struct iwl_op_mode *op_mode)
{
	struct iwl_mvm *mvm = IWL_OP_MODE_GET_MVM(op_mode);

	WARN_ON(1);
	iwl_mvm_nic_restart(mvm, true);
}

struct iwl_d0i3_iter_data {
	struct iwl_mvm *mvm;
	struct ieee80211_vif *connected_vif;
	u8 ap_sta_id;
	u8 vif_count;
	u8 offloading_tid;
	bool disable_offloading;
};

static bool iwl_mvm_disallow_offloading(struct iwl_mvm *mvm,
					struct ieee80211_vif *vif,
					struct iwl_d0i3_iter_data *iter_data)
{
	struct iwl_mvm_vif *mvmvif = iwl_mvm_vif_from_mac80211(vif);
	struct iwl_mvm_sta *mvmsta;
	u32 available_tids = 0;
	u8 tid;

	if (WARN_ON(vif->type != NL80211_IFTYPE_STATION ||
		    mvmvif->ap_sta_id == IWL_MVM_INVALID_STA))
		return false;

	mvmsta = iwl_mvm_sta_from_staid_rcu(mvm, mvmvif->ap_sta_id);
	if (!mvmsta)
		return false;

	spin_lock_bh(&mvmsta->lock);
	for (tid = 0; tid < IWL_MAX_TID_COUNT; tid++) {
		struct iwl_mvm_tid_data *tid_data = &mvmsta->tid_data[tid];

		/*
		 * in case of pending tx packets, don't use this tid
		 * for offloading in order to prevent reuse of the same
		 * qos seq counters.
		 */
		if (iwl_mvm_tid_queued(mvm, tid_data))
			continue;

		if (tid_data->state != IWL_AGG_OFF)
			continue;

		available_tids |= BIT(tid);
	}
	spin_unlock_bh(&mvmsta->lock);

	/*
	 * disallow protocol offloading if we have no available tid
	 * (with no pending frames and no active aggregation,
	 * as we don't handle "holes" properly - the scheduler needs the
	 * frame's seq number and TFD index to match)
	 */
	if (!available_tids)
		return true;

	/* for simplicity, just use the first available tid */
	iter_data->offloading_tid = ffs(available_tids) - 1;
	return false;
}

static void iwl_mvm_enter_d0i3_iterator(void *_data, u8 *mac,
					struct ieee80211_vif *vif)
{
	struct iwl_d0i3_iter_data *data = _data;
	struct iwl_mvm *mvm = data->mvm;
	struct iwl_mvm_vif *mvmvif = iwl_mvm_vif_from_mac80211(vif);
	u32 flags = CMD_ASYNC | CMD_HIGH_PRIO | CMD_SEND_IN_IDLE;

	IWL_DEBUG_RPM(mvm, "entering D0i3 - vif %pM\n", vif->addr);
	if (vif->type != NL80211_IFTYPE_STATION ||
	    !vif->bss_conf.assoc)
		return;

	/*
	 * in case of pending tx packets or active aggregations,
	 * avoid offloading features in order to prevent reuse of
	 * the same qos seq counters.
	 */
	if (iwl_mvm_disallow_offloading(mvm, vif, data))
		data->disable_offloading = true;

	iwl_mvm_update_d0i3_power_mode(mvm, vif, true, flags);
	iwl_mvm_send_proto_offload(mvm, vif, data->disable_offloading,
				   false, flags);

	/*
	 * on init/association, mvm already configures POWER_TABLE_CMD
	 * and REPLY_MCAST_FILTER_CMD, so currently don't
	 * reconfigure them (we might want to use different
	 * params later on, though).
	 */
	data->ap_sta_id = mvmvif->ap_sta_id;
	data->vif_count++;

	/*
	 * no new commands can be sent at this stage, so it's safe
	 * to save the vif pointer during d0i3 entrance.
	 */
	data->connected_vif = vif;
}

static void iwl_mvm_set_wowlan_data(struct iwl_mvm *mvm,
				    struct iwl_wowlan_config_cmd *cmd,
				    struct iwl_d0i3_iter_data *iter_data)
{
	struct ieee80211_sta *ap_sta;
	struct iwl_mvm_sta *mvm_ap_sta;

	if (iter_data->ap_sta_id == IWL_MVM_INVALID_STA)
		return;

	rcu_read_lock();

	ap_sta = rcu_dereference(mvm->fw_id_to_mac_id[iter_data->ap_sta_id]);
	if (IS_ERR_OR_NULL(ap_sta))
		goto out;

	mvm_ap_sta = iwl_mvm_sta_from_mac80211(ap_sta);
	cmd->is_11n_connection = ap_sta->ht_cap.ht_supported;
	cmd->offloading_tid = iter_data->offloading_tid;
	cmd->flags = ENABLE_L3_FILTERING | ENABLE_NBNS_FILTERING |
		ENABLE_DHCP_FILTERING | ENABLE_STORE_BEACON;
	/*
	 * The d0i3 uCode takes care of the nonqos counters,
	 * so configure only the qos seq ones.
	 */
	iwl_mvm_set_wowlan_qos_seq(mvm_ap_sta, cmd);
out:
	rcu_read_unlock();
}

int iwl_mvm_enter_d0i3(struct iwl_op_mode *op_mode)
{
	struct iwl_mvm *mvm = IWL_OP_MODE_GET_MVM(op_mode);
	u32 flags = CMD_ASYNC | CMD_HIGH_PRIO | CMD_SEND_IN_IDLE;
	int ret;
	struct iwl_d0i3_iter_data d0i3_iter_data = {
		.mvm = mvm,
	};
	struct iwl_wowlan_config_cmd wowlan_config_cmd = {
		.wakeup_filter = cpu_to_le32(IWL_WOWLAN_WAKEUP_RX_FRAME |
					     IWL_WOWLAN_WAKEUP_BEACON_MISS |
					     IWL_WOWLAN_WAKEUP_LINK_CHANGE),
	};
	struct iwl_d3_manager_config d3_cfg_cmd = {
		.min_sleep_time = cpu_to_le32(1000),
		.wakeup_flags = cpu_to_le32(IWL_WAKEUP_D3_CONFIG_FW_ERROR),
	};

	IWL_DEBUG_RPM(mvm, "MVM entering D0i3\n");

	if (WARN_ON_ONCE(mvm->fwrt.cur_fw_img != IWL_UCODE_REGULAR))
		return -EINVAL;

	set_bit(IWL_MVM_STATUS_IN_D0I3, &mvm->status);

	/*
	 * iwl_mvm_ref_sync takes a reference before checking the flag.
	 * so by checking there is no held reference we prevent a state
	 * in which iwl_mvm_ref_sync continues successfully while we
	 * configure the firmware to enter d0i3
	 */
	if (iwl_mvm_ref_taken(mvm)) {
		IWL_DEBUG_RPM(mvm->trans, "abort d0i3 due to taken ref\n");
		clear_bit(IWL_MVM_STATUS_IN_D0I3, &mvm->status);
		wake_up(&mvm->d0i3_exit_waitq);
		return 1;
	}

	ieee80211_iterate_active_interfaces_atomic(mvm->hw,
						   IEEE80211_IFACE_ITER_NORMAL,
						   iwl_mvm_enter_d0i3_iterator,
						   &d0i3_iter_data);
	if (d0i3_iter_data.vif_count == 1) {
		mvm->d0i3_ap_sta_id = d0i3_iter_data.ap_sta_id;
		mvm->d0i3_offloading = !d0i3_iter_data.disable_offloading;
	} else {
		WARN_ON_ONCE(d0i3_iter_data.vif_count > 1);
		mvm->d0i3_ap_sta_id = IWL_MVM_INVALID_STA;
		mvm->d0i3_offloading = false;
	}

	/* make sure we have no running tx while configuring the seqno */
	synchronize_net();

	/* Flush the hw queues, in case something got queued during entry */
	/* TODO new tx api */
	if (iwl_mvm_has_new_tx_api(mvm)) {
		WARN_ONCE(1, "d0i3: Need to implement flush TX queue\n");
	} else {
		ret = iwl_mvm_flush_tx_path(mvm, iwl_mvm_flushable_queues(mvm),
					    flags);
		if (ret)
			return ret;
	}

	/* configure wowlan configuration only if needed */
	if (mvm->d0i3_ap_sta_id != IWL_MVM_INVALID_STA) {
		/* wake on beacons only if beacon storing isn't supported */
		if (!fw_has_capa(&mvm->fw->ucode_capa,
				 IWL_UCODE_TLV_CAPA_BEACON_STORING))
			wowlan_config_cmd.wakeup_filter |=
				cpu_to_le32(IWL_WOWLAN_WAKEUP_BCN_FILTERING);

		iwl_mvm_wowlan_config_key_params(mvm,
						 d0i3_iter_data.connected_vif,
						 true, flags);

		iwl_mvm_set_wowlan_data(mvm, &wowlan_config_cmd,
					&d0i3_iter_data);

		ret = iwl_mvm_send_cmd_pdu(mvm, WOWLAN_CONFIGURATION, flags,
					   sizeof(wowlan_config_cmd),
					   &wowlan_config_cmd);
		if (ret)
			return ret;
	}

	return iwl_mvm_send_cmd_pdu(mvm, D3_CONFIG_CMD,
				    flags | CMD_MAKE_TRANS_IDLE,
				    sizeof(d3_cfg_cmd), &d3_cfg_cmd);
}

static void iwl_mvm_exit_d0i3_iterator(void *_data, u8 *mac,
				       struct ieee80211_vif *vif)
{
	struct iwl_mvm *mvm = _data;
	u32 flags = CMD_ASYNC | CMD_HIGH_PRIO;

	IWL_DEBUG_RPM(mvm, "exiting D0i3 - vif %pM\n", vif->addr);
	if (vif->type != NL80211_IFTYPE_STATION ||
	    !vif->bss_conf.assoc)
		return;

	iwl_mvm_update_d0i3_power_mode(mvm, vif, false, flags);
}

struct iwl_mvm_d0i3_exit_work_iter_data {
	struct iwl_mvm *mvm;
	struct iwl_wowlan_status *status;
	u32 wakeup_reasons;
};

static void iwl_mvm_d0i3_exit_work_iter(void *_data, u8 *mac,
					struct ieee80211_vif *vif)
{
	struct iwl_mvm_d0i3_exit_work_iter_data *data = _data;
	struct iwl_mvm_vif *mvmvif = iwl_mvm_vif_from_mac80211(vif);
	u32 reasons = data->wakeup_reasons;

	/* consider only the relevant station interface */
	if (vif->type != NL80211_IFTYPE_STATION || !vif->bss_conf.assoc ||
	    data->mvm->d0i3_ap_sta_id != mvmvif->ap_sta_id)
		return;

	if (reasons & IWL_WOWLAN_WAKEUP_BY_DISCONNECTION_ON_DEAUTH)
		iwl_mvm_connection_loss(data->mvm, vif, "D0i3");
	else if (reasons & IWL_WOWLAN_WAKEUP_BY_DISCONNECTION_ON_MISSED_BEACON)
		ieee80211_beacon_loss(vif);
	else
		iwl_mvm_d0i3_update_keys(data->mvm, vif, data->status);
}

void iwl_mvm_d0i3_enable_tx(struct iwl_mvm *mvm, __le16 *qos_seq)
{
	struct ieee80211_sta *sta = NULL;
	struct iwl_mvm_sta *mvm_ap_sta;
	int i;
	bool wake_queues = false;

	lockdep_assert_held(&mvm->mutex);

	spin_lock_bh(&mvm->d0i3_tx_lock);

	if (mvm->d0i3_ap_sta_id == IWL_MVM_INVALID_STA)
		goto out;

	IWL_DEBUG_RPM(mvm, "re-enqueue packets\n");

	/* get the sta in order to update seq numbers and re-enqueue skbs */
	sta = rcu_dereference_protected(
			mvm->fw_id_to_mac_id[mvm->d0i3_ap_sta_id],
			lockdep_is_held(&mvm->mutex));

	if (IS_ERR_OR_NULL(sta)) {
		sta = NULL;
		goto out;
	}

	if (mvm->d0i3_offloading && qos_seq) {
		/* update qos seq numbers if offloading was enabled */
		mvm_ap_sta = iwl_mvm_sta_from_mac80211(sta);
		for (i = 0; i < IWL_MAX_TID_COUNT; i++) {
			u16 seq = le16_to_cpu(qos_seq[i]);
			/* firmware stores last-used one, we store next one */
			seq += 0x10;
			mvm_ap_sta->tid_data[i].seq_number = seq;
		}
	}
out:
	/* re-enqueue (or drop) all packets */
	while (!skb_queue_empty(&mvm->d0i3_tx)) {
		struct sk_buff *skb = __skb_dequeue(&mvm->d0i3_tx);

		if (!sta || iwl_mvm_tx_skb(mvm, skb, sta))
			ieee80211_free_txskb(mvm->hw, skb);

		/* if the skb_queue is not empty, we need to wake queues */
		wake_queues = true;
	}
	clear_bit(IWL_MVM_STATUS_IN_D0I3, &mvm->status);
	wake_up(&mvm->d0i3_exit_waitq);
	mvm->d0i3_ap_sta_id = IWL_MVM_INVALID_STA;
	if (wake_queues)
		ieee80211_wake_queues(mvm->hw);

	spin_unlock_bh(&mvm->d0i3_tx_lock);
}

static void iwl_mvm_d0i3_exit_work(struct work_struct *wk)
{
	struct iwl_mvm *mvm = container_of(wk, struct iwl_mvm, d0i3_exit_work);
	struct iwl_host_cmd get_status_cmd = {
		.id = WOWLAN_GET_STATUSES,
		.flags = CMD_HIGH_PRIO | CMD_WANT_SKB,
	};
	struct iwl_mvm_d0i3_exit_work_iter_data iter_data = {
		.mvm = mvm,
	};

	struct iwl_wowlan_status *status;
	int ret;
	u32 wakeup_reasons = 0;
	__le16 *qos_seq = NULL;

	mutex_lock(&mvm->mutex);
	ret = iwl_mvm_send_cmd(mvm, &get_status_cmd);
	if (ret)
		goto out;

	status = (void *)get_status_cmd.resp_pkt->data;
	wakeup_reasons = le32_to_cpu(status->wakeup_reasons);
	qos_seq = status->qos_seq_ctr;

	IWL_DEBUG_RPM(mvm, "wakeup reasons: 0x%x\n", wakeup_reasons);

	iter_data.wakeup_reasons = wakeup_reasons;
	iter_data.status = status;
	ieee80211_iterate_active_interfaces(mvm->hw,
					    IEEE80211_IFACE_ITER_NORMAL,
					    iwl_mvm_d0i3_exit_work_iter,
					    &iter_data);
out:
	iwl_mvm_d0i3_enable_tx(mvm, qos_seq);

	IWL_DEBUG_INFO(mvm, "d0i3 exit completed (wakeup reasons: 0x%x)\n",
		       wakeup_reasons);

	/* qos_seq might point inside resp_pkt, so free it only now */
	if (get_status_cmd.resp_pkt)
		iwl_free_resp(&get_status_cmd);

	/* the FW might have updated the regdomain */
	iwl_mvm_update_changed_regdom(mvm);

	iwl_mvm_unref(mvm, IWL_MVM_REF_EXIT_WORK);
	mutex_unlock(&mvm->mutex);
}

int _iwl_mvm_exit_d0i3(struct iwl_mvm *mvm)
{
	u32 flags = CMD_ASYNC | CMD_HIGH_PRIO | CMD_SEND_IN_IDLE |
		    CMD_WAKE_UP_TRANS;
	int ret;

	IWL_DEBUG_RPM(mvm, "MVM exiting D0i3\n");

	if (WARN_ON_ONCE(mvm->fwrt.cur_fw_img != IWL_UCODE_REGULAR))
		return -EINVAL;

	mutex_lock(&mvm->d0i3_suspend_mutex);
	if (test_bit(D0I3_DEFER_WAKEUP, &mvm->d0i3_suspend_flags)) {
		IWL_DEBUG_RPM(mvm, "Deferring d0i3 exit until resume\n");
		__set_bit(D0I3_PENDING_WAKEUP, &mvm->d0i3_suspend_flags);
		mutex_unlock(&mvm->d0i3_suspend_mutex);
		return 0;
	}
	mutex_unlock(&mvm->d0i3_suspend_mutex);

	ret = iwl_mvm_send_cmd_pdu(mvm, D0I3_END_CMD, flags, 0, NULL);
	if (ret)
		goto out;

	ieee80211_iterate_active_interfaces_atomic(mvm->hw,
						   IEEE80211_IFACE_ITER_NORMAL,
						   iwl_mvm_exit_d0i3_iterator,
						   mvm);
out:
	schedule_work(&mvm->d0i3_exit_work);
	return ret;
}

int iwl_mvm_exit_d0i3(struct iwl_op_mode *op_mode)
{
	struct iwl_mvm *mvm = IWL_OP_MODE_GET_MVM(op_mode);

	iwl_mvm_ref(mvm, IWL_MVM_REF_EXIT_WORK);
	return _iwl_mvm_exit_d0i3(mvm);
}

#define IWL_MVM_COMMON_OPS					\
	/* these could be differentiated */			\
	.async_cb = iwl_mvm_async_cb,				\
	.queue_full = iwl_mvm_stop_sw_queue,			\
	.queue_not_full = iwl_mvm_wake_sw_queue,		\
	.hw_rf_kill = iwl_mvm_set_hw_rfkill_state,		\
	.free_skb = iwl_mvm_free_skb,				\
	.nic_error = iwl_mvm_nic_error,				\
	.cmd_queue_full = iwl_mvm_cmd_queue_full,		\
	.nic_config = iwl_mvm_nic_config,			\
	.enter_d0i3 = iwl_mvm_enter_d0i3,			\
	.exit_d0i3 = iwl_mvm_exit_d0i3,				\
	/* as we only register one, these MUST be common! */	\
	.start = iwl_op_mode_mvm_start,				\
	.stop = iwl_op_mode_mvm_stop

static const struct iwl_op_mode_ops iwl_mvm_ops = {
	IWL_MVM_COMMON_OPS,
	.rx = iwl_mvm_rx,
};

static void iwl_mvm_rx_mq_rss(struct iwl_op_mode *op_mode,
			      struct napi_struct *napi,
			      struct iwl_rx_cmd_buffer *rxb,
			      unsigned int queue)
{
	struct iwl_mvm *mvm = IWL_OP_MODE_GET_MVM(op_mode);
	struct iwl_rx_packet *pkt = rxb_addr(rxb);
	u16 cmd = WIDE_ID(pkt->hdr.group_id, pkt->hdr.cmd);

	if (unlikely(cmd == WIDE_ID(LEGACY_GROUP, FRAME_RELEASE)))
		iwl_mvm_rx_frame_release(mvm, napi, rxb, queue);
	else if (unlikely(cmd == WIDE_ID(DATA_PATH_GROUP,
					 RX_QUEUES_NOTIFICATION)))
		iwl_mvm_rx_queue_notif(mvm, rxb, queue);
	else if (likely(cmd == WIDE_ID(LEGACY_GROUP, REPLY_RX_MPDU_CMD)))
		iwl_mvm_rx_mpdu_mq(mvm, napi, rxb, queue);
}

static const struct iwl_op_mode_ops iwl_mvm_ops_mq = {
	IWL_MVM_COMMON_OPS,
	.rx = iwl_mvm_rx_mq,
	.rx_rss = iwl_mvm_rx_mq_rss,
};<|MERGE_RESOLUTION|>--- conflicted
+++ resolved
@@ -1187,11 +1187,7 @@
 	 * can't recover this since we're already half suspended.
 	 */
 	if (!mvm->fw_restart && fw_error) {
-<<<<<<< HEAD
-		iwl_mvm_fw_dbg_collect_desc(mvm, &iwl_mvm_dump_desc_assert,
-=======
 		iwl_fw_dbg_collect_desc(&mvm->fwrt, &iwl_dump_desc_assert,
->>>>>>> a2bc8dea
 					NULL);
 	} else if (test_bit(IWL_MVM_STATUS_IN_HW_RESTART, &mvm->status)) {
 		struct iwl_mvm_reprobe *reprobe;
