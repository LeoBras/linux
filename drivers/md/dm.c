/*
 * Copyright (C) 2001, 2002 Sistina Software (UK) Limited.
 * Copyright (C) 2004-2008 Red Hat, Inc. All rights reserved.
 *
 * This file is released under the GPL.
 */

#include "dm-core.h"
#include "dm-rq.h"
#include "dm-uevent.h"

#include <linux/init.h>
#include <linux/module.h>
#include <linux/mutex.h>
#include <linux/sched/signal.h>
#include <linux/blkpg.h>
#include <linux/bio.h>
#include <linux/mempool.h>
#include <linux/dax.h>
#include <linux/slab.h>
#include <linux/idr.h>
#include <linux/uio.h>
#include <linux/hdreg.h>
#include <linux/delay.h>
#include <linux/wait.h>
#include <linux/pr.h>
#include <linux/refcount.h>

#define DM_MSG_PREFIX "core"

/*
 * Cookies are numeric values sent with CHANGE and REMOVE
 * uevents while resuming, removing or renaming the device.
 */
#define DM_COOKIE_ENV_VAR_NAME "DM_COOKIE"
#define DM_COOKIE_LENGTH 24

static const char *_name = DM_NAME;

static unsigned int major = 0;
static unsigned int _major = 0;

static DEFINE_IDR(_minor_idr);

static DEFINE_SPINLOCK(_minor_lock);

static void do_deferred_remove(struct work_struct *w);

static DECLARE_WORK(deferred_remove_work, do_deferred_remove);

static struct workqueue_struct *deferred_remove_workqueue;

atomic_t dm_global_event_nr = ATOMIC_INIT(0);
DECLARE_WAIT_QUEUE_HEAD(dm_global_eventq);

void dm_issue_global_event(void)
{
	atomic_inc(&dm_global_event_nr);
	wake_up(&dm_global_eventq);
}

/*
 * One of these is allocated (on-stack) per original bio.
 */
struct clone_info {
	struct dm_table *map;
	struct bio *bio;
	struct dm_io *io;
	sector_t sector;
	unsigned sector_count;
};

/*
 * One of these is allocated per clone bio.
 */
#define DM_TIO_MAGIC 7282014
struct dm_target_io {
	unsigned magic;
	struct dm_io *io;
	struct dm_target *ti;
	unsigned target_bio_nr;
	unsigned *len_ptr;
	bool inside_dm_io;
	struct bio clone;
};

/*
 * One of these is allocated per original bio.
 * It contains the first clone used for that original.
 */
#define DM_IO_MAGIC 5191977
struct dm_io {
	unsigned magic;
	struct mapped_device *md;
	blk_status_t status;
	atomic_t io_count;
	struct bio *orig_bio;
	unsigned long start_time;
	spinlock_t endio_lock;
	struct dm_stats_aux stats_aux;
	/* last member of dm_target_io is 'struct bio' */
	struct dm_target_io tio;
};

void *dm_per_bio_data(struct bio *bio, size_t data_size)
{
	struct dm_target_io *tio = container_of(bio, struct dm_target_io, clone);
	if (!tio->inside_dm_io)
		return (char *)bio - offsetof(struct dm_target_io, clone) - data_size;
	return (char *)bio - offsetof(struct dm_target_io, clone) - offsetof(struct dm_io, tio) - data_size;
}
EXPORT_SYMBOL_GPL(dm_per_bio_data);

struct bio *dm_bio_from_per_bio_data(void *data, size_t data_size)
{
	struct dm_io *io = (struct dm_io *)((char *)data + data_size);
	if (io->magic == DM_IO_MAGIC)
		return (struct bio *)((char *)io + offsetof(struct dm_io, tio) + offsetof(struct dm_target_io, clone));
	BUG_ON(io->magic != DM_TIO_MAGIC);
	return (struct bio *)((char *)io + offsetof(struct dm_target_io, clone));
}
EXPORT_SYMBOL_GPL(dm_bio_from_per_bio_data);

unsigned dm_bio_get_target_bio_nr(const struct bio *bio)
{
	return container_of(bio, struct dm_target_io, clone)->target_bio_nr;
}
EXPORT_SYMBOL_GPL(dm_bio_get_target_bio_nr);

#define MINOR_ALLOCED ((void *)-1)

/*
 * Bits for the md->flags field.
 */
#define DMF_BLOCK_IO_FOR_SUSPEND 0
#define DMF_SUSPENDED 1
#define DMF_FROZEN 2
#define DMF_FREEING 3
#define DMF_DELETING 4
#define DMF_NOFLUSH_SUSPENDING 5
#define DMF_DEFERRED_REMOVE 6
#define DMF_SUSPENDED_INTERNALLY 7

#define DM_NUMA_NODE NUMA_NO_NODE
static int dm_numa_node = DM_NUMA_NODE;

/*
 * For mempools pre-allocation at the table loading time.
 */
struct dm_md_mempools {
	struct bio_set *bs;
	struct bio_set *io_bs;
};

struct table_device {
	struct list_head list;
	refcount_t count;
	struct dm_dev dm_dev;
};

static struct kmem_cache *_rq_tio_cache;
static struct kmem_cache *_rq_cache;

/*
 * Bio-based DM's mempools' reserved IOs set by the user.
 */
#define RESERVED_BIO_BASED_IOS		16
static unsigned reserved_bio_based_ios = RESERVED_BIO_BASED_IOS;

static int __dm_get_module_param_int(int *module_param, int min, int max)
{
	int param = READ_ONCE(*module_param);
	int modified_param = 0;
	bool modified = true;

	if (param < min)
		modified_param = min;
	else if (param > max)
		modified_param = max;
	else
		modified = false;

	if (modified) {
		(void)cmpxchg(module_param, param, modified_param);
		param = modified_param;
	}

	return param;
}

unsigned __dm_get_module_param(unsigned *module_param,
			       unsigned def, unsigned max)
{
	unsigned param = READ_ONCE(*module_param);
	unsigned modified_param = 0;

	if (!param)
		modified_param = def;
	else if (param > max)
		modified_param = max;

	if (modified_param) {
		(void)cmpxchg(module_param, param, modified_param);
		param = modified_param;
	}

	return param;
}

unsigned dm_get_reserved_bio_based_ios(void)
{
	return __dm_get_module_param(&reserved_bio_based_ios,
				     RESERVED_BIO_BASED_IOS, DM_RESERVED_MAX_IOS);
}
EXPORT_SYMBOL_GPL(dm_get_reserved_bio_based_ios);

static unsigned dm_get_numa_node(void)
{
	return __dm_get_module_param_int(&dm_numa_node,
					 DM_NUMA_NODE, num_online_nodes() - 1);
}

static int __init local_init(void)
{
	int r = -ENOMEM;

	_rq_tio_cache = KMEM_CACHE(dm_rq_target_io, 0);
	if (!_rq_tio_cache)
		return r;

	_rq_cache = kmem_cache_create("dm_old_clone_request", sizeof(struct request),
				      __alignof__(struct request), 0, NULL);
	if (!_rq_cache)
		goto out_free_rq_tio_cache;

	r = dm_uevent_init();
	if (r)
		goto out_free_rq_cache;

	deferred_remove_workqueue = alloc_workqueue("kdmremove", WQ_UNBOUND, 1);
	if (!deferred_remove_workqueue) {
		r = -ENOMEM;
		goto out_uevent_exit;
	}

	_major = major;
	r = register_blkdev(_major, _name);
	if (r < 0)
		goto out_free_workqueue;

	if (!_major)
		_major = r;

	return 0;

out_free_workqueue:
	destroy_workqueue(deferred_remove_workqueue);
out_uevent_exit:
	dm_uevent_exit();
out_free_rq_cache:
	kmem_cache_destroy(_rq_cache);
out_free_rq_tio_cache:
	kmem_cache_destroy(_rq_tio_cache);

	return r;
}

static void local_exit(void)
{
	flush_scheduled_work();
	destroy_workqueue(deferred_remove_workqueue);

	kmem_cache_destroy(_rq_cache);
	kmem_cache_destroy(_rq_tio_cache);
	unregister_blkdev(_major, _name);
	dm_uevent_exit();

	_major = 0;

	DMINFO("cleaned up");
}

static int (*_inits[])(void) __initdata = {
	local_init,
	dm_target_init,
	dm_linear_init,
	dm_stripe_init,
	dm_io_init,
	dm_kcopyd_init,
	dm_interface_init,
	dm_statistics_init,
};

static void (*_exits[])(void) = {
	local_exit,
	dm_target_exit,
	dm_linear_exit,
	dm_stripe_exit,
	dm_io_exit,
	dm_kcopyd_exit,
	dm_interface_exit,
	dm_statistics_exit,
};

static int __init dm_init(void)
{
	const int count = ARRAY_SIZE(_inits);

	int r, i;

	for (i = 0; i < count; i++) {
		r = _inits[i]();
		if (r)
			goto bad;
	}

	return 0;

      bad:
	while (i--)
		_exits[i]();

	return r;
}

static void __exit dm_exit(void)
{
	int i = ARRAY_SIZE(_exits);

	while (i--)
		_exits[i]();

	/*
	 * Should be empty by this point.
	 */
	idr_destroy(&_minor_idr);
}

/*
 * Block device functions
 */
int dm_deleting_md(struct mapped_device *md)
{
	return test_bit(DMF_DELETING, &md->flags);
}

static int dm_blk_open(struct block_device *bdev, fmode_t mode)
{
	struct mapped_device *md;

	spin_lock(&_minor_lock);

	md = bdev->bd_disk->private_data;
	if (!md)
		goto out;

	if (test_bit(DMF_FREEING, &md->flags) ||
	    dm_deleting_md(md)) {
		md = NULL;
		goto out;
	}

	dm_get(md);
	atomic_inc(&md->open_count);
out:
	spin_unlock(&_minor_lock);

	return md ? 0 : -ENXIO;
}

static void dm_blk_close(struct gendisk *disk, fmode_t mode)
{
	struct mapped_device *md;

	spin_lock(&_minor_lock);

	md = disk->private_data;
	if (WARN_ON(!md))
		goto out;

	if (atomic_dec_and_test(&md->open_count) &&
	    (test_bit(DMF_DEFERRED_REMOVE, &md->flags)))
		queue_work(deferred_remove_workqueue, &deferred_remove_work);

	dm_put(md);
out:
	spin_unlock(&_minor_lock);
}

int dm_open_count(struct mapped_device *md)
{
	return atomic_read(&md->open_count);
}

/*
 * Guarantees nothing is using the device before it's deleted.
 */
int dm_lock_for_deletion(struct mapped_device *md, bool mark_deferred, bool only_deferred)
{
	int r = 0;

	spin_lock(&_minor_lock);

	if (dm_open_count(md)) {
		r = -EBUSY;
		if (mark_deferred)
			set_bit(DMF_DEFERRED_REMOVE, &md->flags);
	} else if (only_deferred && !test_bit(DMF_DEFERRED_REMOVE, &md->flags))
		r = -EEXIST;
	else
		set_bit(DMF_DELETING, &md->flags);

	spin_unlock(&_minor_lock);

	return r;
}

int dm_cancel_deferred_remove(struct mapped_device *md)
{
	int r = 0;

	spin_lock(&_minor_lock);

	if (test_bit(DMF_DELETING, &md->flags))
		r = -EBUSY;
	else
		clear_bit(DMF_DEFERRED_REMOVE, &md->flags);

	spin_unlock(&_minor_lock);

	return r;
}

static void do_deferred_remove(struct work_struct *w)
{
	dm_deferred_remove();
}

sector_t dm_get_size(struct mapped_device *md)
{
	return get_capacity(md->disk);
}

struct request_queue *dm_get_md_queue(struct mapped_device *md)
{
	return md->queue;
}

struct dm_stats *dm_get_stats(struct mapped_device *md)
{
	return &md->stats;
}

static int dm_blk_getgeo(struct block_device *bdev, struct hd_geometry *geo)
{
	struct mapped_device *md = bdev->bd_disk->private_data;

	return dm_get_geometry(md, geo);
}

<<<<<<< HEAD
static char *_dm_claim_ptr = "I belong to device-mapper";

static int dm_get_bdev_for_ioctl(struct mapped_device *md,
				 struct block_device **bdev,
				 fmode_t *mode)
{
	struct dm_target *tgt;
	struct dm_table *map;
	int srcu_idx, r, r2;
=======
static int dm_prepare_ioctl(struct mapped_device *md, int *srcu_idx,
			    struct block_device **bdev)
	__acquires(md->io_barrier)
{
	struct dm_target *tgt;
	struct dm_table *map;
	int r;
>>>>>>> 49a695ba

retry:
	r = -ENOTTY;
	map = dm_get_live_table(md, srcu_idx);
	if (!map || !dm_table_get_size(map))
		return r;

	/* We only support devices that have a single target */
	if (dm_table_get_num_targets(map) != 1)
		return r;

	tgt = dm_table_get_target(map, 0);
	if (!tgt->type->prepare_ioctl)
		return r;

<<<<<<< HEAD
	bdgrab(*bdev);
	r2 = blkdev_get(*bdev, *mode, _dm_claim_ptr);
	if (r2 < 0) {
		r = r2;
		goto out;
	}

	dm_put_live_table(md, srcu_idx);
	return r;
=======
	if (dm_suspended_md(md))
		return -EAGAIN;
>>>>>>> 49a695ba

	r = tgt->type->prepare_ioctl(tgt, bdev);
	if (r == -ENOTCONN && !fatal_signal_pending(current)) {
		dm_put_live_table(md, *srcu_idx);
		msleep(10);
		goto retry;
	}

	return r;
}

static void dm_unprepare_ioctl(struct mapped_device *md, int srcu_idx)
	__releases(md->io_barrier)
{
	dm_put_live_table(md, srcu_idx);
}

static int dm_blk_ioctl(struct block_device *bdev, fmode_t mode,
			unsigned int cmd, unsigned long arg)
{
	struct mapped_device *md = bdev->bd_disk->private_data;
	int r, srcu_idx;

<<<<<<< HEAD
	r = dm_get_bdev_for_ioctl(md, &bdev, &mode);
=======
	r = dm_prepare_ioctl(md, &srcu_idx, &bdev);
>>>>>>> 49a695ba
	if (r < 0)
		goto out;

	if (r > 0) {
		/*
		 * Target determined this ioctl is being issued against a
		 * subset of the parent bdev; require extra privileges.
		 */
		if (!capable(CAP_SYS_RAWIO)) {
			DMWARN_LIMIT(
	"%s: sending ioctl %x to DM device without required privilege.",
				current->comm, cmd);
			r = -ENOIOCTLCMD;
			goto out;
		}
	}

	r =  __blkdev_driver_ioctl(bdev, mode, cmd, arg);
out:
<<<<<<< HEAD
	blkdev_put(bdev, mode);
=======
	dm_unprepare_ioctl(md, srcu_idx);
>>>>>>> 49a695ba
	return r;
}

static void start_io_acct(struct dm_io *io);

static struct dm_io *alloc_io(struct mapped_device *md, struct bio *bio)
{
	struct dm_io *io;
	struct dm_target_io *tio;
	struct bio *clone;

	clone = bio_alloc_bioset(GFP_NOIO, 0, md->io_bs);
	if (!clone)
		return NULL;

	tio = container_of(clone, struct dm_target_io, clone);
	tio->inside_dm_io = true;
	tio->io = NULL;

	io = container_of(tio, struct dm_io, tio);
	io->magic = DM_IO_MAGIC;
	io->status = 0;
	atomic_set(&io->io_count, 1);
	io->orig_bio = bio;
	io->md = md;
	spin_lock_init(&io->endio_lock);

	start_io_acct(io);

	return io;
}

static void free_io(struct mapped_device *md, struct dm_io *io)
{
	bio_put(&io->tio.clone);
}

static struct dm_target_io *alloc_tio(struct clone_info *ci, struct dm_target *ti,
				      unsigned target_bio_nr, gfp_t gfp_mask)
{
	struct dm_target_io *tio;

	if (!ci->io->tio.io) {
		/* the dm_target_io embedded in ci->io is available */
		tio = &ci->io->tio;
	} else {
		struct bio *clone = bio_alloc_bioset(gfp_mask, 0, ci->io->md->bs);
		if (!clone)
			return NULL;

		tio = container_of(clone, struct dm_target_io, clone);
		tio->inside_dm_io = false;
	}

	tio->magic = DM_TIO_MAGIC;
	tio->io = ci->io;
	tio->ti = ti;
	tio->target_bio_nr = target_bio_nr;

	return tio;
}

static void free_tio(struct dm_target_io *tio)
{
	if (tio->inside_dm_io)
		return;
	bio_put(&tio->clone);
}

int md_in_flight(struct mapped_device *md)
{
	return atomic_read(&md->pending[READ]) +
	       atomic_read(&md->pending[WRITE]);
}

static void start_io_acct(struct dm_io *io)
{
	struct mapped_device *md = io->md;
	struct bio *bio = io->orig_bio;
	int rw = bio_data_dir(bio);

	io->start_time = jiffies;

	generic_start_io_acct(md->queue, rw, bio_sectors(bio), &dm_disk(md)->part0);

	atomic_set(&dm_disk(md)->part0.in_flight[rw],
		   atomic_inc_return(&md->pending[rw]));

	if (unlikely(dm_stats_used(&md->stats)))
		dm_stats_account_io(&md->stats, bio_data_dir(bio),
				    bio->bi_iter.bi_sector, bio_sectors(bio),
				    false, 0, &io->stats_aux);
}

static void end_io_acct(struct dm_io *io)
{
	struct mapped_device *md = io->md;
	struct bio *bio = io->orig_bio;
	unsigned long duration = jiffies - io->start_time;
	int pending;
	int rw = bio_data_dir(bio);

	generic_end_io_acct(md->queue, rw, &dm_disk(md)->part0, io->start_time);

	if (unlikely(dm_stats_used(&md->stats)))
		dm_stats_account_io(&md->stats, bio_data_dir(bio),
				    bio->bi_iter.bi_sector, bio_sectors(bio),
				    true, duration, &io->stats_aux);

	/*
	 * After this is decremented the bio must not be touched if it is
	 * a flush.
	 */
	pending = atomic_dec_return(&md->pending[rw]);
	atomic_set(&dm_disk(md)->part0.in_flight[rw], pending);
	pending += atomic_read(&md->pending[rw^0x1]);

	/* nudge anyone waiting on suspend queue */
	if (!pending)
		wake_up(&md->wait);
}

/*
 * Add the bio to the list of deferred io.
 */
static void queue_io(struct mapped_device *md, struct bio *bio)
{
	unsigned long flags;

	spin_lock_irqsave(&md->deferred_lock, flags);
	bio_list_add(&md->deferred, bio);
	spin_unlock_irqrestore(&md->deferred_lock, flags);
	queue_work(md->wq, &md->work);
}

/*
 * Everyone (including functions in this file), should use this
 * function to access the md->map field, and make sure they call
 * dm_put_live_table() when finished.
 */
struct dm_table *dm_get_live_table(struct mapped_device *md, int *srcu_idx) __acquires(md->io_barrier)
{
	*srcu_idx = srcu_read_lock(&md->io_barrier);

	return srcu_dereference(md->map, &md->io_barrier);
}

void dm_put_live_table(struct mapped_device *md, int srcu_idx) __releases(md->io_barrier)
{
	srcu_read_unlock(&md->io_barrier, srcu_idx);
}

void dm_sync_table(struct mapped_device *md)
{
	synchronize_srcu(&md->io_barrier);
	synchronize_rcu_expedited();
}

/*
 * A fast alternative to dm_get_live_table/dm_put_live_table.
 * The caller must not block between these two functions.
 */
static struct dm_table *dm_get_live_table_fast(struct mapped_device *md) __acquires(RCU)
{
	rcu_read_lock();
	return rcu_dereference(md->map);
}

static void dm_put_live_table_fast(struct mapped_device *md) __releases(RCU)
{
	rcu_read_unlock();
}

static char *_dm_claim_ptr = "I belong to device-mapper";

/*
 * Open a table device so we can use it as a map destination.
 */
static int open_table_device(struct table_device *td, dev_t dev,
			     struct mapped_device *md)
{
	struct block_device *bdev;

	int r;

	BUG_ON(td->dm_dev.bdev);

	bdev = blkdev_get_by_dev(dev, td->dm_dev.mode | FMODE_EXCL, _dm_claim_ptr);
	if (IS_ERR(bdev))
		return PTR_ERR(bdev);

	r = bd_link_disk_holder(bdev, dm_disk(md));
	if (r) {
		blkdev_put(bdev, td->dm_dev.mode | FMODE_EXCL);
		return r;
	}

	td->dm_dev.bdev = bdev;
	td->dm_dev.dax_dev = dax_get_by_host(bdev->bd_disk->disk_name);
	return 0;
}

/*
 * Close a table device that we've been using.
 */
static void close_table_device(struct table_device *td, struct mapped_device *md)
{
	if (!td->dm_dev.bdev)
		return;

	bd_unlink_disk_holder(td->dm_dev.bdev, dm_disk(md));
	blkdev_put(td->dm_dev.bdev, td->dm_dev.mode | FMODE_EXCL);
	put_dax(td->dm_dev.dax_dev);
	td->dm_dev.bdev = NULL;
	td->dm_dev.dax_dev = NULL;
}

static struct table_device *find_table_device(struct list_head *l, dev_t dev,
					      fmode_t mode) {
	struct table_device *td;

	list_for_each_entry(td, l, list)
		if (td->dm_dev.bdev->bd_dev == dev && td->dm_dev.mode == mode)
			return td;

	return NULL;
}

int dm_get_table_device(struct mapped_device *md, dev_t dev, fmode_t mode,
			struct dm_dev **result) {
	int r;
	struct table_device *td;

	mutex_lock(&md->table_devices_lock);
	td = find_table_device(&md->table_devices, dev, mode);
	if (!td) {
		td = kmalloc_node(sizeof(*td), GFP_KERNEL, md->numa_node_id);
		if (!td) {
			mutex_unlock(&md->table_devices_lock);
			return -ENOMEM;
		}

		td->dm_dev.mode = mode;
		td->dm_dev.bdev = NULL;

		if ((r = open_table_device(td, dev, md))) {
			mutex_unlock(&md->table_devices_lock);
			kfree(td);
			return r;
		}

		format_dev_t(td->dm_dev.name, dev);

		refcount_set(&td->count, 1);
		list_add(&td->list, &md->table_devices);
	} else {
		refcount_inc(&td->count);
	}
	mutex_unlock(&md->table_devices_lock);

	*result = &td->dm_dev;
	return 0;
}
EXPORT_SYMBOL_GPL(dm_get_table_device);

void dm_put_table_device(struct mapped_device *md, struct dm_dev *d)
{
	struct table_device *td = container_of(d, struct table_device, dm_dev);

	mutex_lock(&md->table_devices_lock);
	if (refcount_dec_and_test(&td->count)) {
		close_table_device(td, md);
		list_del(&td->list);
		kfree(td);
	}
	mutex_unlock(&md->table_devices_lock);
}
EXPORT_SYMBOL(dm_put_table_device);

static void free_table_devices(struct list_head *devices)
{
	struct list_head *tmp, *next;

	list_for_each_safe(tmp, next, devices) {
		struct table_device *td = list_entry(tmp, struct table_device, list);

		DMWARN("dm_destroy: %s still exists with %d references",
		       td->dm_dev.name, refcount_read(&td->count));
		kfree(td);
	}
}

/*
 * Get the geometry associated with a dm device
 */
int dm_get_geometry(struct mapped_device *md, struct hd_geometry *geo)
{
	*geo = md->geometry;

	return 0;
}

/*
 * Set the geometry of a device.
 */
int dm_set_geometry(struct mapped_device *md, struct hd_geometry *geo)
{
	sector_t sz = (sector_t)geo->cylinders * geo->heads * geo->sectors;

	if (geo->start > sz) {
		DMWARN("Start sector is beyond the geometry limits.");
		return -EINVAL;
	}

	md->geometry = *geo;

	return 0;
}

static int __noflush_suspending(struct mapped_device *md)
{
	return test_bit(DMF_NOFLUSH_SUSPENDING, &md->flags);
}

/*
 * Decrements the number of outstanding ios that a bio has been
 * cloned into, completing the original io if necc.
 */
static void dec_pending(struct dm_io *io, blk_status_t error)
{
	unsigned long flags;
	blk_status_t io_error;
	struct bio *bio;
	struct mapped_device *md = io->md;

	/* Push-back supersedes any I/O errors */
	if (unlikely(error)) {
		spin_lock_irqsave(&io->endio_lock, flags);
		if (!(io->status == BLK_STS_DM_REQUEUE && __noflush_suspending(md)))
			io->status = error;
		spin_unlock_irqrestore(&io->endio_lock, flags);
	}

	if (atomic_dec_and_test(&io->io_count)) {
		if (io->status == BLK_STS_DM_REQUEUE) {
			/*
			 * Target requested pushing back the I/O.
			 */
			spin_lock_irqsave(&md->deferred_lock, flags);
			if (__noflush_suspending(md))
				/* NOTE early return due to BLK_STS_DM_REQUEUE below */
				bio_list_add_head(&md->deferred, io->orig_bio);
			else
				/* noflush suspend was interrupted. */
				io->status = BLK_STS_IOERR;
			spin_unlock_irqrestore(&md->deferred_lock, flags);
		}

		io_error = io->status;
		bio = io->orig_bio;
		end_io_acct(io);
		free_io(md, io);

		if (io_error == BLK_STS_DM_REQUEUE)
			return;

		if ((bio->bi_opf & REQ_PREFLUSH) && bio->bi_iter.bi_size) {
			/*
			 * Preflush done for flush with data, reissue
			 * without REQ_PREFLUSH.
			 */
			bio->bi_opf &= ~REQ_PREFLUSH;
			queue_io(md, bio);
		} else {
			/* done with normal IO or empty flush */
			if (io_error)
				bio->bi_status = io_error;
			bio_endio(bio);
		}
	}
}

void disable_write_same(struct mapped_device *md)
{
	struct queue_limits *limits = dm_get_queue_limits(md);

	/* device doesn't really support WRITE SAME, disable it */
	limits->max_write_same_sectors = 0;
}

void disable_write_zeroes(struct mapped_device *md)
{
	struct queue_limits *limits = dm_get_queue_limits(md);

	/* device doesn't really support WRITE ZEROES, disable it */
	limits->max_write_zeroes_sectors = 0;
}

static void clone_endio(struct bio *bio)
{
	blk_status_t error = bio->bi_status;
	struct dm_target_io *tio = container_of(bio, struct dm_target_io, clone);
	struct dm_io *io = tio->io;
	struct mapped_device *md = tio->io->md;
	dm_endio_fn endio = tio->ti->type->end_io;

	if (unlikely(error == BLK_STS_TARGET) && md->type != DM_TYPE_NVME_BIO_BASED) {
		if (bio_op(bio) == REQ_OP_WRITE_SAME &&
		    !bio->bi_disk->queue->limits.max_write_same_sectors)
			disable_write_same(md);
		if (bio_op(bio) == REQ_OP_WRITE_ZEROES &&
		    !bio->bi_disk->queue->limits.max_write_zeroes_sectors)
			disable_write_zeroes(md);
	}

	if (endio) {
		int r = endio(tio->ti, bio, &error);
		switch (r) {
		case DM_ENDIO_REQUEUE:
			error = BLK_STS_DM_REQUEUE;
			/*FALLTHRU*/
		case DM_ENDIO_DONE:
			break;
		case DM_ENDIO_INCOMPLETE:
			/* The target will handle the io */
			return;
		default:
			DMWARN("unimplemented target endio return value: %d", r);
			BUG();
		}
	}

	free_tio(tio);
	dec_pending(io, error);
}

/*
 * Return maximum size of I/O possible at the supplied sector up to the current
 * target boundary.
 */
static sector_t max_io_len_target_boundary(sector_t sector, struct dm_target *ti)
{
	sector_t target_offset = dm_target_offset(ti, sector);

	return ti->len - target_offset;
}

static sector_t max_io_len(sector_t sector, struct dm_target *ti)
{
	sector_t len = max_io_len_target_boundary(sector, ti);
	sector_t offset, max_len;

	/*
	 * Does the target need to split even further?
	 */
	if (ti->max_io_len) {
		offset = dm_target_offset(ti, sector);
		if (unlikely(ti->max_io_len & (ti->max_io_len - 1)))
			max_len = sector_div(offset, ti->max_io_len);
		else
			max_len = offset & (ti->max_io_len - 1);
		max_len = ti->max_io_len - max_len;

		if (len > max_len)
			len = max_len;
	}

	return len;
}

int dm_set_target_max_io_len(struct dm_target *ti, sector_t len)
{
	if (len > UINT_MAX) {
		DMERR("Specified maximum size of target IO (%llu) exceeds limit (%u)",
		      (unsigned long long)len, UINT_MAX);
		ti->error = "Maximum size of target IO is too large";
		return -EINVAL;
	}

	/*
	 * BIO based queue uses its own splitting. When multipage bvecs
	 * is switched on, size of the incoming bio may be too big to
	 * be handled in some targets, such as crypt.
	 *
	 * When these targets are ready for the big bio, we can remove
	 * the limit.
	 */
	ti->max_io_len = min_t(uint32_t, len, BIO_MAX_PAGES * PAGE_SIZE);

	return 0;
}
EXPORT_SYMBOL_GPL(dm_set_target_max_io_len);

static struct dm_target *dm_dax_get_live_target(struct mapped_device *md,
		sector_t sector, int *srcu_idx)
{
	struct dm_table *map;
	struct dm_target *ti;

	map = dm_get_live_table(md, srcu_idx);
	if (!map)
		return NULL;

	ti = dm_table_find_target(map, sector);
	if (!dm_target_is_valid(ti))
		return NULL;

	return ti;
}

static long dm_dax_direct_access(struct dax_device *dax_dev, pgoff_t pgoff,
		long nr_pages, void **kaddr, pfn_t *pfn)
{
	struct mapped_device *md = dax_get_private(dax_dev);
	sector_t sector = pgoff * PAGE_SECTORS;
	struct dm_target *ti;
	long len, ret = -EIO;
	int srcu_idx;

	ti = dm_dax_get_live_target(md, sector, &srcu_idx);

	if (!ti)
		goto out;
	if (!ti->type->direct_access)
		goto out;
	len = max_io_len(sector, ti) / PAGE_SECTORS;
	if (len < 1)
		goto out;
	nr_pages = min(len, nr_pages);
	if (ti->type->direct_access)
		ret = ti->type->direct_access(ti, pgoff, nr_pages, kaddr, pfn);

 out:
	dm_put_live_table(md, srcu_idx);

	return ret;
}

static size_t dm_dax_copy_from_iter(struct dax_device *dax_dev, pgoff_t pgoff,
		void *addr, size_t bytes, struct iov_iter *i)
{
	struct mapped_device *md = dax_get_private(dax_dev);
	sector_t sector = pgoff * PAGE_SECTORS;
	struct dm_target *ti;
	long ret = 0;
	int srcu_idx;

	ti = dm_dax_get_live_target(md, sector, &srcu_idx);

	if (!ti)
		goto out;
	if (!ti->type->dax_copy_from_iter) {
		ret = copy_from_iter(addr, bytes, i);
		goto out;
	}
	ret = ti->type->dax_copy_from_iter(ti, pgoff, addr, bytes, i);
 out:
	dm_put_live_table(md, srcu_idx);

	return ret;
}

/*
 * A target may call dm_accept_partial_bio only from the map routine.  It is
 * allowed for all bio types except REQ_PREFLUSH and REQ_OP_ZONE_RESET.
 *
 * dm_accept_partial_bio informs the dm that the target only wants to process
 * additional n_sectors sectors of the bio and the rest of the data should be
 * sent in a next bio.
 *
 * A diagram that explains the arithmetics:
 * +--------------------+---------------+-------+
 * |         1          |       2       |   3   |
 * +--------------------+---------------+-------+
 *
 * <-------------- *tio->len_ptr --------------->
 *                      <------- bi_size ------->
 *                      <-- n_sectors -->
 *
 * Region 1 was already iterated over with bio_advance or similar function.
 *	(it may be empty if the target doesn't use bio_advance)
 * Region 2 is the remaining bio size that the target wants to process.
 *	(it may be empty if region 1 is non-empty, although there is no reason
 *	 to make it empty)
 * The target requires that region 3 is to be sent in the next bio.
 *
 * If the target wants to receive multiple copies of the bio (via num_*bios, etc),
 * the partially processed part (the sum of regions 1+2) must be the same for all
 * copies of the bio.
 */
void dm_accept_partial_bio(struct bio *bio, unsigned n_sectors)
{
	struct dm_target_io *tio = container_of(bio, struct dm_target_io, clone);
	unsigned bi_size = bio->bi_iter.bi_size >> SECTOR_SHIFT;
	BUG_ON(bio->bi_opf & REQ_PREFLUSH);
	BUG_ON(bi_size > *tio->len_ptr);
	BUG_ON(n_sectors > bi_size);
	*tio->len_ptr -= bi_size - n_sectors;
	bio->bi_iter.bi_size = n_sectors << SECTOR_SHIFT;
}
EXPORT_SYMBOL_GPL(dm_accept_partial_bio);

/*
 * The zone descriptors obtained with a zone report indicate
 * zone positions within the target device. The zone descriptors
 * must be remapped to match their position within the dm device.
 * A target may call dm_remap_zone_report after completion of a
 * REQ_OP_ZONE_REPORT bio to remap the zone descriptors obtained
 * from the target device mapping to the dm device.
 */
void dm_remap_zone_report(struct dm_target *ti, struct bio *bio, sector_t start)
{
#ifdef CONFIG_BLK_DEV_ZONED
	struct dm_target_io *tio = container_of(bio, struct dm_target_io, clone);
	struct bio *report_bio = tio->io->orig_bio;
	struct blk_zone_report_hdr *hdr = NULL;
	struct blk_zone *zone;
	unsigned int nr_rep = 0;
	unsigned int ofst;
	struct bio_vec bvec;
	struct bvec_iter iter;
	void *addr;

	if (bio->bi_status)
		return;

	/*
	 * Remap the start sector of the reported zones. For sequential zones,
	 * also remap the write pointer position.
	 */
	bio_for_each_segment(bvec, report_bio, iter) {
		addr = kmap_atomic(bvec.bv_page);

		/* Remember the report header in the first page */
		if (!hdr) {
			hdr = addr;
			ofst = sizeof(struct blk_zone_report_hdr);
		} else
			ofst = 0;

		/* Set zones start sector */
		while (hdr->nr_zones && ofst < bvec.bv_len) {
			zone = addr + ofst;
			if (zone->start >= start + ti->len) {
				hdr->nr_zones = 0;
				break;
			}
			zone->start = zone->start + ti->begin - start;
			if (zone->type != BLK_ZONE_TYPE_CONVENTIONAL) {
				if (zone->cond == BLK_ZONE_COND_FULL)
					zone->wp = zone->start + zone->len;
				else if (zone->cond == BLK_ZONE_COND_EMPTY)
					zone->wp = zone->start;
				else
					zone->wp = zone->wp + ti->begin - start;
			}
			ofst += sizeof(struct blk_zone);
			hdr->nr_zones--;
			nr_rep++;
		}

		if (addr != hdr)
			kunmap_atomic(addr);

		if (!hdr->nr_zones)
			break;
	}

	if (hdr) {
		hdr->nr_zones = nr_rep;
		kunmap_atomic(hdr);
	}

	bio_advance(report_bio, report_bio->bi_iter.bi_size);

#else /* !CONFIG_BLK_DEV_ZONED */
	bio->bi_status = BLK_STS_NOTSUPP;
#endif
}
EXPORT_SYMBOL_GPL(dm_remap_zone_report);

static blk_qc_t __map_bio(struct dm_target_io *tio)
{
	int r;
	sector_t sector;
	struct bio *clone = &tio->clone;
	struct dm_io *io = tio->io;
	struct mapped_device *md = io->md;
	struct dm_target *ti = tio->ti;
	blk_qc_t ret = BLK_QC_T_NONE;

	clone->bi_end_io = clone_endio;

	/*
	 * Map the clone.  If r == 0 we don't need to do
	 * anything, the target has assumed ownership of
	 * this io.
	 */
	atomic_inc(&io->io_count);
	sector = clone->bi_iter.bi_sector;

	r = ti->type->map(ti, clone);
	switch (r) {
	case DM_MAPIO_SUBMITTED:
		break;
	case DM_MAPIO_REMAPPED:
		/* the bio has been remapped so dispatch it */
		trace_block_bio_remap(clone->bi_disk->queue, clone,
				      bio_dev(io->orig_bio), sector);
		if (md->type == DM_TYPE_NVME_BIO_BASED)
			ret = direct_make_request(clone);
		else
			ret = generic_make_request(clone);
		break;
	case DM_MAPIO_KILL:
		free_tio(tio);
		dec_pending(io, BLK_STS_IOERR);
		break;
	case DM_MAPIO_REQUEUE:
		free_tio(tio);
		dec_pending(io, BLK_STS_DM_REQUEUE);
		break;
	default:
		DMWARN("unimplemented target map return value: %d", r);
		BUG();
	}

	return ret;
}

static void bio_setup_sector(struct bio *bio, sector_t sector, unsigned len)
{
	bio->bi_iter.bi_sector = sector;
	bio->bi_iter.bi_size = to_bytes(len);
}

/*
 * Creates a bio that consists of range of complete bvecs.
 */
static int clone_bio(struct dm_target_io *tio, struct bio *bio,
		     sector_t sector, unsigned len)
{
	struct bio *clone = &tio->clone;

	__bio_clone_fast(clone, bio);

	if (unlikely(bio_integrity(bio) != NULL)) {
		int r;

		if (unlikely(!dm_target_has_integrity(tio->ti->type) &&
			     !dm_target_passes_integrity(tio->ti->type))) {
			DMWARN("%s: the target %s doesn't support integrity data.",
				dm_device_name(tio->io->md),
				tio->ti->type->name);
			return -EIO;
		}

		r = bio_integrity_clone(clone, bio, GFP_NOIO);
		if (r < 0)
			return r;
	}

	if (bio_op(bio) != REQ_OP_ZONE_REPORT)
		bio_advance(clone, to_bytes(sector - clone->bi_iter.bi_sector));
	clone->bi_iter.bi_size = to_bytes(len);

	if (unlikely(bio_integrity(bio) != NULL))
		bio_integrity_trim(clone);

	return 0;
}

static void alloc_multiple_bios(struct bio_list *blist, struct clone_info *ci,
				struct dm_target *ti, unsigned num_bios)
{
	struct dm_target_io *tio;
	int try;

	if (!num_bios)
		return;

	if (num_bios == 1) {
		tio = alloc_tio(ci, ti, 0, GFP_NOIO);
		bio_list_add(blist, &tio->clone);
		return;
	}

	for (try = 0; try < 2; try++) {
		int bio_nr;
		struct bio *bio;

		if (try)
			mutex_lock(&ci->io->md->table_devices_lock);
		for (bio_nr = 0; bio_nr < num_bios; bio_nr++) {
			tio = alloc_tio(ci, ti, bio_nr, try ? GFP_NOIO : GFP_NOWAIT);
			if (!tio)
				break;

			bio_list_add(blist, &tio->clone);
		}
		if (try)
			mutex_unlock(&ci->io->md->table_devices_lock);
		if (bio_nr == num_bios)
			return;

		while ((bio = bio_list_pop(blist))) {
			tio = container_of(bio, struct dm_target_io, clone);
			free_tio(tio);
		}
	}
}

static blk_qc_t __clone_and_map_simple_bio(struct clone_info *ci,
					   struct dm_target_io *tio, unsigned *len)
{
	struct bio *clone = &tio->clone;

	tio->len_ptr = len;

	__bio_clone_fast(clone, ci->bio);
	if (len)
		bio_setup_sector(clone, ci->sector, *len);

	return __map_bio(tio);
}

static void __send_duplicate_bios(struct clone_info *ci, struct dm_target *ti,
				  unsigned num_bios, unsigned *len)
{
	struct bio_list blist = BIO_EMPTY_LIST;
	struct bio *bio;
	struct dm_target_io *tio;

	alloc_multiple_bios(&blist, ci, ti, num_bios);

	while ((bio = bio_list_pop(&blist))) {
		tio = container_of(bio, struct dm_target_io, clone);
		(void) __clone_and_map_simple_bio(ci, tio, len);
	}
}

static int __send_empty_flush(struct clone_info *ci)
{
	unsigned target_nr = 0;
	struct dm_target *ti;

	BUG_ON(bio_has_data(ci->bio));
	while ((ti = dm_table_get_target(ci->map, target_nr++)))
		__send_duplicate_bios(ci, ti, ti->num_flush_bios, NULL);

	return 0;
}

static int __clone_and_map_data_bio(struct clone_info *ci, struct dm_target *ti,
				    sector_t sector, unsigned *len)
{
	struct bio *bio = ci->bio;
	struct dm_target_io *tio;
	int r;

	tio = alloc_tio(ci, ti, 0, GFP_NOIO);
	tio->len_ptr = len;
	r = clone_bio(tio, bio, sector, *len);
	if (r < 0) {
		free_tio(tio);
		return r;
	}
	(void) __map_bio(tio);

	return 0;
}

typedef unsigned (*get_num_bios_fn)(struct dm_target *ti);

static unsigned get_num_discard_bios(struct dm_target *ti)
{
	return ti->num_discard_bios;
}

static unsigned get_num_secure_erase_bios(struct dm_target *ti)
{
	return ti->num_secure_erase_bios;
}

static unsigned get_num_write_same_bios(struct dm_target *ti)
{
	return ti->num_write_same_bios;
}

static unsigned get_num_write_zeroes_bios(struct dm_target *ti)
{
	return ti->num_write_zeroes_bios;
}

typedef bool (*is_split_required_fn)(struct dm_target *ti);

static bool is_split_required_for_discard(struct dm_target *ti)
{
	return ti->split_discard_bios;
}

static int __send_changing_extent_only(struct clone_info *ci, struct dm_target *ti,
				       get_num_bios_fn get_num_bios,
				       is_split_required_fn is_split_required)
{
	unsigned len;
	unsigned num_bios;

	/*
	 * Even though the device advertised support for this type of
	 * request, that does not mean every target supports it, and
	 * reconfiguration might also have changed that since the
	 * check was performed.
	 */
	num_bios = get_num_bios ? get_num_bios(ti) : 0;
	if (!num_bios)
		return -EOPNOTSUPP;

	if (is_split_required && !is_split_required(ti))
		len = min((sector_t)ci->sector_count, max_io_len_target_boundary(ci->sector, ti));
	else
		len = min((sector_t)ci->sector_count, max_io_len(ci->sector, ti));

	__send_duplicate_bios(ci, ti, num_bios, &len);

	ci->sector += len;
	ci->sector_count -= len;

	return 0;
}

static int __send_discard(struct clone_info *ci, struct dm_target *ti)
{
	return __send_changing_extent_only(ci, ti, get_num_discard_bios,
					   is_split_required_for_discard);
}

static int __send_secure_erase(struct clone_info *ci, struct dm_target *ti)
{
	return __send_changing_extent_only(ci, ti, get_num_secure_erase_bios, NULL);
}

static int __send_write_same(struct clone_info *ci, struct dm_target *ti)
{
	return __send_changing_extent_only(ci, ti, get_num_write_same_bios, NULL);
}

static int __send_write_zeroes(struct clone_info *ci, struct dm_target *ti)
{
	return __send_changing_extent_only(ci, ti, get_num_write_zeroes_bios, NULL);
}

static bool __process_abnormal_io(struct clone_info *ci, struct dm_target *ti,
				  int *result)
{
	struct bio *bio = ci->bio;

	if (bio_op(bio) == REQ_OP_DISCARD)
		*result = __send_discard(ci, ti);
	else if (bio_op(bio) == REQ_OP_SECURE_ERASE)
		*result = __send_secure_erase(ci, ti);
	else if (bio_op(bio) == REQ_OP_WRITE_SAME)
		*result = __send_write_same(ci, ti);
	else if (bio_op(bio) == REQ_OP_WRITE_ZEROES)
		*result = __send_write_zeroes(ci, ti);
	else
		return false;

	return true;
}

/*
 * Select the correct strategy for processing a non-flush bio.
 */
static int __split_and_process_non_flush(struct clone_info *ci)
{
	struct bio *bio = ci->bio;
	struct dm_target *ti;
	unsigned len;
	int r;

	ti = dm_table_find_target(ci->map, ci->sector);
	if (!dm_target_is_valid(ti))
		return -EIO;

	if (unlikely(__process_abnormal_io(ci, ti, &r)))
		return r;

	if (bio_op(bio) == REQ_OP_ZONE_REPORT)
		len = ci->sector_count;
	else
		len = min_t(sector_t, max_io_len(ci->sector, ti),
			    ci->sector_count);

	r = __clone_and_map_data_bio(ci, ti, ci->sector, &len);
	if (r < 0)
		return r;

	ci->sector += len;
	ci->sector_count -= len;

	return 0;
}

static void init_clone_info(struct clone_info *ci, struct mapped_device *md,
			    struct dm_table *map, struct bio *bio)
{
	ci->map = map;
	ci->io = alloc_io(md, bio);
	ci->sector = bio->bi_iter.bi_sector;
}

/*
 * Entry point to split a bio into clones and submit them to the targets.
 */
static blk_qc_t __split_and_process_bio(struct mapped_device *md,
					struct dm_table *map, struct bio *bio)
{
	struct clone_info ci;
	blk_qc_t ret = BLK_QC_T_NONE;
	int error = 0;

	if (unlikely(!map)) {
		bio_io_error(bio);
		return ret;
	}

	init_clone_info(&ci, md, map, bio);

	if (bio->bi_opf & REQ_PREFLUSH) {
		ci.bio = &ci.io->md->flush_bio;
		ci.sector_count = 0;
		error = __send_empty_flush(&ci);
		/* dec_pending submits any data associated with flush */
	} else if (bio_op(bio) == REQ_OP_ZONE_RESET) {
		ci.bio = bio;
		ci.sector_count = 0;
		error = __split_and_process_non_flush(&ci);
	} else {
		ci.bio = bio;
		ci.sector_count = bio_sectors(bio);
		while (ci.sector_count && !error) {
			error = __split_and_process_non_flush(&ci);
			if (current->bio_list && ci.sector_count && !error) {
				/*
				 * Remainder must be passed to generic_make_request()
				 * so that it gets handled *after* bios already submitted
				 * have been completely processed.
				 * We take a clone of the original to store in
				 * ci.io->orig_bio to be used by end_io_acct() and
				 * for dec_pending to use for completion handling.
				 * As this path is not used for REQ_OP_ZONE_REPORT,
				 * the usage of io->orig_bio in dm_remap_zone_report()
				 * won't be affected by this reassignment.
				 */
				struct bio *b = bio_clone_bioset(bio, GFP_NOIO,
								 md->queue->bio_split);
				ci.io->orig_bio = b;
				bio_advance(bio, (bio_sectors(bio) - ci.sector_count) << 9);
				bio_chain(b, bio);
				ret = generic_make_request(bio);
				break;
			}
		}
	}

	/* drop the extra reference count */
	dec_pending(ci.io, errno_to_blk_status(error));
	return ret;
}

/*
 * Optimized variant of __split_and_process_bio that leverages the
 * fact that targets that use it do _not_ have a need to split bios.
 */
static blk_qc_t __process_bio(struct mapped_device *md,
			      struct dm_table *map, struct bio *bio)
{
	struct clone_info ci;
	blk_qc_t ret = BLK_QC_T_NONE;
	int error = 0;

	if (unlikely(!map)) {
		bio_io_error(bio);
		return ret;
	}

	init_clone_info(&ci, md, map, bio);

	if (bio->bi_opf & REQ_PREFLUSH) {
		ci.bio = &ci.io->md->flush_bio;
		ci.sector_count = 0;
		error = __send_empty_flush(&ci);
		/* dec_pending submits any data associated with flush */
	} else {
		struct dm_target *ti = md->immutable_target;
		struct dm_target_io *tio;

		/*
		 * Defend against IO still getting in during teardown
		 * - as was seen for a time with nvme-fcloop
		 */
		if (unlikely(WARN_ON_ONCE(!ti || !dm_target_is_valid(ti)))) {
			error = -EIO;
			goto out;
		}

		ci.bio = bio;
		ci.sector_count = bio_sectors(bio);
		if (unlikely(__process_abnormal_io(&ci, ti, &error)))
			goto out;

		tio = alloc_tio(&ci, ti, 0, GFP_NOIO);
		ret = __clone_and_map_simple_bio(&ci, tio, NULL);
	}
out:
	/* drop the extra reference count */
	dec_pending(ci.io, errno_to_blk_status(error));
	return ret;
}

typedef blk_qc_t (process_bio_fn)(struct mapped_device *, struct dm_table *, struct bio *);

static blk_qc_t __dm_make_request(struct request_queue *q, struct bio *bio,
				  process_bio_fn process_bio)
{
	struct mapped_device *md = q->queuedata;
	blk_qc_t ret = BLK_QC_T_NONE;
	int srcu_idx;
	struct dm_table *map;

	map = dm_get_live_table(md, &srcu_idx);

	/* if we're suspended, we have to queue this io for later */
	if (unlikely(test_bit(DMF_BLOCK_IO_FOR_SUSPEND, &md->flags))) {
		dm_put_live_table(md, srcu_idx);

		if (!(bio->bi_opf & REQ_RAHEAD))
			queue_io(md, bio);
		else
			bio_io_error(bio);
		return ret;
	}

	ret = process_bio(md, map, bio);

	dm_put_live_table(md, srcu_idx);
	return ret;
}

/*
 * The request function that remaps the bio to one target and
 * splits off any remainder.
 */
static blk_qc_t dm_make_request(struct request_queue *q, struct bio *bio)
{
	return __dm_make_request(q, bio, __split_and_process_bio);
}

static blk_qc_t dm_make_request_nvme(struct request_queue *q, struct bio *bio)
{
	return __dm_make_request(q, bio, __process_bio);
}

static int dm_any_congested(void *congested_data, int bdi_bits)
{
	int r = bdi_bits;
	struct mapped_device *md = congested_data;
	struct dm_table *map;

	if (!test_bit(DMF_BLOCK_IO_FOR_SUSPEND, &md->flags)) {
		if (dm_request_based(md)) {
			/*
			 * With request-based DM we only need to check the
			 * top-level queue for congestion.
			 */
			r = md->queue->backing_dev_info->wb.state & bdi_bits;
		} else {
			map = dm_get_live_table_fast(md);
			if (map)
				r = dm_table_any_congested(map, bdi_bits);
			dm_put_live_table_fast(md);
		}
	}

	return r;
}

/*-----------------------------------------------------------------
 * An IDR is used to keep track of allocated minor numbers.
 *---------------------------------------------------------------*/
static void free_minor(int minor)
{
	spin_lock(&_minor_lock);
	idr_remove(&_minor_idr, minor);
	spin_unlock(&_minor_lock);
}

/*
 * See if the device with a specific minor # is free.
 */
static int specific_minor(int minor)
{
	int r;

	if (minor >= (1 << MINORBITS))
		return -EINVAL;

	idr_preload(GFP_KERNEL);
	spin_lock(&_minor_lock);

	r = idr_alloc(&_minor_idr, MINOR_ALLOCED, minor, minor + 1, GFP_NOWAIT);

	spin_unlock(&_minor_lock);
	idr_preload_end();
	if (r < 0)
		return r == -ENOSPC ? -EBUSY : r;
	return 0;
}

static int next_free_minor(int *minor)
{
	int r;

	idr_preload(GFP_KERNEL);
	spin_lock(&_minor_lock);

	r = idr_alloc(&_minor_idr, MINOR_ALLOCED, 0, 1 << MINORBITS, GFP_NOWAIT);

	spin_unlock(&_minor_lock);
	idr_preload_end();
	if (r < 0)
		return r;
	*minor = r;
	return 0;
}

static const struct block_device_operations dm_blk_dops;
static const struct dax_operations dm_dax_ops;

static void dm_wq_work(struct work_struct *work);

static void dm_init_normal_md_queue(struct mapped_device *md)
{
	md->use_blk_mq = false;

	/*
	 * Initialize aspects of queue that aren't relevant for blk-mq
	 */
	md->queue->backing_dev_info->congested_fn = dm_any_congested;
}

static void cleanup_mapped_device(struct mapped_device *md)
{
	if (md->wq)
		destroy_workqueue(md->wq);
	if (md->kworker_task)
		kthread_stop(md->kworker_task);
	if (md->bs)
		bioset_free(md->bs);
	if (md->io_bs)
		bioset_free(md->io_bs);

	if (md->dax_dev) {
		kill_dax(md->dax_dev);
		put_dax(md->dax_dev);
		md->dax_dev = NULL;
	}

	if (md->disk) {
		spin_lock(&_minor_lock);
		md->disk->private_data = NULL;
		spin_unlock(&_minor_lock);
		del_gendisk(md->disk);
		put_disk(md->disk);
	}

	if (md->queue)
		blk_cleanup_queue(md->queue);

	cleanup_srcu_struct(&md->io_barrier);

	if (md->bdev) {
		bdput(md->bdev);
		md->bdev = NULL;
	}

	mutex_destroy(&md->suspend_lock);
	mutex_destroy(&md->type_lock);
	mutex_destroy(&md->table_devices_lock);

	dm_mq_cleanup_mapped_device(md);
}

/*
 * Allocate and initialise a blank device with a given minor.
 */
static struct mapped_device *alloc_dev(int minor)
{
	int r, numa_node_id = dm_get_numa_node();
	struct dax_device *dax_dev;
	struct mapped_device *md;
	void *old_md;

	md = kvzalloc_node(sizeof(*md), GFP_KERNEL, numa_node_id);
	if (!md) {
		DMWARN("unable to allocate device, out of memory.");
		return NULL;
	}

	if (!try_module_get(THIS_MODULE))
		goto bad_module_get;

	/* get a minor number for the dev */
	if (minor == DM_ANY_MINOR)
		r = next_free_minor(&minor);
	else
		r = specific_minor(minor);
	if (r < 0)
		goto bad_minor;

	r = init_srcu_struct(&md->io_barrier);
	if (r < 0)
		goto bad_io_barrier;

	md->numa_node_id = numa_node_id;
	md->use_blk_mq = dm_use_blk_mq_default();
	md->init_tio_pdu = false;
	md->type = DM_TYPE_NONE;
	mutex_init(&md->suspend_lock);
	mutex_init(&md->type_lock);
	mutex_init(&md->table_devices_lock);
	spin_lock_init(&md->deferred_lock);
	atomic_set(&md->holders, 1);
	atomic_set(&md->open_count, 0);
	atomic_set(&md->event_nr, 0);
	atomic_set(&md->uevent_seq, 0);
	INIT_LIST_HEAD(&md->uevent_list);
	INIT_LIST_HEAD(&md->table_devices);
	spin_lock_init(&md->uevent_lock);

	md->queue = blk_alloc_queue_node(GFP_KERNEL, numa_node_id, NULL);
	if (!md->queue)
		goto bad;
	md->queue->queuedata = md;
	md->queue->backing_dev_info->congested_data = md;

	md->disk = alloc_disk_node(1, md->numa_node_id);
	if (!md->disk)
		goto bad;

	atomic_set(&md->pending[0], 0);
	atomic_set(&md->pending[1], 0);
	init_waitqueue_head(&md->wait);
	INIT_WORK(&md->work, dm_wq_work);
	init_waitqueue_head(&md->eventq);
	init_completion(&md->kobj_holder.completion);
	md->kworker_task = NULL;

	md->disk->major = _major;
	md->disk->first_minor = minor;
	md->disk->fops = &dm_blk_dops;
	md->disk->queue = md->queue;
	md->disk->private_data = md;
	sprintf(md->disk->disk_name, "dm-%d", minor);

	dax_dev = alloc_dax(md, md->disk->disk_name, &dm_dax_ops);
	if (!dax_dev)
		goto bad;
	md->dax_dev = dax_dev;

	add_disk_no_queue_reg(md->disk);
	format_dev_t(md->name, MKDEV(_major, minor));

	md->wq = alloc_workqueue("kdmflush", WQ_MEM_RECLAIM, 0);
	if (!md->wq)
		goto bad;

	md->bdev = bdget_disk(md->disk, 0);
	if (!md->bdev)
		goto bad;

	bio_init(&md->flush_bio, NULL, 0);
	bio_set_dev(&md->flush_bio, md->bdev);
	md->flush_bio.bi_opf = REQ_OP_WRITE | REQ_PREFLUSH | REQ_SYNC;

	dm_stats_init(&md->stats);

	/* Populate the mapping, nobody knows we exist yet */
	spin_lock(&_minor_lock);
	old_md = idr_replace(&_minor_idr, md, minor);
	spin_unlock(&_minor_lock);

	BUG_ON(old_md != MINOR_ALLOCED);

	return md;

bad:
	cleanup_mapped_device(md);
bad_io_barrier:
	free_minor(minor);
bad_minor:
	module_put(THIS_MODULE);
bad_module_get:
	kvfree(md);
	return NULL;
}

static void unlock_fs(struct mapped_device *md);

static void free_dev(struct mapped_device *md)
{
	int minor = MINOR(disk_devt(md->disk));

	unlock_fs(md);

	cleanup_mapped_device(md);

	free_table_devices(&md->table_devices);
	dm_stats_cleanup(&md->stats);
	free_minor(minor);

	module_put(THIS_MODULE);
	kvfree(md);
}

static void __bind_mempools(struct mapped_device *md, struct dm_table *t)
{
	struct dm_md_mempools *p = dm_table_get_md_mempools(t);

	if (dm_table_bio_based(t)) {
		/*
		 * The md may already have mempools that need changing.
		 * If so, reload bioset because front_pad may have changed
		 * because a different table was loaded.
		 */
		if (md->bs) {
			bioset_free(md->bs);
			md->bs = NULL;
		}
		if (md->io_bs) {
			bioset_free(md->io_bs);
			md->io_bs = NULL;
		}

	} else if (md->bs) {
		/*
		 * There's no need to reload with request-based dm
		 * because the size of front_pad doesn't change.
		 * Note for future: If you are to reload bioset,
		 * prep-ed requests in the queue may refer
		 * to bio from the old bioset, so you must walk
		 * through the queue to unprep.
		 */
		goto out;
	}

	BUG_ON(!p || md->bs || md->io_bs);

	md->bs = p->bs;
	p->bs = NULL;
	md->io_bs = p->io_bs;
	p->io_bs = NULL;
out:
	/* mempool bind completed, no longer need any mempools in the table */
	dm_table_free_md_mempools(t);
}

/*
 * Bind a table to the device.
 */
static void event_callback(void *context)
{
	unsigned long flags;
	LIST_HEAD(uevents);
	struct mapped_device *md = (struct mapped_device *) context;

	spin_lock_irqsave(&md->uevent_lock, flags);
	list_splice_init(&md->uevent_list, &uevents);
	spin_unlock_irqrestore(&md->uevent_lock, flags);

	dm_send_uevents(&uevents, &disk_to_dev(md->disk)->kobj);

	atomic_inc(&md->event_nr);
	wake_up(&md->eventq);
	dm_issue_global_event();
}

/*
 * Protected by md->suspend_lock obtained by dm_swap_table().
 */
static void __set_size(struct mapped_device *md, sector_t size)
{
	lockdep_assert_held(&md->suspend_lock);

	set_capacity(md->disk, size);

	i_size_write(md->bdev->bd_inode, (loff_t)size << SECTOR_SHIFT);
}

/*
 * Returns old map, which caller must destroy.
 */
static struct dm_table *__bind(struct mapped_device *md, struct dm_table *t,
			       struct queue_limits *limits)
{
	struct dm_table *old_map;
	struct request_queue *q = md->queue;
	bool request_based = dm_table_request_based(t);
	sector_t size;

	lockdep_assert_held(&md->suspend_lock);

	size = dm_table_get_size(t);

	/*
	 * Wipe any geometry if the size of the table changed.
	 */
	if (size != dm_get_size(md))
		memset(&md->geometry, 0, sizeof(md->geometry));

	__set_size(md, size);

	dm_table_event_callback(t, event_callback, md);

	/*
	 * The queue hasn't been stopped yet, if the old table type wasn't
	 * for request-based during suspension.  So stop it to prevent
	 * I/O mapping before resume.
	 * This must be done before setting the queue restrictions,
	 * because request-based dm may be run just after the setting.
	 */
	if (request_based)
		dm_stop_queue(q);

	if (request_based || md->type == DM_TYPE_NVME_BIO_BASED) {
		/*
		 * Leverage the fact that request-based DM targets and
		 * NVMe bio based targets are immutable singletons
		 * - used to optimize both dm_request_fn and dm_mq_queue_rq;
		 *   and __process_bio.
		 */
		md->immutable_target = dm_table_get_immutable_target(t);
	}

	__bind_mempools(md, t);

	old_map = rcu_dereference_protected(md->map, lockdep_is_held(&md->suspend_lock));
	rcu_assign_pointer(md->map, (void *)t);
	md->immutable_target_type = dm_table_get_immutable_target_type(t);

	dm_table_set_restrictions(t, q, limits);
	if (old_map)
		dm_sync_table(md);

	return old_map;
}

/*
 * Returns unbound table for the caller to free.
 */
static struct dm_table *__unbind(struct mapped_device *md)
{
	struct dm_table *map = rcu_dereference_protected(md->map, 1);

	if (!map)
		return NULL;

	dm_table_event_callback(map, NULL, NULL);
	RCU_INIT_POINTER(md->map, NULL);
	dm_sync_table(md);

	return map;
}

/*
 * Constructor for a new device.
 */
int dm_create(int minor, struct mapped_device **result)
{
	int r;
	struct mapped_device *md;

	md = alloc_dev(minor);
	if (!md)
		return -ENXIO;

	r = dm_sysfs_init(md);
	if (r) {
		free_dev(md);
		return r;
	}

	*result = md;
	return 0;
}

/*
 * Functions to manage md->type.
 * All are required to hold md->type_lock.
 */
void dm_lock_md_type(struct mapped_device *md)
{
	mutex_lock(&md->type_lock);
}

void dm_unlock_md_type(struct mapped_device *md)
{
	mutex_unlock(&md->type_lock);
}

void dm_set_md_type(struct mapped_device *md, enum dm_queue_mode type)
{
	BUG_ON(!mutex_is_locked(&md->type_lock));
	md->type = type;
}

enum dm_queue_mode dm_get_md_type(struct mapped_device *md)
{
	return md->type;
}

struct target_type *dm_get_immutable_target_type(struct mapped_device *md)
{
	return md->immutable_target_type;
}

/*
 * The queue_limits are only valid as long as you have a reference
 * count on 'md'.
 */
struct queue_limits *dm_get_queue_limits(struct mapped_device *md)
{
	BUG_ON(!atomic_read(&md->holders));
	return &md->queue->limits;
}
EXPORT_SYMBOL_GPL(dm_get_queue_limits);

/*
 * Setup the DM device's queue based on md's type
 */
int dm_setup_md_queue(struct mapped_device *md, struct dm_table *t)
{
	int r;
	struct queue_limits limits;
	enum dm_queue_mode type = dm_get_md_type(md);

	switch (type) {
	case DM_TYPE_REQUEST_BASED:
		dm_init_normal_md_queue(md);
		r = dm_old_init_request_queue(md, t);
		if (r) {
			DMERR("Cannot initialize queue for request-based mapped device");
			return r;
		}
		break;
	case DM_TYPE_MQ_REQUEST_BASED:
		r = dm_mq_init_request_queue(md, t);
		if (r) {
			DMERR("Cannot initialize queue for request-based dm-mq mapped device");
			return r;
		}
		break;
	case DM_TYPE_BIO_BASED:
	case DM_TYPE_DAX_BIO_BASED:
		dm_init_normal_md_queue(md);
		blk_queue_make_request(md->queue, dm_make_request);
		break;
	case DM_TYPE_NVME_BIO_BASED:
		dm_init_normal_md_queue(md);
		blk_queue_make_request(md->queue, dm_make_request_nvme);
		break;
	case DM_TYPE_NONE:
		WARN_ON_ONCE(true);
		break;
	}

	r = dm_calculate_queue_limits(t, &limits);
	if (r) {
		DMERR("Cannot calculate initial queue limits");
		return r;
	}
	dm_table_set_restrictions(t, md->queue, &limits);
	blk_register_queue(md->disk);

	return 0;
}

struct mapped_device *dm_get_md(dev_t dev)
{
	struct mapped_device *md;
	unsigned minor = MINOR(dev);

	if (MAJOR(dev) != _major || minor >= (1 << MINORBITS))
		return NULL;

	spin_lock(&_minor_lock);

	md = idr_find(&_minor_idr, minor);
	if (!md || md == MINOR_ALLOCED || (MINOR(disk_devt(dm_disk(md))) != minor) ||
	    test_bit(DMF_FREEING, &md->flags) || dm_deleting_md(md)) {
		md = NULL;
		goto out;
	}
	dm_get(md);
out:
	spin_unlock(&_minor_lock);

	return md;
}
EXPORT_SYMBOL_GPL(dm_get_md);

void *dm_get_mdptr(struct mapped_device *md)
{
	return md->interface_ptr;
}

void dm_set_mdptr(struct mapped_device *md, void *ptr)
{
	md->interface_ptr = ptr;
}

void dm_get(struct mapped_device *md)
{
	atomic_inc(&md->holders);
	BUG_ON(test_bit(DMF_FREEING, &md->flags));
}

int dm_hold(struct mapped_device *md)
{
	spin_lock(&_minor_lock);
	if (test_bit(DMF_FREEING, &md->flags)) {
		spin_unlock(&_minor_lock);
		return -EBUSY;
	}
	dm_get(md);
	spin_unlock(&_minor_lock);
	return 0;
}
EXPORT_SYMBOL_GPL(dm_hold);

const char *dm_device_name(struct mapped_device *md)
{
	return md->name;
}
EXPORT_SYMBOL_GPL(dm_device_name);

static void __dm_destroy(struct mapped_device *md, bool wait)
{
	struct dm_table *map;
	int srcu_idx;

	might_sleep();

	spin_lock(&_minor_lock);
	idr_replace(&_minor_idr, MINOR_ALLOCED, MINOR(disk_devt(dm_disk(md))));
	set_bit(DMF_FREEING, &md->flags);
	spin_unlock(&_minor_lock);

	blk_set_queue_dying(md->queue);

	if (dm_request_based(md) && md->kworker_task)
		kthread_flush_worker(&md->kworker);

	/*
	 * Take suspend_lock so that presuspend and postsuspend methods
	 * do not race with internal suspend.
	 */
	mutex_lock(&md->suspend_lock);
	map = dm_get_live_table(md, &srcu_idx);
	if (!dm_suspended_md(md)) {
		dm_table_presuspend_targets(map);
		dm_table_postsuspend_targets(map);
	}
	/* dm_put_live_table must be before msleep, otherwise deadlock is possible */
	dm_put_live_table(md, srcu_idx);
	mutex_unlock(&md->suspend_lock);

	/*
	 * Rare, but there may be I/O requests still going to complete,
	 * for example.  Wait for all references to disappear.
	 * No one should increment the reference count of the mapped_device,
	 * after the mapped_device state becomes DMF_FREEING.
	 */
	if (wait)
		while (atomic_read(&md->holders))
			msleep(1);
	else if (atomic_read(&md->holders))
		DMWARN("%s: Forcibly removing mapped_device still in use! (%d users)",
		       dm_device_name(md), atomic_read(&md->holders));

	dm_sysfs_exit(md);
	dm_table_destroy(__unbind(md));
	free_dev(md);
}

void dm_destroy(struct mapped_device *md)
{
	__dm_destroy(md, true);
}

void dm_destroy_immediate(struct mapped_device *md)
{
	__dm_destroy(md, false);
}

void dm_put(struct mapped_device *md)
{
	atomic_dec(&md->holders);
}
EXPORT_SYMBOL_GPL(dm_put);

static int dm_wait_for_completion(struct mapped_device *md, long task_state)
{
	int r = 0;
	DEFINE_WAIT(wait);

	while (1) {
		prepare_to_wait(&md->wait, &wait, task_state);

		if (!md_in_flight(md))
			break;

		if (signal_pending_state(task_state, current)) {
			r = -EINTR;
			break;
		}

		io_schedule();
	}
	finish_wait(&md->wait, &wait);

	return r;
}

/*
 * Process the deferred bios
 */
static void dm_wq_work(struct work_struct *work)
{
	struct mapped_device *md = container_of(work, struct mapped_device,
						work);
	struct bio *c;
	int srcu_idx;
	struct dm_table *map;

	map = dm_get_live_table(md, &srcu_idx);

	while (!test_bit(DMF_BLOCK_IO_FOR_SUSPEND, &md->flags)) {
		spin_lock_irq(&md->deferred_lock);
		c = bio_list_pop(&md->deferred);
		spin_unlock_irq(&md->deferred_lock);

		if (!c)
			break;

		if (dm_request_based(md))
			generic_make_request(c);
		else
			__split_and_process_bio(md, map, c);
	}

	dm_put_live_table(md, srcu_idx);
}

static void dm_queue_flush(struct mapped_device *md)
{
	clear_bit(DMF_BLOCK_IO_FOR_SUSPEND, &md->flags);
	smp_mb__after_atomic();
	queue_work(md->wq, &md->work);
}

/*
 * Swap in a new table, returning the old one for the caller to destroy.
 */
struct dm_table *dm_swap_table(struct mapped_device *md, struct dm_table *table)
{
	struct dm_table *live_map = NULL, *map = ERR_PTR(-EINVAL);
	struct queue_limits limits;
	int r;

	mutex_lock(&md->suspend_lock);

	/* device must be suspended */
	if (!dm_suspended_md(md))
		goto out;

	/*
	 * If the new table has no data devices, retain the existing limits.
	 * This helps multipath with queue_if_no_path if all paths disappear,
	 * then new I/O is queued based on these limits, and then some paths
	 * reappear.
	 */
	if (dm_table_has_no_data_devices(table)) {
		live_map = dm_get_live_table_fast(md);
		if (live_map)
			limits = md->queue->limits;
		dm_put_live_table_fast(md);
	}

	if (!live_map) {
		r = dm_calculate_queue_limits(table, &limits);
		if (r) {
			map = ERR_PTR(r);
			goto out;
		}
	}

	map = __bind(md, table, &limits);
	dm_issue_global_event();

out:
	mutex_unlock(&md->suspend_lock);
	return map;
}

/*
 * Functions to lock and unlock any filesystem running on the
 * device.
 */
static int lock_fs(struct mapped_device *md)
{
	int r;

	WARN_ON(md->frozen_sb);

	md->frozen_sb = freeze_bdev(md->bdev);
	if (IS_ERR(md->frozen_sb)) {
		r = PTR_ERR(md->frozen_sb);
		md->frozen_sb = NULL;
		return r;
	}

	set_bit(DMF_FROZEN, &md->flags);

	return 0;
}

static void unlock_fs(struct mapped_device *md)
{
	if (!test_bit(DMF_FROZEN, &md->flags))
		return;

	thaw_bdev(md->bdev, md->frozen_sb);
	md->frozen_sb = NULL;
	clear_bit(DMF_FROZEN, &md->flags);
}

/*
 * @suspend_flags: DM_SUSPEND_LOCKFS_FLAG and/or DM_SUSPEND_NOFLUSH_FLAG
 * @task_state: e.g. TASK_INTERRUPTIBLE or TASK_UNINTERRUPTIBLE
 * @dmf_suspended_flag: DMF_SUSPENDED or DMF_SUSPENDED_INTERNALLY
 *
 * If __dm_suspend returns 0, the device is completely quiescent
 * now. There is no request-processing activity. All new requests
 * are being added to md->deferred list.
 */
static int __dm_suspend(struct mapped_device *md, struct dm_table *map,
			unsigned suspend_flags, long task_state,
			int dmf_suspended_flag)
{
	bool do_lockfs = suspend_flags & DM_SUSPEND_LOCKFS_FLAG;
	bool noflush = suspend_flags & DM_SUSPEND_NOFLUSH_FLAG;
	int r;

	lockdep_assert_held(&md->suspend_lock);

	/*
	 * DMF_NOFLUSH_SUSPENDING must be set before presuspend.
	 * This flag is cleared before dm_suspend returns.
	 */
	if (noflush)
		set_bit(DMF_NOFLUSH_SUSPENDING, &md->flags);
	else
		pr_debug("%s: suspending with flush\n", dm_device_name(md));

	/*
	 * This gets reverted if there's an error later and the targets
	 * provide the .presuspend_undo hook.
	 */
	dm_table_presuspend_targets(map);

	/*
	 * Flush I/O to the device.
	 * Any I/O submitted after lock_fs() may not be flushed.
	 * noflush takes precedence over do_lockfs.
	 * (lock_fs() flushes I/Os and waits for them to complete.)
	 */
	if (!noflush && do_lockfs) {
		r = lock_fs(md);
		if (r) {
			dm_table_presuspend_undo_targets(map);
			return r;
		}
	}

	/*
	 * Here we must make sure that no processes are submitting requests
	 * to target drivers i.e. no one may be executing
	 * __split_and_process_bio. This is called from dm_request and
	 * dm_wq_work.
	 *
	 * To get all processes out of __split_and_process_bio in dm_request,
	 * we take the write lock. To prevent any process from reentering
	 * __split_and_process_bio from dm_request and quiesce the thread
	 * (dm_wq_work), we set BMF_BLOCK_IO_FOR_SUSPEND and call
	 * flush_workqueue(md->wq).
	 */
	set_bit(DMF_BLOCK_IO_FOR_SUSPEND, &md->flags);
	if (map)
		synchronize_srcu(&md->io_barrier);

	/*
	 * Stop md->queue before flushing md->wq in case request-based
	 * dm defers requests to md->wq from md->queue.
	 */
	if (dm_request_based(md)) {
		dm_stop_queue(md->queue);
		if (md->kworker_task)
			kthread_flush_worker(&md->kworker);
	}

	flush_workqueue(md->wq);

	/*
	 * At this point no more requests are entering target request routines.
	 * We call dm_wait_for_completion to wait for all existing requests
	 * to finish.
	 */
	r = dm_wait_for_completion(md, task_state);
	if (!r)
		set_bit(dmf_suspended_flag, &md->flags);

	if (noflush)
		clear_bit(DMF_NOFLUSH_SUSPENDING, &md->flags);
	if (map)
		synchronize_srcu(&md->io_barrier);

	/* were we interrupted ? */
	if (r < 0) {
		dm_queue_flush(md);

		if (dm_request_based(md))
			dm_start_queue(md->queue);

		unlock_fs(md);
		dm_table_presuspend_undo_targets(map);
		/* pushback list is already flushed, so skip flush */
	}

	return r;
}

/*
 * We need to be able to change a mapping table under a mounted
 * filesystem.  For example we might want to move some data in
 * the background.  Before the table can be swapped with
 * dm_bind_table, dm_suspend must be called to flush any in
 * flight bios and ensure that any further io gets deferred.
 */
/*
 * Suspend mechanism in request-based dm.
 *
 * 1. Flush all I/Os by lock_fs() if needed.
 * 2. Stop dispatching any I/O by stopping the request_queue.
 * 3. Wait for all in-flight I/Os to be completed or requeued.
 *
 * To abort suspend, start the request_queue.
 */
int dm_suspend(struct mapped_device *md, unsigned suspend_flags)
{
	struct dm_table *map = NULL;
	int r = 0;

retry:
	mutex_lock_nested(&md->suspend_lock, SINGLE_DEPTH_NESTING);

	if (dm_suspended_md(md)) {
		r = -EINVAL;
		goto out_unlock;
	}

	if (dm_suspended_internally_md(md)) {
		/* already internally suspended, wait for internal resume */
		mutex_unlock(&md->suspend_lock);
		r = wait_on_bit(&md->flags, DMF_SUSPENDED_INTERNALLY, TASK_INTERRUPTIBLE);
		if (r)
			return r;
		goto retry;
	}

	map = rcu_dereference_protected(md->map, lockdep_is_held(&md->suspend_lock));

	r = __dm_suspend(md, map, suspend_flags, TASK_INTERRUPTIBLE, DMF_SUSPENDED);
	if (r)
		goto out_unlock;

	dm_table_postsuspend_targets(map);

out_unlock:
	mutex_unlock(&md->suspend_lock);
	return r;
}

static int __dm_resume(struct mapped_device *md, struct dm_table *map)
{
	if (map) {
		int r = dm_table_resume_targets(map);
		if (r)
			return r;
	}

	dm_queue_flush(md);

	/*
	 * Flushing deferred I/Os must be done after targets are resumed
	 * so that mapping of targets can work correctly.
	 * Request-based dm is queueing the deferred I/Os in its request_queue.
	 */
	if (dm_request_based(md))
		dm_start_queue(md->queue);

	unlock_fs(md);

	return 0;
}

int dm_resume(struct mapped_device *md)
{
	int r;
	struct dm_table *map = NULL;

retry:
	r = -EINVAL;
	mutex_lock_nested(&md->suspend_lock, SINGLE_DEPTH_NESTING);

	if (!dm_suspended_md(md))
		goto out;

	if (dm_suspended_internally_md(md)) {
		/* already internally suspended, wait for internal resume */
		mutex_unlock(&md->suspend_lock);
		r = wait_on_bit(&md->flags, DMF_SUSPENDED_INTERNALLY, TASK_INTERRUPTIBLE);
		if (r)
			return r;
		goto retry;
	}

	map = rcu_dereference_protected(md->map, lockdep_is_held(&md->suspend_lock));
	if (!map || !dm_table_get_size(map))
		goto out;

	r = __dm_resume(md, map);
	if (r)
		goto out;

	clear_bit(DMF_SUSPENDED, &md->flags);
out:
	mutex_unlock(&md->suspend_lock);

	return r;
}

/*
 * Internal suspend/resume works like userspace-driven suspend. It waits
 * until all bios finish and prevents issuing new bios to the target drivers.
 * It may be used only from the kernel.
 */

static void __dm_internal_suspend(struct mapped_device *md, unsigned suspend_flags)
{
	struct dm_table *map = NULL;

	lockdep_assert_held(&md->suspend_lock);

	if (md->internal_suspend_count++)
		return; /* nested internal suspend */

	if (dm_suspended_md(md)) {
		set_bit(DMF_SUSPENDED_INTERNALLY, &md->flags);
		return; /* nest suspend */
	}

	map = rcu_dereference_protected(md->map, lockdep_is_held(&md->suspend_lock));

	/*
	 * Using TASK_UNINTERRUPTIBLE because only NOFLUSH internal suspend is
	 * supported.  Properly supporting a TASK_INTERRUPTIBLE internal suspend
	 * would require changing .presuspend to return an error -- avoid this
	 * until there is a need for more elaborate variants of internal suspend.
	 */
	(void) __dm_suspend(md, map, suspend_flags, TASK_UNINTERRUPTIBLE,
			    DMF_SUSPENDED_INTERNALLY);

	dm_table_postsuspend_targets(map);
}

static void __dm_internal_resume(struct mapped_device *md)
{
	BUG_ON(!md->internal_suspend_count);

	if (--md->internal_suspend_count)
		return; /* resume from nested internal suspend */

	if (dm_suspended_md(md))
		goto done; /* resume from nested suspend */

	/*
	 * NOTE: existing callers don't need to call dm_table_resume_targets
	 * (which may fail -- so best to avoid it for now by passing NULL map)
	 */
	(void) __dm_resume(md, NULL);

done:
	clear_bit(DMF_SUSPENDED_INTERNALLY, &md->flags);
	smp_mb__after_atomic();
	wake_up_bit(&md->flags, DMF_SUSPENDED_INTERNALLY);
}

void dm_internal_suspend_noflush(struct mapped_device *md)
{
	mutex_lock(&md->suspend_lock);
	__dm_internal_suspend(md, DM_SUSPEND_NOFLUSH_FLAG);
	mutex_unlock(&md->suspend_lock);
}
EXPORT_SYMBOL_GPL(dm_internal_suspend_noflush);

void dm_internal_resume(struct mapped_device *md)
{
	mutex_lock(&md->suspend_lock);
	__dm_internal_resume(md);
	mutex_unlock(&md->suspend_lock);
}
EXPORT_SYMBOL_GPL(dm_internal_resume);

/*
 * Fast variants of internal suspend/resume hold md->suspend_lock,
 * which prevents interaction with userspace-driven suspend.
 */

void dm_internal_suspend_fast(struct mapped_device *md)
{
	mutex_lock(&md->suspend_lock);
	if (dm_suspended_md(md) || dm_suspended_internally_md(md))
		return;

	set_bit(DMF_BLOCK_IO_FOR_SUSPEND, &md->flags);
	synchronize_srcu(&md->io_barrier);
	flush_workqueue(md->wq);
	dm_wait_for_completion(md, TASK_UNINTERRUPTIBLE);
}
EXPORT_SYMBOL_GPL(dm_internal_suspend_fast);

void dm_internal_resume_fast(struct mapped_device *md)
{
	if (dm_suspended_md(md) || dm_suspended_internally_md(md))
		goto done;

	dm_queue_flush(md);

done:
	mutex_unlock(&md->suspend_lock);
}
EXPORT_SYMBOL_GPL(dm_internal_resume_fast);

/*-----------------------------------------------------------------
 * Event notification.
 *---------------------------------------------------------------*/
int dm_kobject_uevent(struct mapped_device *md, enum kobject_action action,
		       unsigned cookie)
{
	char udev_cookie[DM_COOKIE_LENGTH];
	char *envp[] = { udev_cookie, NULL };

	if (!cookie)
		return kobject_uevent(&disk_to_dev(md->disk)->kobj, action);
	else {
		snprintf(udev_cookie, DM_COOKIE_LENGTH, "%s=%u",
			 DM_COOKIE_ENV_VAR_NAME, cookie);
		return kobject_uevent_env(&disk_to_dev(md->disk)->kobj,
					  action, envp);
	}
}

uint32_t dm_next_uevent_seq(struct mapped_device *md)
{
	return atomic_add_return(1, &md->uevent_seq);
}

uint32_t dm_get_event_nr(struct mapped_device *md)
{
	return atomic_read(&md->event_nr);
}

int dm_wait_event(struct mapped_device *md, int event_nr)
{
	return wait_event_interruptible(md->eventq,
			(event_nr != atomic_read(&md->event_nr)));
}

void dm_uevent_add(struct mapped_device *md, struct list_head *elist)
{
	unsigned long flags;

	spin_lock_irqsave(&md->uevent_lock, flags);
	list_add(elist, &md->uevent_list);
	spin_unlock_irqrestore(&md->uevent_lock, flags);
}

/*
 * The gendisk is only valid as long as you have a reference
 * count on 'md'.
 */
struct gendisk *dm_disk(struct mapped_device *md)
{
	return md->disk;
}
EXPORT_SYMBOL_GPL(dm_disk);

struct kobject *dm_kobject(struct mapped_device *md)
{
	return &md->kobj_holder.kobj;
}

struct mapped_device *dm_get_from_kobject(struct kobject *kobj)
{
	struct mapped_device *md;

	md = container_of(kobj, struct mapped_device, kobj_holder.kobj);

	spin_lock(&_minor_lock);
	if (test_bit(DMF_FREEING, &md->flags) || dm_deleting_md(md)) {
		md = NULL;
		goto out;
	}
	dm_get(md);
out:
	spin_unlock(&_minor_lock);

	return md;
}

int dm_suspended_md(struct mapped_device *md)
{
	return test_bit(DMF_SUSPENDED, &md->flags);
}

int dm_suspended_internally_md(struct mapped_device *md)
{
	return test_bit(DMF_SUSPENDED_INTERNALLY, &md->flags);
}

int dm_test_deferred_remove_flag(struct mapped_device *md)
{
	return test_bit(DMF_DEFERRED_REMOVE, &md->flags);
}

int dm_suspended(struct dm_target *ti)
{
	return dm_suspended_md(dm_table_get_md(ti->table));
}
EXPORT_SYMBOL_GPL(dm_suspended);

int dm_noflush_suspending(struct dm_target *ti)
{
	return __noflush_suspending(dm_table_get_md(ti->table));
}
EXPORT_SYMBOL_GPL(dm_noflush_suspending);

struct dm_md_mempools *dm_alloc_md_mempools(struct mapped_device *md, enum dm_queue_mode type,
					    unsigned integrity, unsigned per_io_data_size,
					    unsigned min_pool_size)
{
	struct dm_md_mempools *pools = kzalloc_node(sizeof(*pools), GFP_KERNEL, md->numa_node_id);
	unsigned int pool_size = 0;
	unsigned int front_pad, io_front_pad;

	if (!pools)
		return NULL;

	switch (type) {
	case DM_TYPE_BIO_BASED:
	case DM_TYPE_DAX_BIO_BASED:
	case DM_TYPE_NVME_BIO_BASED:
		pool_size = max(dm_get_reserved_bio_based_ios(), min_pool_size);
		front_pad = roundup(per_io_data_size, __alignof__(struct dm_target_io)) + offsetof(struct dm_target_io, clone);
		io_front_pad = roundup(front_pad,  __alignof__(struct dm_io)) + offsetof(struct dm_io, tio);
		pools->io_bs = bioset_create(pool_size, io_front_pad, 0);
		if (!pools->io_bs)
			goto out;
		if (integrity && bioset_integrity_create(pools->io_bs, pool_size))
			goto out;
		break;
	case DM_TYPE_REQUEST_BASED:
	case DM_TYPE_MQ_REQUEST_BASED:
		pool_size = max(dm_get_reserved_rq_based_ios(), min_pool_size);
		front_pad = offsetof(struct dm_rq_clone_bio_info, clone);
		/* per_io_data_size is used for blk-mq pdu at queue allocation */
		break;
	default:
		BUG();
	}

	pools->bs = bioset_create(pool_size, front_pad, 0);
	if (!pools->bs)
		goto out;

	if (integrity && bioset_integrity_create(pools->bs, pool_size))
		goto out;

	return pools;

out:
	dm_free_md_mempools(pools);

	return NULL;
}

void dm_free_md_mempools(struct dm_md_mempools *pools)
{
	if (!pools)
		return;

	if (pools->bs)
		bioset_free(pools->bs);
	if (pools->io_bs)
		bioset_free(pools->io_bs);

	kfree(pools);
}

struct dm_pr {
	u64	old_key;
	u64	new_key;
	u32	flags;
	bool	fail_early;
};

static int dm_call_pr(struct block_device *bdev, iterate_devices_callout_fn fn,
		      void *data)
{
	struct mapped_device *md = bdev->bd_disk->private_data;
	struct dm_table *table;
	struct dm_target *ti;
	int ret = -ENOTTY, srcu_idx;

	table = dm_get_live_table(md, &srcu_idx);
	if (!table || !dm_table_get_size(table))
		goto out;

	/* We only support devices that have a single target */
	if (dm_table_get_num_targets(table) != 1)
		goto out;
	ti = dm_table_get_target(table, 0);

	ret = -EINVAL;
	if (!ti->type->iterate_devices)
		goto out;

	ret = ti->type->iterate_devices(ti, fn, data);
out:
	dm_put_live_table(md, srcu_idx);
	return ret;
}

/*
 * For register / unregister we need to manually call out to every path.
 */
static int __dm_pr_register(struct dm_target *ti, struct dm_dev *dev,
			    sector_t start, sector_t len, void *data)
{
	struct dm_pr *pr = data;
	const struct pr_ops *ops = dev->bdev->bd_disk->fops->pr_ops;

	if (!ops || !ops->pr_register)
		return -EOPNOTSUPP;
	return ops->pr_register(dev->bdev, pr->old_key, pr->new_key, pr->flags);
}

static int dm_pr_register(struct block_device *bdev, u64 old_key, u64 new_key,
			  u32 flags)
{
	struct dm_pr pr = {
		.old_key	= old_key,
		.new_key	= new_key,
		.flags		= flags,
		.fail_early	= true,
	};
	int ret;

	ret = dm_call_pr(bdev, __dm_pr_register, &pr);
	if (ret && new_key) {
		/* unregister all paths if we failed to register any path */
		pr.old_key = new_key;
		pr.new_key = 0;
		pr.flags = 0;
		pr.fail_early = false;
		dm_call_pr(bdev, __dm_pr_register, &pr);
	}

	return ret;
}

static int dm_pr_reserve(struct block_device *bdev, u64 key, enum pr_type type,
			 u32 flags)
{
	struct mapped_device *md = bdev->bd_disk->private_data;
	const struct pr_ops *ops;
	int r, srcu_idx;

<<<<<<< HEAD
	r = dm_get_bdev_for_ioctl(md, &bdev, &mode);
=======
	r = dm_prepare_ioctl(md, &srcu_idx, &bdev);
>>>>>>> 49a695ba
	if (r < 0)
		goto out;

	ops = bdev->bd_disk->fops->pr_ops;
	if (ops && ops->pr_reserve)
		r = ops->pr_reserve(bdev, key, type, flags);
	else
		r = -EOPNOTSUPP;
<<<<<<< HEAD

	blkdev_put(bdev, mode);
=======
out:
	dm_unprepare_ioctl(md, srcu_idx);
>>>>>>> 49a695ba
	return r;
}

static int dm_pr_release(struct block_device *bdev, u64 key, enum pr_type type)
{
	struct mapped_device *md = bdev->bd_disk->private_data;
	const struct pr_ops *ops;
	int r, srcu_idx;

<<<<<<< HEAD
	r = dm_get_bdev_for_ioctl(md, &bdev, &mode);
=======
	r = dm_prepare_ioctl(md, &srcu_idx, &bdev);
>>>>>>> 49a695ba
	if (r < 0)
		goto out;

	ops = bdev->bd_disk->fops->pr_ops;
	if (ops && ops->pr_release)
		r = ops->pr_release(bdev, key, type);
	else
		r = -EOPNOTSUPP;
<<<<<<< HEAD

	blkdev_put(bdev, mode);
=======
out:
	dm_unprepare_ioctl(md, srcu_idx);
>>>>>>> 49a695ba
	return r;
}

static int dm_pr_preempt(struct block_device *bdev, u64 old_key, u64 new_key,
			 enum pr_type type, bool abort)
{
	struct mapped_device *md = bdev->bd_disk->private_data;
	const struct pr_ops *ops;
	int r, srcu_idx;

<<<<<<< HEAD
	r = dm_get_bdev_for_ioctl(md, &bdev, &mode);
=======
	r = dm_prepare_ioctl(md, &srcu_idx, &bdev);
>>>>>>> 49a695ba
	if (r < 0)
		goto out;

	ops = bdev->bd_disk->fops->pr_ops;
	if (ops && ops->pr_preempt)
		r = ops->pr_preempt(bdev, old_key, new_key, type, abort);
	else
		r = -EOPNOTSUPP;
<<<<<<< HEAD

	blkdev_put(bdev, mode);
=======
out:
	dm_unprepare_ioctl(md, srcu_idx);
>>>>>>> 49a695ba
	return r;
}

static int dm_pr_clear(struct block_device *bdev, u64 key)
{
	struct mapped_device *md = bdev->bd_disk->private_data;
	const struct pr_ops *ops;
	int r, srcu_idx;

<<<<<<< HEAD
	r = dm_get_bdev_for_ioctl(md, &bdev, &mode);
=======
	r = dm_prepare_ioctl(md, &srcu_idx, &bdev);
>>>>>>> 49a695ba
	if (r < 0)
		goto out;

	ops = bdev->bd_disk->fops->pr_ops;
	if (ops && ops->pr_clear)
		r = ops->pr_clear(bdev, key);
	else
		r = -EOPNOTSUPP;
<<<<<<< HEAD

	blkdev_put(bdev, mode);
=======
out:
	dm_unprepare_ioctl(md, srcu_idx);
>>>>>>> 49a695ba
	return r;
}

static const struct pr_ops dm_pr_ops = {
	.pr_register	= dm_pr_register,
	.pr_reserve	= dm_pr_reserve,
	.pr_release	= dm_pr_release,
	.pr_preempt	= dm_pr_preempt,
	.pr_clear	= dm_pr_clear,
};

static const struct block_device_operations dm_blk_dops = {
	.open = dm_blk_open,
	.release = dm_blk_close,
	.ioctl = dm_blk_ioctl,
	.getgeo = dm_blk_getgeo,
	.pr_ops = &dm_pr_ops,
	.owner = THIS_MODULE
};

static const struct dax_operations dm_dax_ops = {
	.direct_access = dm_dax_direct_access,
	.copy_from_iter = dm_dax_copy_from_iter,
};

/*
 * module hooks
 */
module_init(dm_init);
module_exit(dm_exit);

module_param(major, uint, 0);
MODULE_PARM_DESC(major, "The major number of the device mapper");

module_param(reserved_bio_based_ios, uint, S_IRUGO | S_IWUSR);
MODULE_PARM_DESC(reserved_bio_based_ios, "Reserved IOs in bio-based mempools");

module_param(dm_numa_node, int, S_IRUGO | S_IWUSR);
MODULE_PARM_DESC(dm_numa_node, "NUMA node for DM device memory allocations");

MODULE_DESCRIPTION(DM_NAME " driver");
MODULE_AUTHOR("Joe Thornber <dm-devel@redhat.com>");
MODULE_LICENSE("GPL");<|MERGE_RESOLUTION|>--- conflicted
+++ resolved
@@ -458,17 +458,6 @@
 	return dm_get_geometry(md, geo);
 }
 
-<<<<<<< HEAD
-static char *_dm_claim_ptr = "I belong to device-mapper";
-
-static int dm_get_bdev_for_ioctl(struct mapped_device *md,
-				 struct block_device **bdev,
-				 fmode_t *mode)
-{
-	struct dm_target *tgt;
-	struct dm_table *map;
-	int srcu_idx, r, r2;
-=======
 static int dm_prepare_ioctl(struct mapped_device *md, int *srcu_idx,
 			    struct block_device **bdev)
 	__acquires(md->io_barrier)
@@ -476,7 +465,6 @@
 	struct dm_target *tgt;
 	struct dm_table *map;
 	int r;
->>>>>>> 49a695ba
 
 retry:
 	r = -ENOTTY;
@@ -492,20 +480,8 @@
 	if (!tgt->type->prepare_ioctl)
 		return r;
 
-<<<<<<< HEAD
-	bdgrab(*bdev);
-	r2 = blkdev_get(*bdev, *mode, _dm_claim_ptr);
-	if (r2 < 0) {
-		r = r2;
-		goto out;
-	}
-
-	dm_put_live_table(md, srcu_idx);
-	return r;
-=======
 	if (dm_suspended_md(md))
 		return -EAGAIN;
->>>>>>> 49a695ba
 
 	r = tgt->type->prepare_ioctl(tgt, bdev);
 	if (r == -ENOTCONN && !fatal_signal_pending(current)) {
@@ -529,11 +505,7 @@
 	struct mapped_device *md = bdev->bd_disk->private_data;
 	int r, srcu_idx;
 
-<<<<<<< HEAD
-	r = dm_get_bdev_for_ioctl(md, &bdev, &mode);
-=======
 	r = dm_prepare_ioctl(md, &srcu_idx, &bdev);
->>>>>>> 49a695ba
 	if (r < 0)
 		goto out;
 
@@ -553,11 +525,7 @@
 
 	r =  __blkdev_driver_ioctl(bdev, mode, cmd, arg);
 out:
-<<<<<<< HEAD
-	blkdev_put(bdev, mode);
-=======
 	dm_unprepare_ioctl(md, srcu_idx);
->>>>>>> 49a695ba
 	return r;
 }
 
@@ -3068,11 +3036,7 @@
 	const struct pr_ops *ops;
 	int r, srcu_idx;
 
-<<<<<<< HEAD
-	r = dm_get_bdev_for_ioctl(md, &bdev, &mode);
-=======
 	r = dm_prepare_ioctl(md, &srcu_idx, &bdev);
->>>>>>> 49a695ba
 	if (r < 0)
 		goto out;
 
@@ -3081,13 +3045,8 @@
 		r = ops->pr_reserve(bdev, key, type, flags);
 	else
 		r = -EOPNOTSUPP;
-<<<<<<< HEAD
-
-	blkdev_put(bdev, mode);
-=======
 out:
 	dm_unprepare_ioctl(md, srcu_idx);
->>>>>>> 49a695ba
 	return r;
 }
 
@@ -3097,11 +3056,7 @@
 	const struct pr_ops *ops;
 	int r, srcu_idx;
 
-<<<<<<< HEAD
-	r = dm_get_bdev_for_ioctl(md, &bdev, &mode);
-=======
 	r = dm_prepare_ioctl(md, &srcu_idx, &bdev);
->>>>>>> 49a695ba
 	if (r < 0)
 		goto out;
 
@@ -3110,13 +3065,8 @@
 		r = ops->pr_release(bdev, key, type);
 	else
 		r = -EOPNOTSUPP;
-<<<<<<< HEAD
-
-	blkdev_put(bdev, mode);
-=======
 out:
 	dm_unprepare_ioctl(md, srcu_idx);
->>>>>>> 49a695ba
 	return r;
 }
 
@@ -3127,11 +3077,7 @@
 	const struct pr_ops *ops;
 	int r, srcu_idx;
 
-<<<<<<< HEAD
-	r = dm_get_bdev_for_ioctl(md, &bdev, &mode);
-=======
 	r = dm_prepare_ioctl(md, &srcu_idx, &bdev);
->>>>>>> 49a695ba
 	if (r < 0)
 		goto out;
 
@@ -3140,13 +3086,8 @@
 		r = ops->pr_preempt(bdev, old_key, new_key, type, abort);
 	else
 		r = -EOPNOTSUPP;
-<<<<<<< HEAD
-
-	blkdev_put(bdev, mode);
-=======
 out:
 	dm_unprepare_ioctl(md, srcu_idx);
->>>>>>> 49a695ba
 	return r;
 }
 
@@ -3156,11 +3097,7 @@
 	const struct pr_ops *ops;
 	int r, srcu_idx;
 
-<<<<<<< HEAD
-	r = dm_get_bdev_for_ioctl(md, &bdev, &mode);
-=======
 	r = dm_prepare_ioctl(md, &srcu_idx, &bdev);
->>>>>>> 49a695ba
 	if (r < 0)
 		goto out;
 
@@ -3169,13 +3106,8 @@
 		r = ops->pr_clear(bdev, key);
 	else
 		r = -EOPNOTSUPP;
-<<<<<<< HEAD
-
-	blkdev_put(bdev, mode);
-=======
 out:
 	dm_unprepare_ioctl(md, srcu_idx);
->>>>>>> 49a695ba
 	return r;
 }
 
