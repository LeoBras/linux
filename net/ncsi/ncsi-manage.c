/*
 * Copyright Gavin Shan, IBM Corporation 2016.
 *
 * This program is free software; you can redistribute it and/or modify
 * it under the terms of the GNU General Public License as published by
 * the Free Software Foundation; either version 2 of the License, or
 * (at your option) any later version.
 */

#include <linux/module.h>
#include <linux/kernel.h>
#include <linux/init.h>
#include <linux/netdevice.h>
#include <linux/skbuff.h>
#include <linux/netlink.h>

#include <net/ncsi.h>
#include <net/net_namespace.h>
#include <net/sock.h>
#include <net/addrconf.h>
#include <net/ipv6.h>
#include <net/if_inet6.h>

#include "internal.h"
#include "ncsi-pkt.h"

LIST_HEAD(ncsi_dev_list);
DEFINE_SPINLOCK(ncsi_dev_lock);

static inline int ncsi_filter_size(int table)
{
	int sizes[] = { 2, 6, 6, 6 };

	BUILD_BUG_ON(ARRAY_SIZE(sizes) != NCSI_FILTER_MAX);
	if (table < NCSI_FILTER_BASE || table >= NCSI_FILTER_MAX)
		return -EINVAL;

	return sizes[table];
}

static u32 *ncsi_get_filter(struct ncsi_channel *nc, int table, int index)
{
	struct ncsi_channel_filter *ncf;
	int size;

	ncf = nc->filters[table];
	if (!ncf)
		return NULL;

	size = ncsi_filter_size(table);
	if (size < 0)
		return NULL;

	return ncf->data + size * index;
}

/* Find the first active filter in a filter table that matches the given
 * data parameter. If data is NULL, this returns the first active filter.
 */
int ncsi_find_filter(struct ncsi_channel *nc, int table, void *data)
{
	struct ncsi_channel_filter *ncf;
	void *bitmap;
	int index, size;
	unsigned long flags;

	ncf = nc->filters[table];
	if (!ncf)
		return -ENXIO;

	size = ncsi_filter_size(table);
	if (size < 0)
		return size;

	spin_lock_irqsave(&nc->lock, flags);
	bitmap = (void *)&ncf->bitmap;
	index = -1;
	while ((index = find_next_bit(bitmap, ncf->total, index + 1))
	       < ncf->total) {
		if (!data || !memcmp(ncf->data + size * index, data, size)) {
			spin_unlock_irqrestore(&nc->lock, flags);
			return index;
		}
	}
	spin_unlock_irqrestore(&nc->lock, flags);

	return -ENOENT;
}

int ncsi_add_filter(struct ncsi_channel *nc, int table, void *data)
{
	struct ncsi_channel_filter *ncf;
	int index, size;
	void *bitmap;
	unsigned long flags;

	size = ncsi_filter_size(table);
	if (size < 0)
		return size;

	index = ncsi_find_filter(nc, table, data);
	if (index >= 0)
		return index;

	ncf = nc->filters[table];
	if (!ncf)
		return -ENODEV;

	spin_lock_irqsave(&nc->lock, flags);
	bitmap = (void *)&ncf->bitmap;
	do {
		index = find_next_zero_bit(bitmap, ncf->total, 0);
		if (index >= ncf->total) {
			spin_unlock_irqrestore(&nc->lock, flags);
			return -ENOSPC;
		}
	} while (test_and_set_bit(index, bitmap));

	memcpy(ncf->data + size * index, data, size);
	spin_unlock_irqrestore(&nc->lock, flags);

	return index;
}

int ncsi_remove_filter(struct ncsi_channel *nc, int table, int index)
{
	struct ncsi_channel_filter *ncf;
	int size;
	void *bitmap;
	unsigned long flags;

	size = ncsi_filter_size(table);
	if (size < 0)
		return size;

	ncf = nc->filters[table];
	if (!ncf || index >= ncf->total)
		return -ENODEV;

	spin_lock_irqsave(&nc->lock, flags);
	bitmap = (void *)&ncf->bitmap;
	if (test_and_clear_bit(index, bitmap))
		memset(ncf->data + size * index, 0, size);
	spin_unlock_irqrestore(&nc->lock, flags);

	return 0;
}

static void ncsi_report_link(struct ncsi_dev_priv *ndp, bool force_down)
{
	struct ncsi_dev *nd = &ndp->ndev;
	struct ncsi_package *np;
	struct ncsi_channel *nc;
	unsigned long flags;

	nd->state = ncsi_dev_state_functional;
	if (force_down) {
		nd->link_up = 0;
		goto report;
	}

	nd->link_up = 0;
	NCSI_FOR_EACH_PACKAGE(ndp, np) {
		NCSI_FOR_EACH_CHANNEL(np, nc) {
			spin_lock_irqsave(&nc->lock, flags);

			if (!list_empty(&nc->link) ||
			    nc->state != NCSI_CHANNEL_ACTIVE) {
				spin_unlock_irqrestore(&nc->lock, flags);
				continue;
			}

			if (nc->modes[NCSI_MODE_LINK].data[2] & 0x1) {
				spin_unlock_irqrestore(&nc->lock, flags);
				nd->link_up = 1;
				goto report;
			}

			spin_unlock_irqrestore(&nc->lock, flags);
		}
	}

report:
	nd->handler(nd);
}

static void ncsi_channel_monitor(unsigned long data)
{
	struct ncsi_channel *nc = (struct ncsi_channel *)data;
	struct ncsi_package *np = nc->package;
	struct ncsi_dev_priv *ndp = np->ndp;
	struct ncsi_channel_mode *ncm;
	struct ncsi_cmd_arg nca;
	bool enabled, chained;
	unsigned int monitor_state;
	unsigned long flags;
	int state, ret;

	spin_lock_irqsave(&nc->lock, flags);
	state = nc->state;
	chained = !list_empty(&nc->link);
	enabled = nc->monitor.enabled;
	monitor_state = nc->monitor.state;
	spin_unlock_irqrestore(&nc->lock, flags);

	if (!enabled || chained) {
		ncsi_stop_channel_monitor(nc);
		return;
	}
	if (state != NCSI_CHANNEL_INACTIVE &&
	    state != NCSI_CHANNEL_ACTIVE) {
		ncsi_stop_channel_monitor(nc);
		return;
	}

	switch (monitor_state) {
	case NCSI_CHANNEL_MONITOR_START:
	case NCSI_CHANNEL_MONITOR_RETRY:
		nca.ndp = ndp;
		nca.package = np->id;
		nca.channel = nc->id;
		nca.type = NCSI_PKT_CMD_GLS;
		nca.req_flags = 0;
		ret = ncsi_xmit_cmd(&nca);
		if (ret)
			netdev_err(ndp->ndev.dev, "Error %d sending GLS\n",
				   ret);
		break;
	case NCSI_CHANNEL_MONITOR_WAIT ... NCSI_CHANNEL_MONITOR_WAIT_MAX:
		break;
	default:
<<<<<<< HEAD
=======
		netdev_err(ndp->ndev.dev, "NCSI Channel %d timed out!\n",
			   nc->id);
>>>>>>> 0c86a6bd
		if (!(ndp->flags & NCSI_DEV_HWA)) {
			ncsi_report_link(ndp, true);
			ndp->flags |= NCSI_DEV_RESHUFFLE;
		}

		ncsi_stop_channel_monitor(nc);

		ncm = &nc->modes[NCSI_MODE_LINK];
		spin_lock_irqsave(&nc->lock, flags);
		nc->state = NCSI_CHANNEL_INVISIBLE;
		ncm->data[2] &= ~0x1;
		spin_unlock_irqrestore(&nc->lock, flags);

		spin_lock_irqsave(&ndp->lock, flags);
		nc->state = NCSI_CHANNEL_ACTIVE;
		list_add_tail_rcu(&nc->link, &ndp->channel_queue);
		spin_unlock_irqrestore(&ndp->lock, flags);
		ncsi_process_next_channel(ndp);
		return;
	}

	spin_lock_irqsave(&nc->lock, flags);
	nc->monitor.state++;
	spin_unlock_irqrestore(&nc->lock, flags);
	mod_timer(&nc->monitor.timer, jiffies + HZ);
}

void ncsi_start_channel_monitor(struct ncsi_channel *nc)
{
	unsigned long flags;

	spin_lock_irqsave(&nc->lock, flags);
	WARN_ON_ONCE(nc->monitor.enabled);
	nc->monitor.enabled = true;
	nc->monitor.state = NCSI_CHANNEL_MONITOR_START;
	spin_unlock_irqrestore(&nc->lock, flags);

	mod_timer(&nc->monitor.timer, jiffies + HZ);
}

void ncsi_stop_channel_monitor(struct ncsi_channel *nc)
{
	unsigned long flags;

	spin_lock_irqsave(&nc->lock, flags);
	if (!nc->monitor.enabled) {
		spin_unlock_irqrestore(&nc->lock, flags);
		return;
	}
	nc->monitor.enabled = false;
	spin_unlock_irqrestore(&nc->lock, flags);

	del_timer_sync(&nc->monitor.timer);
}

struct ncsi_channel *ncsi_find_channel(struct ncsi_package *np,
				       unsigned char id)
{
	struct ncsi_channel *nc;

	NCSI_FOR_EACH_CHANNEL(np, nc) {
		if (nc->id == id)
			return nc;
	}

	return NULL;
}

struct ncsi_channel *ncsi_add_channel(struct ncsi_package *np, unsigned char id)
{
	struct ncsi_channel *nc, *tmp;
	int index;
	unsigned long flags;

	nc = kzalloc(sizeof(*nc), GFP_ATOMIC);
	if (!nc)
		return NULL;

	nc->id = id;
	nc->package = np;
	nc->state = NCSI_CHANNEL_INACTIVE;
	nc->monitor.enabled = false;
	setup_timer(&nc->monitor.timer,
		    ncsi_channel_monitor, (unsigned long)nc);
	spin_lock_init(&nc->lock);
	INIT_LIST_HEAD(&nc->link);
	for (index = 0; index < NCSI_CAP_MAX; index++)
		nc->caps[index].index = index;
	for (index = 0; index < NCSI_MODE_MAX; index++)
		nc->modes[index].index = index;

	spin_lock_irqsave(&np->lock, flags);
	tmp = ncsi_find_channel(np, id);
	if (tmp) {
		spin_unlock_irqrestore(&np->lock, flags);
		kfree(nc);
		return tmp;
	}

	list_add_tail_rcu(&nc->node, &np->channels);
	np->channel_num++;
	spin_unlock_irqrestore(&np->lock, flags);

	return nc;
}

static void ncsi_remove_channel(struct ncsi_channel *nc)
{
	struct ncsi_package *np = nc->package;
	struct ncsi_channel_filter *ncf;
	unsigned long flags;
	int i;

	/* Release filters */
	spin_lock_irqsave(&nc->lock, flags);
	for (i = 0; i < NCSI_FILTER_MAX; i++) {
		ncf = nc->filters[i];
		if (!ncf)
			continue;

		nc->filters[i] = NULL;
		kfree(ncf);
	}

	nc->state = NCSI_CHANNEL_INACTIVE;
	spin_unlock_irqrestore(&nc->lock, flags);
	ncsi_stop_channel_monitor(nc);

	/* Remove and free channel */
	spin_lock_irqsave(&np->lock, flags);
	list_del_rcu(&nc->node);
	np->channel_num--;
	spin_unlock_irqrestore(&np->lock, flags);

	kfree(nc);
}

struct ncsi_package *ncsi_find_package(struct ncsi_dev_priv *ndp,
				       unsigned char id)
{
	struct ncsi_package *np;

	NCSI_FOR_EACH_PACKAGE(ndp, np) {
		if (np->id == id)
			return np;
	}

	return NULL;
}

struct ncsi_package *ncsi_add_package(struct ncsi_dev_priv *ndp,
				      unsigned char id)
{
	struct ncsi_package *np, *tmp;
	unsigned long flags;

	np = kzalloc(sizeof(*np), GFP_ATOMIC);
	if (!np)
		return NULL;

	np->id = id;
	np->ndp = ndp;
	spin_lock_init(&np->lock);
	INIT_LIST_HEAD(&np->channels);

	spin_lock_irqsave(&ndp->lock, flags);
	tmp = ncsi_find_package(ndp, id);
	if (tmp) {
		spin_unlock_irqrestore(&ndp->lock, flags);
		kfree(np);
		return tmp;
	}

	list_add_tail_rcu(&np->node, &ndp->packages);
	ndp->package_num++;
	spin_unlock_irqrestore(&ndp->lock, flags);

	return np;
}

void ncsi_remove_package(struct ncsi_package *np)
{
	struct ncsi_dev_priv *ndp = np->ndp;
	struct ncsi_channel *nc, *tmp;
	unsigned long flags;

	/* Release all child channels */
	list_for_each_entry_safe(nc, tmp, &np->channels, node)
		ncsi_remove_channel(nc);

	/* Remove and free package */
	spin_lock_irqsave(&ndp->lock, flags);
	list_del_rcu(&np->node);
	ndp->package_num--;
	spin_unlock_irqrestore(&ndp->lock, flags);

	kfree(np);
}

void ncsi_find_package_and_channel(struct ncsi_dev_priv *ndp,
				   unsigned char id,
				   struct ncsi_package **np,
				   struct ncsi_channel **nc)
{
	struct ncsi_package *p;
	struct ncsi_channel *c;

	p = ncsi_find_package(ndp, NCSI_PACKAGE_INDEX(id));
	c = p ? ncsi_find_channel(p, NCSI_CHANNEL_INDEX(id)) : NULL;

	if (np)
		*np = p;
	if (nc)
		*nc = c;
}

/* For two consecutive NCSI commands, the packet IDs shouldn't
 * be same. Otherwise, the bogus response might be replied. So
 * the available IDs are allocated in round-robin fashion.
 */
struct ncsi_request *ncsi_alloc_request(struct ncsi_dev_priv *ndp,
					unsigned int req_flags)
{
	struct ncsi_request *nr = NULL;
	int i, limit = ARRAY_SIZE(ndp->requests);
	unsigned long flags;

	/* Check if there is one available request until the ceiling */
	spin_lock_irqsave(&ndp->lock, flags);
	for (i = ndp->request_id; i < limit; i++) {
		if (ndp->requests[i].used)
			continue;

		nr = &ndp->requests[i];
		nr->used = true;
		nr->flags = req_flags;
		ndp->request_id = i + 1;
		goto found;
	}

	/* Fail back to check from the starting cursor */
	for (i = NCSI_REQ_START_IDX; i < ndp->request_id; i++) {
		if (ndp->requests[i].used)
			continue;

		nr = &ndp->requests[i];
		nr->used = true;
		nr->flags = req_flags;
		ndp->request_id = i + 1;
		goto found;
	}

found:
	spin_unlock_irqrestore(&ndp->lock, flags);
	return nr;
}

void ncsi_free_request(struct ncsi_request *nr)
{
	struct ncsi_dev_priv *ndp = nr->ndp;
	struct sk_buff *cmd, *rsp;
	unsigned long flags;
	bool driven;

	if (nr->enabled) {
		nr->enabled = false;
		del_timer_sync(&nr->timer);
	}

	spin_lock_irqsave(&ndp->lock, flags);
	cmd = nr->cmd;
	rsp = nr->rsp;
	nr->cmd = NULL;
	nr->rsp = NULL;
	nr->used = false;
	driven = !!(nr->flags & NCSI_REQ_FLAG_EVENT_DRIVEN);
	spin_unlock_irqrestore(&ndp->lock, flags);

	if (driven && cmd && --ndp->pending_req_num == 0)
		schedule_work(&ndp->work);

	/* Release command and response */
	consume_skb(cmd);
	consume_skb(rsp);
}

struct ncsi_dev *ncsi_find_dev(struct net_device *dev)
{
	struct ncsi_dev_priv *ndp;

	NCSI_FOR_EACH_DEV(ndp) {
		if (ndp->ndev.dev == dev)
			return &ndp->ndev;
	}

	return NULL;
}

static void ncsi_request_timeout(unsigned long data)
{
	struct ncsi_request *nr = (struct ncsi_request *)data;
	struct ncsi_dev_priv *ndp = nr->ndp;
	unsigned long flags;

	/* If the request already had associated response,
	 * let the response handler to release it.
	 */
	spin_lock_irqsave(&ndp->lock, flags);
	nr->enabled = false;
	if (nr->rsp || !nr->cmd) {
		spin_unlock_irqrestore(&ndp->lock, flags);
		return;
	}
	spin_unlock_irqrestore(&ndp->lock, flags);

	/* Release the request */
	ncsi_free_request(nr);
}

static void ncsi_suspend_channel(struct ncsi_dev_priv *ndp)
{
	struct ncsi_dev *nd = &ndp->ndev;
	struct ncsi_package *np = ndp->active_package;
	struct ncsi_channel *nc = ndp->active_channel;
	struct ncsi_cmd_arg nca;
	unsigned long flags;
	int ret;

	nca.ndp = ndp;
	nca.req_flags = NCSI_REQ_FLAG_EVENT_DRIVEN;
	switch (nd->state) {
	case ncsi_dev_state_suspend:
		nd->state = ncsi_dev_state_suspend_select;
		/* Fall through */
	case ncsi_dev_state_suspend_select:
		ndp->pending_req_num = 1;

		nca.type = NCSI_PKT_CMD_SP;
		nca.package = np->id;
		nca.channel = NCSI_RESERVED_CHANNEL;
		if (ndp->flags & NCSI_DEV_HWA)
			nca.bytes[0] = 0;
		else
			nca.bytes[0] = 1;

		/* To retrieve the last link states of channels in current
		 * package when current active channel needs fail over to
		 * another one. It means we will possibly select another
		 * channel as next active one. The link states of channels
		 * are most important factor of the selection. So we need
		 * accurate link states. Unfortunately, the link states on
		 * inactive channels can't be updated with LSC AEN in time.
		 */
		if (ndp->flags & NCSI_DEV_RESHUFFLE)
			nd->state = ncsi_dev_state_suspend_gls;
		else
			nd->state = ncsi_dev_state_suspend_dcnt;
		ret = ncsi_xmit_cmd(&nca);
		if (ret)
			goto error;

		break;
	case ncsi_dev_state_suspend_gls:
		ndp->pending_req_num = np->channel_num;

		nca.type = NCSI_PKT_CMD_GLS;
		nca.package = np->id;

		nd->state = ncsi_dev_state_suspend_dcnt;
		NCSI_FOR_EACH_CHANNEL(np, nc) {
			nca.channel = nc->id;
			ret = ncsi_xmit_cmd(&nca);
			if (ret)
				goto error;
		}

		break;
	case ncsi_dev_state_suspend_dcnt:
		ndp->pending_req_num = 1;

		nca.type = NCSI_PKT_CMD_DCNT;
		nca.package = np->id;
		nca.channel = nc->id;

		nd->state = ncsi_dev_state_suspend_dc;
		ret = ncsi_xmit_cmd(&nca);
		if (ret)
			goto error;

		break;
	case ncsi_dev_state_suspend_dc:
		ndp->pending_req_num = 1;

		nca.type = NCSI_PKT_CMD_DC;
		nca.package = np->id;
		nca.channel = nc->id;
		nca.bytes[0] = 1;

		nd->state = ncsi_dev_state_suspend_deselect;
		ret = ncsi_xmit_cmd(&nca);
		if (ret)
			goto error;

		break;
	case ncsi_dev_state_suspend_deselect:
		ndp->pending_req_num = 1;

		nca.type = NCSI_PKT_CMD_DP;
		nca.package = np->id;
		nca.channel = NCSI_RESERVED_CHANNEL;

		nd->state = ncsi_dev_state_suspend_done;
		ret = ncsi_xmit_cmd(&nca);
		if (ret)
			goto error;

		break;
	case ncsi_dev_state_suspend_done:
		spin_lock_irqsave(&nc->lock, flags);
		nc->state = NCSI_CHANNEL_INACTIVE;
		spin_unlock_irqrestore(&nc->lock, flags);
		ncsi_process_next_channel(ndp);

		break;
	default:
		netdev_warn(nd->dev, "Wrong NCSI state 0x%x in suspend\n",
			    nd->state);
	}

	return;
error:
	nd->state = ncsi_dev_state_functional;
}

/* Check the VLAN filter bitmap for a set filter, and construct a
 * "Set VLAN Filter - Disable" packet if found.
 */
static int clear_one_vid(struct ncsi_dev_priv *ndp, struct ncsi_channel *nc,
			 struct ncsi_cmd_arg *nca)
{
	int index;
	u32 *data;
	u16 vid;

	index = ncsi_find_filter(nc, NCSI_FILTER_VLAN, NULL);
	if (index < 0) {
		/* Filter table empty */
		return -1;
	}

	data = ncsi_get_filter(nc, NCSI_FILTER_VLAN, index);
	if (!data) {
		netdev_err(ndp->ndev.dev,
			   "NCSI: failed to retrieve filter %d\n", index);
		/* Set the VLAN id to 0 - this will still disable the entry in
		 * the filter table, but we won't know what it was.
		 */
		vid = 0;
	} else {
		vid = *(u16 *)data;
	}

	netdev_printk(KERN_DEBUG, ndp->ndev.dev,
		      "NCSI: removed vlan tag %u at index %d\n",
		      vid, index + 1);
	ncsi_remove_filter(nc, NCSI_FILTER_VLAN, index);

	nca->type = NCSI_PKT_CMD_SVF;
	nca->words[1] = vid;
	/* HW filter index starts at 1 */
	nca->bytes[6] = index + 1;
	nca->bytes[7] = 0x00;
	return 0;
}

/* Find an outstanding VLAN tag and constuct a "Set VLAN Filter - Enable"
 * packet.
 */
static int set_one_vid(struct ncsi_dev_priv *ndp, struct ncsi_channel *nc,
		       struct ncsi_cmd_arg *nca)
{
	struct vlan_vid *vlan = NULL;
	int index = 0;

	list_for_each_entry_rcu(vlan, &ndp->vlan_vids, list) {
		index = ncsi_find_filter(nc, NCSI_FILTER_VLAN, &vlan->vid);
		if (index < 0) {
			/* New tag to add */
			netdev_printk(KERN_DEBUG, ndp->ndev.dev,
				      "NCSI: new vlan id to set: %u\n",
				      vlan->vid);
			break;
		}
		netdev_printk(KERN_DEBUG, ndp->ndev.dev,
			      "vid %u already at filter pos %d\n",
			      vlan->vid, index);
	}

	if (!vlan || index >= 0) {
		netdev_printk(KERN_DEBUG, ndp->ndev.dev,
			      "no vlan ids left to set\n");
		return -1;
	}

	index = ncsi_add_filter(nc, NCSI_FILTER_VLAN, &vlan->vid);
	if (index < 0) {
		netdev_err(ndp->ndev.dev,
			   "Failed to add new VLAN tag, error %d\n", index);
		if (index == -ENOSPC)
			netdev_err(ndp->ndev.dev,
				   "Channel %u already has all VLAN filters set\n",
				   nc->id);
		return -1;
	}

	netdev_printk(KERN_DEBUG, ndp->ndev.dev,
		      "NCSI: set vid %u in packet, index %u\n",
		      vlan->vid, index + 1);
	nca->type = NCSI_PKT_CMD_SVF;
	nca->words[1] = vlan->vid;
	/* HW filter index starts at 1 */
	nca->bytes[6] = index + 1;
	nca->bytes[7] = 0x01;

	return 0;
}

static void ncsi_configure_channel(struct ncsi_dev_priv *ndp)
{
	struct ncsi_dev *nd = &ndp->ndev;
	struct net_device *dev = nd->dev;
	struct ncsi_package *np = ndp->active_package;
	struct ncsi_channel *nc = ndp->active_channel;
	struct ncsi_channel *hot_nc = NULL;
	struct ncsi_cmd_arg nca;
	unsigned char index;
	unsigned long flags;
	int ret;

	nca.ndp = ndp;
	nca.req_flags = NCSI_REQ_FLAG_EVENT_DRIVEN;
	switch (nd->state) {
	case ncsi_dev_state_config:
	case ncsi_dev_state_config_sp:
		ndp->pending_req_num = 1;

		/* Select the specific package */
		nca.type = NCSI_PKT_CMD_SP;
		if (ndp->flags & NCSI_DEV_HWA)
			nca.bytes[0] = 0;
		else
			nca.bytes[0] = 1;
		nca.package = np->id;
		nca.channel = NCSI_RESERVED_CHANNEL;
		ret = ncsi_xmit_cmd(&nca);
		if (ret) {
			netdev_err(ndp->ndev.dev,
				   "NCSI: Failed to transmit CMD_SP\n");
			goto error;
		}

		nd->state = ncsi_dev_state_config_cis;
		break;
	case ncsi_dev_state_config_cis:
		ndp->pending_req_num = 1;

		/* Clear initial state */
		nca.type = NCSI_PKT_CMD_CIS;
		nca.package = np->id;
		nca.channel = nc->id;
		ret = ncsi_xmit_cmd(&nca);
		if (ret) {
			netdev_err(ndp->ndev.dev,
				   "NCSI: Failed to transmit CMD_CIS\n");
			goto error;
		}

		nd->state = ncsi_dev_state_config_clear_vids;
		break;
	case ncsi_dev_state_config_clear_vids:
	case ncsi_dev_state_config_svf:
	case ncsi_dev_state_config_ev:
	case ncsi_dev_state_config_sma:
	case ncsi_dev_state_config_ebf:
#if IS_ENABLED(CONFIG_IPV6)
	case ncsi_dev_state_config_egmf:
#endif
	case ncsi_dev_state_config_ecnt:
	case ncsi_dev_state_config_ec:
	case ncsi_dev_state_config_ae:
	case ncsi_dev_state_config_gls:
		ndp->pending_req_num = 1;

		nca.package = np->id;
		nca.channel = nc->id;

		/* Clear any active filters on the channel before setting */
		if (nd->state == ncsi_dev_state_config_clear_vids) {
			ret = clear_one_vid(ndp, nc, &nca);
			if (ret) {
				nd->state = ncsi_dev_state_config_svf;
				schedule_work(&ndp->work);
				break;
			}
			/* Repeat */
			nd->state = ncsi_dev_state_config_clear_vids;
		/* Add known VLAN tags to the filter */
		} else if (nd->state == ncsi_dev_state_config_svf) {
			ret = set_one_vid(ndp, nc, &nca);
			if (ret) {
				nd->state = ncsi_dev_state_config_ev;
				schedule_work(&ndp->work);
				break;
			}
			/* Repeat */
			nd->state = ncsi_dev_state_config_svf;
		/* Enable/Disable the VLAN filter */
		} else if (nd->state == ncsi_dev_state_config_ev) {
			if (list_empty(&ndp->vlan_vids)) {
				nca.type = NCSI_PKT_CMD_DV;
			} else {
				nca.type = NCSI_PKT_CMD_EV;
				nca.bytes[3] = NCSI_CAP_VLAN_NO;
			}
			nd->state = ncsi_dev_state_config_sma;
		} else if (nd->state == ncsi_dev_state_config_sma) {
		/* Use first entry in unicast filter table. Note that
		 * the MAC filter table starts from entry 1 instead of
		 * 0.
		 */
			nca.type = NCSI_PKT_CMD_SMA;
			for (index = 0; index < 6; index++)
				nca.bytes[index] = dev->dev_addr[index];
			nca.bytes[6] = 0x1;
			nca.bytes[7] = 0x1;
			nd->state = ncsi_dev_state_config_ebf;
		} else if (nd->state == ncsi_dev_state_config_ebf) {
			nca.type = NCSI_PKT_CMD_EBF;
			nca.dwords[0] = nc->caps[NCSI_CAP_BC].cap;
			nd->state = ncsi_dev_state_config_ecnt;
#if IS_ENABLED(CONFIG_IPV6)
			if (ndp->inet6_addr_num > 0 &&
			    (nc->caps[NCSI_CAP_GENERIC].cap &
			     NCSI_CAP_GENERIC_MC))
				nd->state = ncsi_dev_state_config_egmf;
			else
				nd->state = ncsi_dev_state_config_ecnt;
		} else if (nd->state == ncsi_dev_state_config_egmf) {
			nca.type = NCSI_PKT_CMD_EGMF;
			nca.dwords[0] = nc->caps[NCSI_CAP_MC].cap;
			nd->state = ncsi_dev_state_config_ecnt;
#endif /* CONFIG_IPV6 */
		} else if (nd->state == ncsi_dev_state_config_ecnt) {
			nca.type = NCSI_PKT_CMD_ECNT;
			nd->state = ncsi_dev_state_config_ec;
		} else if (nd->state == ncsi_dev_state_config_ec) {
			/* Enable AEN if it's supported */
			nca.type = NCSI_PKT_CMD_EC;
			nd->state = ncsi_dev_state_config_ae;
			if (!(nc->caps[NCSI_CAP_AEN].cap & NCSI_CAP_AEN_MASK))
				nd->state = ncsi_dev_state_config_gls;
		} else if (nd->state == ncsi_dev_state_config_ae) {
			nca.type = NCSI_PKT_CMD_AE;
			nca.bytes[0] = 0;
			nca.dwords[1] = nc->caps[NCSI_CAP_AEN].cap;
			nd->state = ncsi_dev_state_config_gls;
		} else if (nd->state == ncsi_dev_state_config_gls) {
			nca.type = NCSI_PKT_CMD_GLS;
			nd->state = ncsi_dev_state_config_done;
		}

		ret = ncsi_xmit_cmd(&nca);
		if (ret) {
			netdev_err(ndp->ndev.dev,
				   "NCSI: Failed to transmit CMD %x\n",
				   nca.type);
			goto error;
		}
		break;
	case ncsi_dev_state_config_done:
		netdev_printk(KERN_DEBUG, ndp->ndev.dev,
			      "NCSI: channel %u config done\n", nc->id);
		spin_lock_irqsave(&nc->lock, flags);
		if (nc->reconfigure_needed) {
			/* This channel's configuration has been updated
			 * part-way during the config state - start the
			 * channel configuration over
			 */
			nc->reconfigure_needed = false;
			nc->state = NCSI_CHANNEL_INACTIVE;
			spin_unlock_irqrestore(&nc->lock, flags);

			spin_lock_irqsave(&ndp->lock, flags);
			list_add_tail_rcu(&nc->link, &ndp->channel_queue);
			spin_unlock_irqrestore(&ndp->lock, flags);

			netdev_printk(KERN_DEBUG, dev,
				      "Dirty NCSI channel state reset\n");
			ncsi_process_next_channel(ndp);
			break;
		}

		if (nc->modes[NCSI_MODE_LINK].data[2] & 0x1) {
			hot_nc = nc;
			nc->state = NCSI_CHANNEL_ACTIVE;
		} else {
			hot_nc = NULL;
			nc->state = NCSI_CHANNEL_INACTIVE;
			netdev_warn(ndp->ndev.dev,
				    "NCSI: channel %u link down after config\n",
				    nc->id);
		}
		spin_unlock_irqrestore(&nc->lock, flags);

		/* Update the hot channel */
		spin_lock_irqsave(&ndp->lock, flags);
		ndp->hot_channel = hot_nc;
		spin_unlock_irqrestore(&ndp->lock, flags);

		ncsi_start_channel_monitor(nc);
		ncsi_process_next_channel(ndp);
		break;
	default:
		netdev_alert(dev, "Wrong NCSI state 0x%x in config\n",
			     nd->state);
	}

	return;

error:
	ncsi_report_link(ndp, true);
}

static int ncsi_choose_active_channel(struct ncsi_dev_priv *ndp)
{
	struct ncsi_package *np;
	struct ncsi_channel *nc, *found, *hot_nc;
	struct ncsi_channel_mode *ncm;
	unsigned long flags;

	spin_lock_irqsave(&ndp->lock, flags);
	hot_nc = ndp->hot_channel;
	spin_unlock_irqrestore(&ndp->lock, flags);

	/* The search is done once an inactive channel with up
	 * link is found.
	 */
	found = NULL;
	NCSI_FOR_EACH_PACKAGE(ndp, np) {
		NCSI_FOR_EACH_CHANNEL(np, nc) {
			spin_lock_irqsave(&nc->lock, flags);

			if (!list_empty(&nc->link) ||
			    nc->state != NCSI_CHANNEL_INACTIVE) {
				spin_unlock_irqrestore(&nc->lock, flags);
				continue;
			}

			if (!found)
				found = nc;

			if (nc == hot_nc)
				found = nc;

			ncm = &nc->modes[NCSI_MODE_LINK];
			if (ncm->data[2] & 0x1) {
				spin_unlock_irqrestore(&nc->lock, flags);
				found = nc;
				goto out;
			}

			spin_unlock_irqrestore(&nc->lock, flags);
		}
	}

	if (!found) {
		netdev_warn(ndp->ndev.dev,
			    "NCSI: No channel found with link\n");
		ncsi_report_link(ndp, true);
		return -ENODEV;
	}

	ncm = &found->modes[NCSI_MODE_LINK];
	netdev_printk(KERN_DEBUG, ndp->ndev.dev,
		      "NCSI: Channel %u added to queue (link %s)\n",
		      found->id, ncm->data[2] & 0x1 ? "up" : "down");

out:
	spin_lock_irqsave(&ndp->lock, flags);
	list_add_tail_rcu(&found->link, &ndp->channel_queue);
	spin_unlock_irqrestore(&ndp->lock, flags);

	return ncsi_process_next_channel(ndp);
}

static bool ncsi_check_hwa(struct ncsi_dev_priv *ndp)
{
	struct ncsi_package *np;
	struct ncsi_channel *nc;
	unsigned int cap;
	bool has_channel = false;

	/* The hardware arbitration is disabled if any one channel
	 * doesn't support explicitly.
	 */
	NCSI_FOR_EACH_PACKAGE(ndp, np) {
		NCSI_FOR_EACH_CHANNEL(np, nc) {
			has_channel = true;

			cap = nc->caps[NCSI_CAP_GENERIC].cap;
			if (!(cap & NCSI_CAP_GENERIC_HWA) ||
			    (cap & NCSI_CAP_GENERIC_HWA_MASK) !=
			    NCSI_CAP_GENERIC_HWA_SUPPORT) {
				ndp->flags &= ~NCSI_DEV_HWA;
				return false;
			}
		}
	}

	if (has_channel) {
		ndp->flags |= NCSI_DEV_HWA;
		return true;
	}

	ndp->flags &= ~NCSI_DEV_HWA;
	return false;
}

static int ncsi_enable_hwa(struct ncsi_dev_priv *ndp)
{
	struct ncsi_package *np;
	struct ncsi_channel *nc;
	unsigned long flags;

	/* Move all available channels to processing queue */
	spin_lock_irqsave(&ndp->lock, flags);
	NCSI_FOR_EACH_PACKAGE(ndp, np) {
		NCSI_FOR_EACH_CHANNEL(np, nc) {
			WARN_ON_ONCE(nc->state != NCSI_CHANNEL_INACTIVE ||
				     !list_empty(&nc->link));
			ncsi_stop_channel_monitor(nc);
			list_add_tail_rcu(&nc->link, &ndp->channel_queue);
		}
	}
	spin_unlock_irqrestore(&ndp->lock, flags);

	/* We can have no channels in extremely case */
	if (list_empty(&ndp->channel_queue)) {
		netdev_err(ndp->ndev.dev,
			   "NCSI: No available channels for HWA\n");
		ncsi_report_link(ndp, false);
		return -ENOENT;
	}

	return ncsi_process_next_channel(ndp);
}

static void ncsi_probe_channel(struct ncsi_dev_priv *ndp)
{
	struct ncsi_dev *nd = &ndp->ndev;
	struct ncsi_package *np;
	struct ncsi_channel *nc;
	struct ncsi_cmd_arg nca;
	unsigned char index;
	int ret;

	nca.ndp = ndp;
	nca.req_flags = NCSI_REQ_FLAG_EVENT_DRIVEN;
	switch (nd->state) {
	case ncsi_dev_state_probe:
		nd->state = ncsi_dev_state_probe_deselect;
		/* Fall through */
	case ncsi_dev_state_probe_deselect:
		ndp->pending_req_num = 8;

		/* Deselect all possible packages */
		nca.type = NCSI_PKT_CMD_DP;
		nca.channel = NCSI_RESERVED_CHANNEL;
		for (index = 0; index < 8; index++) {
			nca.package = index;
			ret = ncsi_xmit_cmd(&nca);
			if (ret)
				goto error;
		}

		nd->state = ncsi_dev_state_probe_package;
		break;
	case ncsi_dev_state_probe_package:
		ndp->pending_req_num = 16;

		/* Select all possible packages */
		nca.type = NCSI_PKT_CMD_SP;
		nca.bytes[0] = 1;
		nca.channel = NCSI_RESERVED_CHANNEL;
		for (index = 0; index < 8; index++) {
			nca.package = index;
			ret = ncsi_xmit_cmd(&nca);
			if (ret)
				goto error;
		}

		/* Disable all possible packages */
		nca.type = NCSI_PKT_CMD_DP;
		for (index = 0; index < 8; index++) {
			nca.package = index;
			ret = ncsi_xmit_cmd(&nca);
			if (ret)
				goto error;
		}

		nd->state = ncsi_dev_state_probe_channel;
		break;
	case ncsi_dev_state_probe_channel:
		if (!ndp->active_package)
			ndp->active_package = list_first_or_null_rcu(
				&ndp->packages, struct ncsi_package, node);
		else if (list_is_last(&ndp->active_package->node,
				      &ndp->packages))
			ndp->active_package = NULL;
		else
			ndp->active_package = list_next_entry(
				ndp->active_package, node);

		/* All available packages and channels are enumerated. The
		 * enumeration happens for once when the NCSI interface is
		 * started. So we need continue to start the interface after
		 * the enumeration.
		 *
		 * We have to choose an active channel before configuring it.
		 * Note that we possibly don't have active channel in extreme
		 * situation.
		 */
		if (!ndp->active_package) {
			ndp->flags |= NCSI_DEV_PROBED;
			if (ncsi_check_hwa(ndp))
				ncsi_enable_hwa(ndp);
			else
				ncsi_choose_active_channel(ndp);
			return;
		}

		/* Select the active package */
		ndp->pending_req_num = 1;
		nca.type = NCSI_PKT_CMD_SP;
		nca.bytes[0] = 1;
		nca.package = ndp->active_package->id;
		nca.channel = NCSI_RESERVED_CHANNEL;
		ret = ncsi_xmit_cmd(&nca);
		if (ret)
			goto error;

		nd->state = ncsi_dev_state_probe_cis;
		break;
	case ncsi_dev_state_probe_cis:
		ndp->pending_req_num = NCSI_RESERVED_CHANNEL;

		/* Clear initial state */
		nca.type = NCSI_PKT_CMD_CIS;
		nca.package = ndp->active_package->id;
		for (index = 0; index < NCSI_RESERVED_CHANNEL; index++) {
			nca.channel = index;
			ret = ncsi_xmit_cmd(&nca);
			if (ret)
				goto error;
		}

		nd->state = ncsi_dev_state_probe_gvi;
		break;
	case ncsi_dev_state_probe_gvi:
	case ncsi_dev_state_probe_gc:
	case ncsi_dev_state_probe_gls:
		np = ndp->active_package;
		ndp->pending_req_num = np->channel_num;

		/* Retrieve version, capability or link status */
		if (nd->state == ncsi_dev_state_probe_gvi)
			nca.type = NCSI_PKT_CMD_GVI;
		else if (nd->state == ncsi_dev_state_probe_gc)
			nca.type = NCSI_PKT_CMD_GC;
		else
			nca.type = NCSI_PKT_CMD_GLS;

		nca.package = np->id;
		NCSI_FOR_EACH_CHANNEL(np, nc) {
			nca.channel = nc->id;
			ret = ncsi_xmit_cmd(&nca);
			if (ret)
				goto error;
		}

		if (nd->state == ncsi_dev_state_probe_gvi)
			nd->state = ncsi_dev_state_probe_gc;
		else if (nd->state == ncsi_dev_state_probe_gc)
			nd->state = ncsi_dev_state_probe_gls;
		else
			nd->state = ncsi_dev_state_probe_dp;
		break;
	case ncsi_dev_state_probe_dp:
		ndp->pending_req_num = 1;

		/* Deselect the active package */
		nca.type = NCSI_PKT_CMD_DP;
		nca.package = ndp->active_package->id;
		nca.channel = NCSI_RESERVED_CHANNEL;
		ret = ncsi_xmit_cmd(&nca);
		if (ret)
			goto error;

		/* Scan channels in next package */
		nd->state = ncsi_dev_state_probe_channel;
		break;
	default:
		netdev_warn(nd->dev, "Wrong NCSI state 0x%0x in enumeration\n",
			    nd->state);
	}

	return;
error:
	netdev_err(ndp->ndev.dev,
		   "NCSI: Failed to transmit cmd 0x%x during probe\n",
		   nca.type);
	ncsi_report_link(ndp, true);
}

static void ncsi_dev_work(struct work_struct *work)
{
	struct ncsi_dev_priv *ndp = container_of(work,
			struct ncsi_dev_priv, work);
	struct ncsi_dev *nd = &ndp->ndev;

	switch (nd->state & ncsi_dev_state_major) {
	case ncsi_dev_state_probe:
		ncsi_probe_channel(ndp);
		break;
	case ncsi_dev_state_suspend:
		ncsi_suspend_channel(ndp);
		break;
	case ncsi_dev_state_config:
		ncsi_configure_channel(ndp);
		break;
	default:
		netdev_warn(nd->dev, "Wrong NCSI state 0x%x in workqueue\n",
			    nd->state);
	}
}

int ncsi_process_next_channel(struct ncsi_dev_priv *ndp)
{
	struct ncsi_channel *nc;
	int old_state;
	unsigned long flags;

	spin_lock_irqsave(&ndp->lock, flags);
	nc = list_first_or_null_rcu(&ndp->channel_queue,
				    struct ncsi_channel, link);
	if (!nc) {
		spin_unlock_irqrestore(&ndp->lock, flags);
		goto out;
	}

	list_del_init(&nc->link);
	spin_unlock_irqrestore(&ndp->lock, flags);

	spin_lock_irqsave(&nc->lock, flags);
	old_state = nc->state;
	nc->state = NCSI_CHANNEL_INVISIBLE;
	spin_unlock_irqrestore(&nc->lock, flags);

	ndp->active_channel = nc;
	ndp->active_package = nc->package;

	switch (old_state) {
	case NCSI_CHANNEL_INACTIVE:
		ndp->ndev.state = ncsi_dev_state_config;
		netdev_info(ndp->ndev.dev, "NCSI: configuring channel %u\n",
			    nc->id);
		ncsi_configure_channel(ndp);
		break;
	case NCSI_CHANNEL_ACTIVE:
		ndp->ndev.state = ncsi_dev_state_suspend;
		netdev_info(ndp->ndev.dev, "NCSI: suspending channel %u\n",
			    nc->id);
		ncsi_suspend_channel(ndp);
		break;
	default:
		netdev_err(ndp->ndev.dev, "Invalid state 0x%x on %d:%d\n",
			   old_state, nc->package->id, nc->id);
		ncsi_report_link(ndp, false);
		return -EINVAL;
	}

	return 0;

out:
	ndp->active_channel = NULL;
	ndp->active_package = NULL;
	if (ndp->flags & NCSI_DEV_RESHUFFLE) {
		ndp->flags &= ~NCSI_DEV_RESHUFFLE;
		return ncsi_choose_active_channel(ndp);
	}

	netdev_printk(KERN_DEBUG, ndp->ndev.dev,
		      "NCSI: No more channels to process\n");
	ncsi_report_link(ndp, false);
	return -ENODEV;
}

#if IS_ENABLED(CONFIG_IPV6)
static int ncsi_inet6addr_event(struct notifier_block *this,
				unsigned long event, void *data)
{
	struct inet6_ifaddr *ifa = data;
	struct net_device *dev = ifa->idev->dev;
	struct ncsi_dev *nd = ncsi_find_dev(dev);
	struct ncsi_dev_priv *ndp = nd ? TO_NCSI_DEV_PRIV(nd) : NULL;
	struct ncsi_package *np;
	struct ncsi_channel *nc;
	struct ncsi_cmd_arg nca;
	bool action;
	int ret;

	if (!ndp || (ipv6_addr_type(&ifa->addr) &
	    (IPV6_ADDR_LINKLOCAL | IPV6_ADDR_LOOPBACK)))
		return NOTIFY_OK;

	switch (event) {
	case NETDEV_UP:
		action = (++ndp->inet6_addr_num) == 1;
		nca.type = NCSI_PKT_CMD_EGMF;
		break;
	case NETDEV_DOWN:
		action = (--ndp->inet6_addr_num == 0);
		nca.type = NCSI_PKT_CMD_DGMF;
		break;
	default:
		return NOTIFY_OK;
	}

	/* We might not have active channel or packages. The IPv6
	 * required multicast will be enabled when active channel
	 * or packages are chosen.
	 */
	np = ndp->active_package;
	nc = ndp->active_channel;
	if (!action || !np || !nc)
		return NOTIFY_OK;

	/* We needn't enable or disable it if the function isn't supported */
	if (!(nc->caps[NCSI_CAP_GENERIC].cap & NCSI_CAP_GENERIC_MC))
		return NOTIFY_OK;

	nca.ndp = ndp;
	nca.req_flags = 0;
	nca.package = np->id;
	nca.channel = nc->id;
	nca.dwords[0] = nc->caps[NCSI_CAP_MC].cap;
	ret = ncsi_xmit_cmd(&nca);
	if (ret) {
		netdev_warn(dev, "Fail to %s global multicast filter (%d)\n",
			    (event == NETDEV_UP) ? "enable" : "disable", ret);
		return NOTIFY_DONE;
	}

	return NOTIFY_OK;
}

static struct notifier_block ncsi_inet6addr_notifier = {
	.notifier_call = ncsi_inet6addr_event,
};
#endif /* CONFIG_IPV6 */

static int ncsi_kick_channels(struct ncsi_dev_priv *ndp)
{
	struct ncsi_dev *nd = &ndp->ndev;
	struct ncsi_channel *nc;
	struct ncsi_package *np;
	unsigned long flags;
	unsigned int n = 0;

	NCSI_FOR_EACH_PACKAGE(ndp, np) {
		NCSI_FOR_EACH_CHANNEL(np, nc) {
			spin_lock_irqsave(&nc->lock, flags);

			/* Channels may be busy, mark dirty instead of
			 * kicking if;
			 * a) not ACTIVE (configured)
			 * b) in the channel_queue (to be configured)
			 * c) it's ndev is in the config state
			 */
			if (nc->state != NCSI_CHANNEL_ACTIVE) {
				if ((ndp->ndev.state & 0xff00) ==
						ncsi_dev_state_config ||
						!list_empty(&nc->link)) {
					netdev_printk(KERN_DEBUG, nd->dev,
						      "NCSI: channel %p marked dirty\n",
						      nc);
					nc->reconfigure_needed = true;
				}
				spin_unlock_irqrestore(&nc->lock, flags);
				continue;
			}

			spin_unlock_irqrestore(&nc->lock, flags);

			ncsi_stop_channel_monitor(nc);
			spin_lock_irqsave(&nc->lock, flags);
			nc->state = NCSI_CHANNEL_INACTIVE;
			spin_unlock_irqrestore(&nc->lock, flags);

			spin_lock_irqsave(&ndp->lock, flags);
			list_add_tail_rcu(&nc->link, &ndp->channel_queue);
			spin_unlock_irqrestore(&ndp->lock, flags);

			netdev_printk(KERN_DEBUG, nd->dev,
				      "NCSI: kicked channel %p\n", nc);
			n++;
		}
	}

	return n;
}

int ncsi_vlan_rx_add_vid(struct net_device *dev, __be16 proto, u16 vid)
{
	struct ncsi_dev_priv *ndp;
	unsigned int n_vids = 0;
	struct vlan_vid *vlan;
	struct ncsi_dev *nd;
	bool found = false;

	if (vid == 0)
		return 0;

	nd = ncsi_find_dev(dev);
	if (!nd) {
		netdev_warn(dev, "NCSI: No net_device?\n");
		return 0;
	}

	ndp = TO_NCSI_DEV_PRIV(nd);

	/* Add the VLAN id to our internal list */
	list_for_each_entry_rcu(vlan, &ndp->vlan_vids, list) {
		n_vids++;
		if (vlan->vid == vid) {
			netdev_printk(KERN_DEBUG, dev,
				      "NCSI: vid %u already registered\n", vid);
			return 0;
		}
	}
	if (n_vids >= NCSI_MAX_VLAN_VIDS) {
		netdev_warn(dev,
			    "tried to add vlan id %u but NCSI max already registered (%u)\n",
			    vid, NCSI_MAX_VLAN_VIDS);
		return -ENOSPC;
	}

	vlan = kzalloc(sizeof(*vlan), GFP_KERNEL);
	if (!vlan)
		return -ENOMEM;

	vlan->proto = proto;
	vlan->vid = vid;
	list_add_rcu(&vlan->list, &ndp->vlan_vids);

	netdev_printk(KERN_DEBUG, dev, "NCSI: Added new vid %u\n", vid);

	found = ncsi_kick_channels(ndp) != 0;

	return found ? ncsi_process_next_channel(ndp) : 0;
}
EXPORT_SYMBOL_GPL(ncsi_vlan_rx_add_vid);

int ncsi_vlan_rx_kill_vid(struct net_device *dev, __be16 proto, u16 vid)
{
	struct vlan_vid *vlan, *tmp;
	struct ncsi_dev_priv *ndp;
	struct ncsi_dev *nd;
	bool found = false;

	if (vid == 0)
		return 0;

	nd = ncsi_find_dev(dev);
	if (!nd) {
		netdev_warn(dev, "NCSI: no net_device?\n");
		return 0;
	}

	ndp = TO_NCSI_DEV_PRIV(nd);

	/* Remove the VLAN id from our internal list */
	list_for_each_entry_safe(vlan, tmp, &ndp->vlan_vids, list)
		if (vlan->vid == vid) {
			netdev_printk(KERN_DEBUG, dev,
				      "NCSI: vid %u found, removing\n", vid);
			list_del_rcu(&vlan->list);
			found = true;
			kfree(vlan);
		}

	if (!found) {
		netdev_err(dev, "NCSI: vid %u wasn't registered!\n", vid);
		return -EINVAL;
	}

	found = ncsi_kick_channels(ndp) != 0;

	return found ? ncsi_process_next_channel(ndp) : 0;
}
EXPORT_SYMBOL_GPL(ncsi_vlan_rx_kill_vid);

struct ncsi_dev *ncsi_register_dev(struct net_device *dev,
				   void (*handler)(struct ncsi_dev *ndev))
{
	struct ncsi_dev_priv *ndp;
	struct ncsi_dev *nd;
	unsigned long flags;
	int i;

	/* Check if the device has been registered or not */
	nd = ncsi_find_dev(dev);
	if (nd)
		return nd;

	/* Create NCSI device */
	ndp = kzalloc(sizeof(*ndp), GFP_ATOMIC);
	if (!ndp)
		return NULL;

	nd = &ndp->ndev;
	nd->state = ncsi_dev_state_registered;
	nd->dev = dev;
	nd->handler = handler;
	ndp->pending_req_num = 0;
	INIT_LIST_HEAD(&ndp->channel_queue);
	INIT_LIST_HEAD(&ndp->vlan_vids);
	INIT_WORK(&ndp->work, ncsi_dev_work);

	/* Initialize private NCSI device */
	spin_lock_init(&ndp->lock);
	INIT_LIST_HEAD(&ndp->packages);
	ndp->request_id = NCSI_REQ_START_IDX;
	for (i = 0; i < ARRAY_SIZE(ndp->requests); i++) {
		ndp->requests[i].id = i;
		ndp->requests[i].ndp = ndp;
		setup_timer(&ndp->requests[i].timer,
			    ncsi_request_timeout,
			    (unsigned long)&ndp->requests[i]);
	}

	spin_lock_irqsave(&ncsi_dev_lock, flags);
#if IS_ENABLED(CONFIG_IPV6)
	ndp->inet6_addr_num = 0;
	if (list_empty(&ncsi_dev_list))
		register_inet6addr_notifier(&ncsi_inet6addr_notifier);
#endif
	list_add_tail_rcu(&ndp->node, &ncsi_dev_list);
	spin_unlock_irqrestore(&ncsi_dev_lock, flags);

	/* Register NCSI packet Rx handler */
	ndp->ptype.type = cpu_to_be16(ETH_P_NCSI);
	ndp->ptype.func = ncsi_rcv_rsp;
	ndp->ptype.dev = dev;
	dev_add_pack(&ndp->ptype);

	return nd;
}
EXPORT_SYMBOL_GPL(ncsi_register_dev);

int ncsi_start_dev(struct ncsi_dev *nd)
{
	struct ncsi_dev_priv *ndp = TO_NCSI_DEV_PRIV(nd);
	int ret;

	if (nd->state != ncsi_dev_state_registered &&
	    nd->state != ncsi_dev_state_functional)
		return -ENOTTY;

	if (!(ndp->flags & NCSI_DEV_PROBED)) {
		nd->state = ncsi_dev_state_probe;
		schedule_work(&ndp->work);
		return 0;
	}

	if (ndp->flags & NCSI_DEV_HWA) {
		netdev_info(ndp->ndev.dev, "NCSI: Enabling HWA mode\n");
		ret = ncsi_enable_hwa(ndp);
	} else {
		ret = ncsi_choose_active_channel(ndp);
	}

	return ret;
}
EXPORT_SYMBOL_GPL(ncsi_start_dev);

void ncsi_stop_dev(struct ncsi_dev *nd)
{
	struct ncsi_dev_priv *ndp = TO_NCSI_DEV_PRIV(nd);
	struct ncsi_package *np;
	struct ncsi_channel *nc;
	bool chained;
	int old_state;
	unsigned long flags;

	/* Stop the channel monitor and reset channel's state */
	NCSI_FOR_EACH_PACKAGE(ndp, np) {
		NCSI_FOR_EACH_CHANNEL(np, nc) {
			ncsi_stop_channel_monitor(nc);

			spin_lock_irqsave(&nc->lock, flags);
			chained = !list_empty(&nc->link);
			old_state = nc->state;
			nc->state = NCSI_CHANNEL_INACTIVE;
			spin_unlock_irqrestore(&nc->lock, flags);

			WARN_ON_ONCE(chained ||
				     old_state == NCSI_CHANNEL_INVISIBLE);
		}
	}

	netdev_printk(KERN_DEBUG, ndp->ndev.dev, "NCSI: Stopping device\n");
	ncsi_report_link(ndp, true);
}
EXPORT_SYMBOL_GPL(ncsi_stop_dev);

void ncsi_unregister_dev(struct ncsi_dev *nd)
{
	struct ncsi_dev_priv *ndp = TO_NCSI_DEV_PRIV(nd);
	struct ncsi_package *np, *tmp;
	unsigned long flags;

	dev_remove_pack(&ndp->ptype);

	list_for_each_entry_safe(np, tmp, &ndp->packages, node)
		ncsi_remove_package(np);

	spin_lock_irqsave(&ncsi_dev_lock, flags);
	list_del_rcu(&ndp->node);
#if IS_ENABLED(CONFIG_IPV6)
	if (list_empty(&ncsi_dev_list))
		unregister_inet6addr_notifier(&ncsi_inet6addr_notifier);
#endif
	spin_unlock_irqrestore(&ncsi_dev_lock, flags);

	kfree(ndp);
}
EXPORT_SYMBOL_GPL(ncsi_unregister_dev);<|MERGE_RESOLUTION|>--- conflicted
+++ resolved
@@ -229,11 +229,8 @@
 	case NCSI_CHANNEL_MONITOR_WAIT ... NCSI_CHANNEL_MONITOR_WAIT_MAX:
 		break;
 	default:
-<<<<<<< HEAD
-=======
 		netdev_err(ndp->ndev.dev, "NCSI Channel %d timed out!\n",
 			   nc->id);
->>>>>>> 0c86a6bd
 		if (!(ndp->flags & NCSI_DEV_HWA)) {
 			ncsi_report_link(ndp, true);
 			ndp->flags |= NCSI_DEV_RESHUFFLE;
