/*
 * net/sched/cls_flower.c		Flower classifier
 *
 * Copyright (c) 2015 Jiri Pirko <jiri@resnulli.us>
 *
 * This program is free software; you can redistribute it and/or modify
 * it under the terms of the GNU General Public License as published by
 * the Free Software Foundation; either version 2 of the License, or
 * (at your option) any later version.
 */

#include <linux/kernel.h>
#include <linux/init.h>
#include <linux/module.h>
#include <linux/rhashtable.h>
#include <linux/workqueue.h>

#include <linux/if_ether.h>
#include <linux/in6.h>
#include <linux/ip.h>
#include <linux/mpls.h>

#include <net/sch_generic.h>
#include <net/pkt_cls.h>
#include <net/ip.h>
#include <net/flow_dissector.h>

#include <net/dst.h>
#include <net/dst_metadata.h>

struct fl_flow_key {
	int	indev_ifindex;
	struct flow_dissector_key_control control;
	struct flow_dissector_key_control enc_control;
	struct flow_dissector_key_basic basic;
	struct flow_dissector_key_eth_addrs eth;
	struct flow_dissector_key_vlan vlan;
	union {
		struct flow_dissector_key_ipv4_addrs ipv4;
		struct flow_dissector_key_ipv6_addrs ipv6;
	};
	struct flow_dissector_key_ports tp;
	struct flow_dissector_key_icmp icmp;
	struct flow_dissector_key_arp arp;
	struct flow_dissector_key_keyid enc_key_id;
	union {
		struct flow_dissector_key_ipv4_addrs enc_ipv4;
		struct flow_dissector_key_ipv6_addrs enc_ipv6;
	};
	struct flow_dissector_key_ports enc_tp;
	struct flow_dissector_key_mpls mpls;
	struct flow_dissector_key_tcp tcp;
	struct flow_dissector_key_ip ip;
} __aligned(BITS_PER_LONG / 8); /* Ensure that we can do comparisons as longs. */

struct fl_flow_mask_range {
	unsigned short int start;
	unsigned short int end;
};

struct fl_flow_mask {
	struct fl_flow_key key;
	struct fl_flow_mask_range range;
	struct rcu_head	rcu;
};

struct cls_fl_head {
	struct rhashtable ht;
	struct fl_flow_mask mask;
	struct flow_dissector dissector;
	bool mask_assigned;
	struct list_head filters;
	struct rhashtable_params ht_params;
	union {
		struct work_struct work;
		struct rcu_head	rcu;
	};
	struct idr handle_idr;
};

struct cls_fl_filter {
	struct rhash_head ht_node;
	struct fl_flow_key mkey;
	struct tcf_exts exts;
	struct tcf_result res;
	struct fl_flow_key key;
	struct list_head list;
	u32 handle;
	u32 flags;
	union {
		struct work_struct work;
		struct rcu_head	rcu;
	};
	struct net_device *hw_dev;
};

static unsigned short int fl_mask_range(const struct fl_flow_mask *mask)
{
	return mask->range.end - mask->range.start;
}

static void fl_mask_update_range(struct fl_flow_mask *mask)
{
	const u8 *bytes = (const u8 *) &mask->key;
	size_t size = sizeof(mask->key);
	size_t i, first = 0, last = size - 1;

	for (i = 0; i < sizeof(mask->key); i++) {
		if (bytes[i]) {
			if (!first && i)
				first = i;
			last = i;
		}
	}
	mask->range.start = rounddown(first, sizeof(long));
	mask->range.end = roundup(last + 1, sizeof(long));
}

static void *fl_key_get_start(struct fl_flow_key *key,
			      const struct fl_flow_mask *mask)
{
	return (u8 *) key + mask->range.start;
}

static void fl_set_masked_key(struct fl_flow_key *mkey, struct fl_flow_key *key,
			      struct fl_flow_mask *mask)
{
	const long *lkey = fl_key_get_start(key, mask);
	const long *lmask = fl_key_get_start(&mask->key, mask);
	long *lmkey = fl_key_get_start(mkey, mask);
	int i;

	for (i = 0; i < fl_mask_range(mask); i += sizeof(long))
		*lmkey++ = *lkey++ & *lmask++;
}

static void fl_clear_masked_range(struct fl_flow_key *key,
				  struct fl_flow_mask *mask)
{
	memset(fl_key_get_start(key, mask), 0, fl_mask_range(mask));
}

static struct cls_fl_filter *fl_lookup(struct cls_fl_head *head,
				       struct fl_flow_key *mkey)
{
	return rhashtable_lookup_fast(&head->ht,
				      fl_key_get_start(mkey, &head->mask),
				      head->ht_params);
}

static int fl_classify(struct sk_buff *skb, const struct tcf_proto *tp,
		       struct tcf_result *res)
{
	struct cls_fl_head *head = rcu_dereference_bh(tp->root);
	struct cls_fl_filter *f;
	struct fl_flow_key skb_key;
	struct fl_flow_key skb_mkey;

	if (!atomic_read(&head->ht.nelems))
		return -1;

	fl_clear_masked_range(&skb_key, &head->mask);

	skb_key.indev_ifindex = skb->skb_iif;
	/* skb_flow_dissect() does not set n_proto in case an unknown protocol,
	 * so do it rather here.
	 */
	skb_key.basic.n_proto = skb->protocol;
	skb_flow_dissect(skb, &head->dissector, &skb_key, 0);

	fl_set_masked_key(&skb_mkey, &skb_key, &head->mask);

	f = fl_lookup(head, &skb_mkey);
	if (f && !tc_skip_sw(f->flags)) {
		*res = f->res;
		return tcf_exts_exec(skb, &f->exts, res);
	}
	return -1;
}

static int fl_init(struct tcf_proto *tp)
{
	struct cls_fl_head *head;

	head = kzalloc(sizeof(*head), GFP_KERNEL);
	if (!head)
		return -ENOBUFS;

	INIT_LIST_HEAD_RCU(&head->filters);
	rcu_assign_pointer(tp->root, head);
	idr_init(&head->handle_idr);

	return 0;
}

static void __fl_destroy_filter(struct cls_fl_filter *f)
{
	tcf_exts_destroy(&f->exts);
	tcf_exts_put_net(&f->exts);
	kfree(f);
}

static void fl_destroy_filter_work(struct work_struct *work)
{
	struct cls_fl_filter *f = container_of(work, struct cls_fl_filter, work);

	rtnl_lock();
	__fl_destroy_filter(f);
	rtnl_unlock();
}

static void fl_destroy_filter(struct rcu_head *head)
{
	struct cls_fl_filter *f = container_of(head, struct cls_fl_filter, rcu);

	INIT_WORK(&f->work, fl_destroy_filter_work);
	tcf_queue_work(&f->work);
}

static void fl_hw_destroy_filter(struct tcf_proto *tp, struct cls_fl_filter *f)
{
	struct tc_cls_flower_offload cls_flower = {};
	struct tcf_block *block = tp->chain->block;

	tc_cls_common_offload_init(&cls_flower.common, tp);
	cls_flower.command = TC_CLSFLOWER_DESTROY;
	cls_flower.cookie = (unsigned long) f;
	cls_flower.egress_dev = f->hw_dev != tp->q->dev_queue->dev;

	tc_setup_cb_call(block, &f->exts, TC_SETUP_CLSFLOWER,
			 &cls_flower, false);
}

static int fl_hw_replace_filter(struct tcf_proto *tp,
				struct flow_dissector *dissector,
				struct fl_flow_key *mask,
				struct cls_fl_filter *f)
{
	struct tc_cls_flower_offload cls_flower = {};
	struct tcf_block *block = tp->chain->block;
	bool skip_sw = tc_skip_sw(f->flags);
	int err;

	tc_cls_common_offload_init(&cls_flower.common, tp);
	cls_flower.command = TC_CLSFLOWER_REPLACE;
	cls_flower.cookie = (unsigned long) f;
	cls_flower.dissector = dissector;
	cls_flower.mask = mask;
	cls_flower.key = &f->mkey;
	cls_flower.exts = &f->exts;
	cls_flower.classid = f->res.classid;

	err = tc_setup_cb_call(block, &f->exts, TC_SETUP_CLSFLOWER,
			       &cls_flower, skip_sw);
	if (err < 0) {
		fl_hw_destroy_filter(tp, f);
		return err;
	} else if (err > 0) {
		f->flags |= TCA_CLS_FLAGS_IN_HW;
	}

	if (skip_sw && !(f->flags & TCA_CLS_FLAGS_IN_HW))
		return -EINVAL;

	return 0;
}

static void fl_hw_update_stats(struct tcf_proto *tp, struct cls_fl_filter *f)
{
	struct tc_cls_flower_offload cls_flower = {};
	struct tcf_block *block = tp->chain->block;

	tc_cls_common_offload_init(&cls_flower.common, tp);
	cls_flower.command = TC_CLSFLOWER_STATS;
	cls_flower.cookie = (unsigned long) f;
	cls_flower.exts = &f->exts;
<<<<<<< HEAD
	cls_flower.egress_dev = f->hw_dev != tp->q->dev_queue->dev;
=======
	cls_flower.classid = f->res.classid;
>>>>>>> 0c86a6bd

	tc_setup_cb_call(block, &f->exts, TC_SETUP_CLSFLOWER,
			 &cls_flower, false);
}

static void __fl_delete(struct tcf_proto *tp, struct cls_fl_filter *f)
{
	struct cls_fl_head *head = rtnl_dereference(tp->root);

	idr_remove_ext(&head->handle_idr, f->handle);
	list_del_rcu(&f->list);
	if (!tc_skip_hw(f->flags))
		fl_hw_destroy_filter(tp, f);
	tcf_unbind_filter(tp, &f->res);
	if (tcf_exts_get_net(&f->exts))
		call_rcu(&f->rcu, fl_destroy_filter);
	else
		__fl_destroy_filter(f);
}

static void fl_destroy_sleepable(struct work_struct *work)
{
	struct cls_fl_head *head = container_of(work, struct cls_fl_head,
						work);
	if (head->mask_assigned)
		rhashtable_destroy(&head->ht);
	kfree(head);
	module_put(THIS_MODULE);
}

static void fl_destroy_rcu(struct rcu_head *rcu)
{
	struct cls_fl_head *head = container_of(rcu, struct cls_fl_head, rcu);

	INIT_WORK(&head->work, fl_destroy_sleepable);
	schedule_work(&head->work);
}

static void fl_destroy(struct tcf_proto *tp)
{
	struct cls_fl_head *head = rtnl_dereference(tp->root);
	struct cls_fl_filter *f, *next;

	list_for_each_entry_safe(f, next, &head->filters, list)
		__fl_delete(tp, f);
	idr_destroy(&head->handle_idr);

	__module_get(THIS_MODULE);
	call_rcu(&head->rcu, fl_destroy_rcu);
}

static void *fl_get(struct tcf_proto *tp, u32 handle)
{
	struct cls_fl_head *head = rtnl_dereference(tp->root);

	return idr_find_ext(&head->handle_idr, handle);
}

static const struct nla_policy fl_policy[TCA_FLOWER_MAX + 1] = {
	[TCA_FLOWER_UNSPEC]		= { .type = NLA_UNSPEC },
	[TCA_FLOWER_CLASSID]		= { .type = NLA_U32 },
	[TCA_FLOWER_INDEV]		= { .type = NLA_STRING,
					    .len = IFNAMSIZ },
	[TCA_FLOWER_KEY_ETH_DST]	= { .len = ETH_ALEN },
	[TCA_FLOWER_KEY_ETH_DST_MASK]	= { .len = ETH_ALEN },
	[TCA_FLOWER_KEY_ETH_SRC]	= { .len = ETH_ALEN },
	[TCA_FLOWER_KEY_ETH_SRC_MASK]	= { .len = ETH_ALEN },
	[TCA_FLOWER_KEY_ETH_TYPE]	= { .type = NLA_U16 },
	[TCA_FLOWER_KEY_IP_PROTO]	= { .type = NLA_U8 },
	[TCA_FLOWER_KEY_IPV4_SRC]	= { .type = NLA_U32 },
	[TCA_FLOWER_KEY_IPV4_SRC_MASK]	= { .type = NLA_U32 },
	[TCA_FLOWER_KEY_IPV4_DST]	= { .type = NLA_U32 },
	[TCA_FLOWER_KEY_IPV4_DST_MASK]	= { .type = NLA_U32 },
	[TCA_FLOWER_KEY_IPV6_SRC]	= { .len = sizeof(struct in6_addr) },
	[TCA_FLOWER_KEY_IPV6_SRC_MASK]	= { .len = sizeof(struct in6_addr) },
	[TCA_FLOWER_KEY_IPV6_DST]	= { .len = sizeof(struct in6_addr) },
	[TCA_FLOWER_KEY_IPV6_DST_MASK]	= { .len = sizeof(struct in6_addr) },
	[TCA_FLOWER_KEY_TCP_SRC]	= { .type = NLA_U16 },
	[TCA_FLOWER_KEY_TCP_DST]	= { .type = NLA_U16 },
	[TCA_FLOWER_KEY_UDP_SRC]	= { .type = NLA_U16 },
	[TCA_FLOWER_KEY_UDP_DST]	= { .type = NLA_U16 },
	[TCA_FLOWER_KEY_VLAN_ID]	= { .type = NLA_U16 },
	[TCA_FLOWER_KEY_VLAN_PRIO]	= { .type = NLA_U8 },
	[TCA_FLOWER_KEY_VLAN_ETH_TYPE]	= { .type = NLA_U16 },
	[TCA_FLOWER_KEY_ENC_KEY_ID]	= { .type = NLA_U32 },
	[TCA_FLOWER_KEY_ENC_IPV4_SRC]	= { .type = NLA_U32 },
	[TCA_FLOWER_KEY_ENC_IPV4_SRC_MASK] = { .type = NLA_U32 },
	[TCA_FLOWER_KEY_ENC_IPV4_DST]	= { .type = NLA_U32 },
	[TCA_FLOWER_KEY_ENC_IPV4_DST_MASK] = { .type = NLA_U32 },
	[TCA_FLOWER_KEY_ENC_IPV6_SRC]	= { .len = sizeof(struct in6_addr) },
	[TCA_FLOWER_KEY_ENC_IPV6_SRC_MASK] = { .len = sizeof(struct in6_addr) },
	[TCA_FLOWER_KEY_ENC_IPV6_DST]	= { .len = sizeof(struct in6_addr) },
	[TCA_FLOWER_KEY_ENC_IPV6_DST_MASK] = { .len = sizeof(struct in6_addr) },
	[TCA_FLOWER_KEY_TCP_SRC_MASK]	= { .type = NLA_U16 },
	[TCA_FLOWER_KEY_TCP_DST_MASK]	= { .type = NLA_U16 },
	[TCA_FLOWER_KEY_UDP_SRC_MASK]	= { .type = NLA_U16 },
	[TCA_FLOWER_KEY_UDP_DST_MASK]	= { .type = NLA_U16 },
	[TCA_FLOWER_KEY_SCTP_SRC_MASK]	= { .type = NLA_U16 },
	[TCA_FLOWER_KEY_SCTP_DST_MASK]	= { .type = NLA_U16 },
	[TCA_FLOWER_KEY_SCTP_SRC]	= { .type = NLA_U16 },
	[TCA_FLOWER_KEY_SCTP_DST]	= { .type = NLA_U16 },
	[TCA_FLOWER_KEY_ENC_UDP_SRC_PORT]	= { .type = NLA_U16 },
	[TCA_FLOWER_KEY_ENC_UDP_SRC_PORT_MASK]	= { .type = NLA_U16 },
	[TCA_FLOWER_KEY_ENC_UDP_DST_PORT]	= { .type = NLA_U16 },
	[TCA_FLOWER_KEY_ENC_UDP_DST_PORT_MASK]	= { .type = NLA_U16 },
	[TCA_FLOWER_KEY_FLAGS]		= { .type = NLA_U32 },
	[TCA_FLOWER_KEY_FLAGS_MASK]	= { .type = NLA_U32 },
	[TCA_FLOWER_KEY_ICMPV4_TYPE]	= { .type = NLA_U8 },
	[TCA_FLOWER_KEY_ICMPV4_TYPE_MASK] = { .type = NLA_U8 },
	[TCA_FLOWER_KEY_ICMPV4_CODE]	= { .type = NLA_U8 },
	[TCA_FLOWER_KEY_ICMPV4_CODE_MASK] = { .type = NLA_U8 },
	[TCA_FLOWER_KEY_ICMPV6_TYPE]	= { .type = NLA_U8 },
	[TCA_FLOWER_KEY_ICMPV6_TYPE_MASK] = { .type = NLA_U8 },
	[TCA_FLOWER_KEY_ICMPV6_CODE]	= { .type = NLA_U8 },
	[TCA_FLOWER_KEY_ICMPV6_CODE_MASK] = { .type = NLA_U8 },
	[TCA_FLOWER_KEY_ARP_SIP]	= { .type = NLA_U32 },
	[TCA_FLOWER_KEY_ARP_SIP_MASK]	= { .type = NLA_U32 },
	[TCA_FLOWER_KEY_ARP_TIP]	= { .type = NLA_U32 },
	[TCA_FLOWER_KEY_ARP_TIP_MASK]	= { .type = NLA_U32 },
	[TCA_FLOWER_KEY_ARP_OP]		= { .type = NLA_U8 },
	[TCA_FLOWER_KEY_ARP_OP_MASK]	= { .type = NLA_U8 },
	[TCA_FLOWER_KEY_ARP_SHA]	= { .len = ETH_ALEN },
	[TCA_FLOWER_KEY_ARP_SHA_MASK]	= { .len = ETH_ALEN },
	[TCA_FLOWER_KEY_ARP_THA]	= { .len = ETH_ALEN },
	[TCA_FLOWER_KEY_ARP_THA_MASK]	= { .len = ETH_ALEN },
	[TCA_FLOWER_KEY_MPLS_TTL]	= { .type = NLA_U8 },
	[TCA_FLOWER_KEY_MPLS_BOS]	= { .type = NLA_U8 },
	[TCA_FLOWER_KEY_MPLS_TC]	= { .type = NLA_U8 },
	[TCA_FLOWER_KEY_MPLS_LABEL]	= { .type = NLA_U32 },
	[TCA_FLOWER_KEY_TCP_FLAGS]	= { .type = NLA_U16 },
	[TCA_FLOWER_KEY_TCP_FLAGS_MASK]	= { .type = NLA_U16 },
	[TCA_FLOWER_KEY_IP_TOS]		= { .type = NLA_U8 },
	[TCA_FLOWER_KEY_IP_TOS_MASK]	= { .type = NLA_U8 },
	[TCA_FLOWER_KEY_IP_TTL]		= { .type = NLA_U8 },
	[TCA_FLOWER_KEY_IP_TTL_MASK]	= { .type = NLA_U8 },
};

static void fl_set_key_val(struct nlattr **tb,
			   void *val, int val_type,
			   void *mask, int mask_type, int len)
{
	if (!tb[val_type])
		return;
	memcpy(val, nla_data(tb[val_type]), len);
	if (mask_type == TCA_FLOWER_UNSPEC || !tb[mask_type])
		memset(mask, 0xff, len);
	else
		memcpy(mask, nla_data(tb[mask_type]), len);
}

static int fl_set_key_mpls(struct nlattr **tb,
			   struct flow_dissector_key_mpls *key_val,
			   struct flow_dissector_key_mpls *key_mask)
{
	if (tb[TCA_FLOWER_KEY_MPLS_TTL]) {
		key_val->mpls_ttl = nla_get_u8(tb[TCA_FLOWER_KEY_MPLS_TTL]);
		key_mask->mpls_ttl = MPLS_TTL_MASK;
	}
	if (tb[TCA_FLOWER_KEY_MPLS_BOS]) {
		u8 bos = nla_get_u8(tb[TCA_FLOWER_KEY_MPLS_BOS]);

		if (bos & ~MPLS_BOS_MASK)
			return -EINVAL;
		key_val->mpls_bos = bos;
		key_mask->mpls_bos = MPLS_BOS_MASK;
	}
	if (tb[TCA_FLOWER_KEY_MPLS_TC]) {
		u8 tc = nla_get_u8(tb[TCA_FLOWER_KEY_MPLS_TC]);

		if (tc & ~MPLS_TC_MASK)
			return -EINVAL;
		key_val->mpls_tc = tc;
		key_mask->mpls_tc = MPLS_TC_MASK;
	}
	if (tb[TCA_FLOWER_KEY_MPLS_LABEL]) {
		u32 label = nla_get_u32(tb[TCA_FLOWER_KEY_MPLS_LABEL]);

		if (label & ~MPLS_LABEL_MASK)
			return -EINVAL;
		key_val->mpls_label = label;
		key_mask->mpls_label = MPLS_LABEL_MASK;
	}
	return 0;
}

static void fl_set_key_vlan(struct nlattr **tb,
			    struct flow_dissector_key_vlan *key_val,
			    struct flow_dissector_key_vlan *key_mask)
{
#define VLAN_PRIORITY_MASK	0x7

	if (tb[TCA_FLOWER_KEY_VLAN_ID]) {
		key_val->vlan_id =
			nla_get_u16(tb[TCA_FLOWER_KEY_VLAN_ID]) & VLAN_VID_MASK;
		key_mask->vlan_id = VLAN_VID_MASK;
	}
	if (tb[TCA_FLOWER_KEY_VLAN_PRIO]) {
		key_val->vlan_priority =
			nla_get_u8(tb[TCA_FLOWER_KEY_VLAN_PRIO]) &
			VLAN_PRIORITY_MASK;
		key_mask->vlan_priority = VLAN_PRIORITY_MASK;
	}
}

static void fl_set_key_flag(u32 flower_key, u32 flower_mask,
			    u32 *dissector_key, u32 *dissector_mask,
			    u32 flower_flag_bit, u32 dissector_flag_bit)
{
	if (flower_mask & flower_flag_bit) {
		*dissector_mask |= dissector_flag_bit;
		if (flower_key & flower_flag_bit)
			*dissector_key |= dissector_flag_bit;
	}
}

static int fl_set_key_flags(struct nlattr **tb,
			    u32 *flags_key, u32 *flags_mask)
{
	u32 key, mask;

	/* mask is mandatory for flags */
	if (!tb[TCA_FLOWER_KEY_FLAGS_MASK])
		return -EINVAL;

	key = be32_to_cpu(nla_get_u32(tb[TCA_FLOWER_KEY_FLAGS]));
	mask = be32_to_cpu(nla_get_u32(tb[TCA_FLOWER_KEY_FLAGS_MASK]));

	*flags_key  = 0;
	*flags_mask = 0;

	fl_set_key_flag(key, mask, flags_key, flags_mask,
			TCA_FLOWER_KEY_FLAGS_IS_FRAGMENT, FLOW_DIS_IS_FRAGMENT);

	return 0;
}

static void fl_set_key_ip(struct nlattr **tb,
			  struct flow_dissector_key_ip *key,
			  struct flow_dissector_key_ip *mask)
{
		fl_set_key_val(tb, &key->tos, TCA_FLOWER_KEY_IP_TOS,
			       &mask->tos, TCA_FLOWER_KEY_IP_TOS_MASK,
			       sizeof(key->tos));

		fl_set_key_val(tb, &key->ttl, TCA_FLOWER_KEY_IP_TTL,
			       &mask->ttl, TCA_FLOWER_KEY_IP_TTL_MASK,
			       sizeof(key->ttl));
}

static int fl_set_key(struct net *net, struct nlattr **tb,
		      struct fl_flow_key *key, struct fl_flow_key *mask)
{
	__be16 ethertype;
	int ret = 0;
#ifdef CONFIG_NET_CLS_IND
	if (tb[TCA_FLOWER_INDEV]) {
		int err = tcf_change_indev(net, tb[TCA_FLOWER_INDEV]);
		if (err < 0)
			return err;
		key->indev_ifindex = err;
		mask->indev_ifindex = 0xffffffff;
	}
#endif

	fl_set_key_val(tb, key->eth.dst, TCA_FLOWER_KEY_ETH_DST,
		       mask->eth.dst, TCA_FLOWER_KEY_ETH_DST_MASK,
		       sizeof(key->eth.dst));
	fl_set_key_val(tb, key->eth.src, TCA_FLOWER_KEY_ETH_SRC,
		       mask->eth.src, TCA_FLOWER_KEY_ETH_SRC_MASK,
		       sizeof(key->eth.src));

	if (tb[TCA_FLOWER_KEY_ETH_TYPE]) {
		ethertype = nla_get_be16(tb[TCA_FLOWER_KEY_ETH_TYPE]);

		if (ethertype == htons(ETH_P_8021Q)) {
			fl_set_key_vlan(tb, &key->vlan, &mask->vlan);
			fl_set_key_val(tb, &key->basic.n_proto,
				       TCA_FLOWER_KEY_VLAN_ETH_TYPE,
				       &mask->basic.n_proto, TCA_FLOWER_UNSPEC,
				       sizeof(key->basic.n_proto));
		} else {
			key->basic.n_proto = ethertype;
			mask->basic.n_proto = cpu_to_be16(~0);
		}
	}

	if (key->basic.n_proto == htons(ETH_P_IP) ||
	    key->basic.n_proto == htons(ETH_P_IPV6)) {
		fl_set_key_val(tb, &key->basic.ip_proto, TCA_FLOWER_KEY_IP_PROTO,
			       &mask->basic.ip_proto, TCA_FLOWER_UNSPEC,
			       sizeof(key->basic.ip_proto));
		fl_set_key_ip(tb, &key->ip, &mask->ip);
	}

	if (tb[TCA_FLOWER_KEY_IPV4_SRC] || tb[TCA_FLOWER_KEY_IPV4_DST]) {
		key->control.addr_type = FLOW_DISSECTOR_KEY_IPV4_ADDRS;
		mask->control.addr_type = ~0;
		fl_set_key_val(tb, &key->ipv4.src, TCA_FLOWER_KEY_IPV4_SRC,
			       &mask->ipv4.src, TCA_FLOWER_KEY_IPV4_SRC_MASK,
			       sizeof(key->ipv4.src));
		fl_set_key_val(tb, &key->ipv4.dst, TCA_FLOWER_KEY_IPV4_DST,
			       &mask->ipv4.dst, TCA_FLOWER_KEY_IPV4_DST_MASK,
			       sizeof(key->ipv4.dst));
	} else if (tb[TCA_FLOWER_KEY_IPV6_SRC] || tb[TCA_FLOWER_KEY_IPV6_DST]) {
		key->control.addr_type = FLOW_DISSECTOR_KEY_IPV6_ADDRS;
		mask->control.addr_type = ~0;
		fl_set_key_val(tb, &key->ipv6.src, TCA_FLOWER_KEY_IPV6_SRC,
			       &mask->ipv6.src, TCA_FLOWER_KEY_IPV6_SRC_MASK,
			       sizeof(key->ipv6.src));
		fl_set_key_val(tb, &key->ipv6.dst, TCA_FLOWER_KEY_IPV6_DST,
			       &mask->ipv6.dst, TCA_FLOWER_KEY_IPV6_DST_MASK,
			       sizeof(key->ipv6.dst));
	}

	if (key->basic.ip_proto == IPPROTO_TCP) {
		fl_set_key_val(tb, &key->tp.src, TCA_FLOWER_KEY_TCP_SRC,
			       &mask->tp.src, TCA_FLOWER_KEY_TCP_SRC_MASK,
			       sizeof(key->tp.src));
		fl_set_key_val(tb, &key->tp.dst, TCA_FLOWER_KEY_TCP_DST,
			       &mask->tp.dst, TCA_FLOWER_KEY_TCP_DST_MASK,
			       sizeof(key->tp.dst));
		fl_set_key_val(tb, &key->tcp.flags, TCA_FLOWER_KEY_TCP_FLAGS,
			       &mask->tcp.flags, TCA_FLOWER_KEY_TCP_FLAGS_MASK,
			       sizeof(key->tcp.flags));
	} else if (key->basic.ip_proto == IPPROTO_UDP) {
		fl_set_key_val(tb, &key->tp.src, TCA_FLOWER_KEY_UDP_SRC,
			       &mask->tp.src, TCA_FLOWER_KEY_UDP_SRC_MASK,
			       sizeof(key->tp.src));
		fl_set_key_val(tb, &key->tp.dst, TCA_FLOWER_KEY_UDP_DST,
			       &mask->tp.dst, TCA_FLOWER_KEY_UDP_DST_MASK,
			       sizeof(key->tp.dst));
	} else if (key->basic.ip_proto == IPPROTO_SCTP) {
		fl_set_key_val(tb, &key->tp.src, TCA_FLOWER_KEY_SCTP_SRC,
			       &mask->tp.src, TCA_FLOWER_KEY_SCTP_SRC_MASK,
			       sizeof(key->tp.src));
		fl_set_key_val(tb, &key->tp.dst, TCA_FLOWER_KEY_SCTP_DST,
			       &mask->tp.dst, TCA_FLOWER_KEY_SCTP_DST_MASK,
			       sizeof(key->tp.dst));
	} else if (key->basic.n_proto == htons(ETH_P_IP) &&
		   key->basic.ip_proto == IPPROTO_ICMP) {
		fl_set_key_val(tb, &key->icmp.type, TCA_FLOWER_KEY_ICMPV4_TYPE,
			       &mask->icmp.type,
			       TCA_FLOWER_KEY_ICMPV4_TYPE_MASK,
			       sizeof(key->icmp.type));
		fl_set_key_val(tb, &key->icmp.code, TCA_FLOWER_KEY_ICMPV4_CODE,
			       &mask->icmp.code,
			       TCA_FLOWER_KEY_ICMPV4_CODE_MASK,
			       sizeof(key->icmp.code));
	} else if (key->basic.n_proto == htons(ETH_P_IPV6) &&
		   key->basic.ip_proto == IPPROTO_ICMPV6) {
		fl_set_key_val(tb, &key->icmp.type, TCA_FLOWER_KEY_ICMPV6_TYPE,
			       &mask->icmp.type,
			       TCA_FLOWER_KEY_ICMPV6_TYPE_MASK,
			       sizeof(key->icmp.type));
		fl_set_key_val(tb, &key->icmp.code, TCA_FLOWER_KEY_ICMPV6_CODE,
			       &mask->icmp.code,
			       TCA_FLOWER_KEY_ICMPV6_CODE_MASK,
			       sizeof(key->icmp.code));
	} else if (key->basic.n_proto == htons(ETH_P_MPLS_UC) ||
		   key->basic.n_proto == htons(ETH_P_MPLS_MC)) {
		ret = fl_set_key_mpls(tb, &key->mpls, &mask->mpls);
		if (ret)
			return ret;
	} else if (key->basic.n_proto == htons(ETH_P_ARP) ||
		   key->basic.n_proto == htons(ETH_P_RARP)) {
		fl_set_key_val(tb, &key->arp.sip, TCA_FLOWER_KEY_ARP_SIP,
			       &mask->arp.sip, TCA_FLOWER_KEY_ARP_SIP_MASK,
			       sizeof(key->arp.sip));
		fl_set_key_val(tb, &key->arp.tip, TCA_FLOWER_KEY_ARP_TIP,
			       &mask->arp.tip, TCA_FLOWER_KEY_ARP_TIP_MASK,
			       sizeof(key->arp.tip));
		fl_set_key_val(tb, &key->arp.op, TCA_FLOWER_KEY_ARP_OP,
			       &mask->arp.op, TCA_FLOWER_KEY_ARP_OP_MASK,
			       sizeof(key->arp.op));
		fl_set_key_val(tb, key->arp.sha, TCA_FLOWER_KEY_ARP_SHA,
			       mask->arp.sha, TCA_FLOWER_KEY_ARP_SHA_MASK,
			       sizeof(key->arp.sha));
		fl_set_key_val(tb, key->arp.tha, TCA_FLOWER_KEY_ARP_THA,
			       mask->arp.tha, TCA_FLOWER_KEY_ARP_THA_MASK,
			       sizeof(key->arp.tha));
	}

	if (tb[TCA_FLOWER_KEY_ENC_IPV4_SRC] ||
	    tb[TCA_FLOWER_KEY_ENC_IPV4_DST]) {
		key->enc_control.addr_type = FLOW_DISSECTOR_KEY_IPV4_ADDRS;
		mask->enc_control.addr_type = ~0;
		fl_set_key_val(tb, &key->enc_ipv4.src,
			       TCA_FLOWER_KEY_ENC_IPV4_SRC,
			       &mask->enc_ipv4.src,
			       TCA_FLOWER_KEY_ENC_IPV4_SRC_MASK,
			       sizeof(key->enc_ipv4.src));
		fl_set_key_val(tb, &key->enc_ipv4.dst,
			       TCA_FLOWER_KEY_ENC_IPV4_DST,
			       &mask->enc_ipv4.dst,
			       TCA_FLOWER_KEY_ENC_IPV4_DST_MASK,
			       sizeof(key->enc_ipv4.dst));
	}

	if (tb[TCA_FLOWER_KEY_ENC_IPV6_SRC] ||
	    tb[TCA_FLOWER_KEY_ENC_IPV6_DST]) {
		key->enc_control.addr_type = FLOW_DISSECTOR_KEY_IPV6_ADDRS;
		mask->enc_control.addr_type = ~0;
		fl_set_key_val(tb, &key->enc_ipv6.src,
			       TCA_FLOWER_KEY_ENC_IPV6_SRC,
			       &mask->enc_ipv6.src,
			       TCA_FLOWER_KEY_ENC_IPV6_SRC_MASK,
			       sizeof(key->enc_ipv6.src));
		fl_set_key_val(tb, &key->enc_ipv6.dst,
			       TCA_FLOWER_KEY_ENC_IPV6_DST,
			       &mask->enc_ipv6.dst,
			       TCA_FLOWER_KEY_ENC_IPV6_DST_MASK,
			       sizeof(key->enc_ipv6.dst));
	}

	fl_set_key_val(tb, &key->enc_key_id.keyid, TCA_FLOWER_KEY_ENC_KEY_ID,
		       &mask->enc_key_id.keyid, TCA_FLOWER_UNSPEC,
		       sizeof(key->enc_key_id.keyid));

	fl_set_key_val(tb, &key->enc_tp.src, TCA_FLOWER_KEY_ENC_UDP_SRC_PORT,
		       &mask->enc_tp.src, TCA_FLOWER_KEY_ENC_UDP_SRC_PORT_MASK,
		       sizeof(key->enc_tp.src));

	fl_set_key_val(tb, &key->enc_tp.dst, TCA_FLOWER_KEY_ENC_UDP_DST_PORT,
		       &mask->enc_tp.dst, TCA_FLOWER_KEY_ENC_UDP_DST_PORT_MASK,
		       sizeof(key->enc_tp.dst));

	if (tb[TCA_FLOWER_KEY_FLAGS])
		ret = fl_set_key_flags(tb, &key->control.flags, &mask->control.flags);

	return ret;
}

static bool fl_mask_eq(struct fl_flow_mask *mask1,
		       struct fl_flow_mask *mask2)
{
	const long *lmask1 = fl_key_get_start(&mask1->key, mask1);
	const long *lmask2 = fl_key_get_start(&mask2->key, mask2);

	return !memcmp(&mask1->range, &mask2->range, sizeof(mask1->range)) &&
	       !memcmp(lmask1, lmask2, fl_mask_range(mask1));
}

static const struct rhashtable_params fl_ht_params = {
	.key_offset = offsetof(struct cls_fl_filter, mkey), /* base offset */
	.head_offset = offsetof(struct cls_fl_filter, ht_node),
	.automatic_shrinking = true,
};

static int fl_init_hashtable(struct cls_fl_head *head,
			     struct fl_flow_mask *mask)
{
	head->ht_params = fl_ht_params;
	head->ht_params.key_len = fl_mask_range(mask);
	head->ht_params.key_offset += mask->range.start;

	return rhashtable_init(&head->ht, &head->ht_params);
}

#define FL_KEY_MEMBER_OFFSET(member) offsetof(struct fl_flow_key, member)
#define FL_KEY_MEMBER_SIZE(member) (sizeof(((struct fl_flow_key *) 0)->member))

#define FL_KEY_IS_MASKED(mask, member)						\
	memchr_inv(((char *)mask) + FL_KEY_MEMBER_OFFSET(member),		\
		   0, FL_KEY_MEMBER_SIZE(member))				\

#define FL_KEY_SET(keys, cnt, id, member)					\
	do {									\
		keys[cnt].key_id = id;						\
		keys[cnt].offset = FL_KEY_MEMBER_OFFSET(member);		\
		cnt++;								\
	} while(0);

#define FL_KEY_SET_IF_MASKED(mask, keys, cnt, id, member)			\
	do {									\
		if (FL_KEY_IS_MASKED(mask, member))				\
			FL_KEY_SET(keys, cnt, id, member);			\
	} while(0);

static void fl_init_dissector(struct cls_fl_head *head,
			      struct fl_flow_mask *mask)
{
	struct flow_dissector_key keys[FLOW_DISSECTOR_KEY_MAX];
	size_t cnt = 0;

	FL_KEY_SET(keys, cnt, FLOW_DISSECTOR_KEY_CONTROL, control);
	FL_KEY_SET(keys, cnt, FLOW_DISSECTOR_KEY_BASIC, basic);
	FL_KEY_SET_IF_MASKED(&mask->key, keys, cnt,
			     FLOW_DISSECTOR_KEY_ETH_ADDRS, eth);
	FL_KEY_SET_IF_MASKED(&mask->key, keys, cnt,
			     FLOW_DISSECTOR_KEY_IPV4_ADDRS, ipv4);
	FL_KEY_SET_IF_MASKED(&mask->key, keys, cnt,
			     FLOW_DISSECTOR_KEY_IPV6_ADDRS, ipv6);
	FL_KEY_SET_IF_MASKED(&mask->key, keys, cnt,
			     FLOW_DISSECTOR_KEY_PORTS, tp);
	FL_KEY_SET_IF_MASKED(&mask->key, keys, cnt,
			     FLOW_DISSECTOR_KEY_IP, ip);
	FL_KEY_SET_IF_MASKED(&mask->key, keys, cnt,
			     FLOW_DISSECTOR_KEY_TCP, tcp);
	FL_KEY_SET_IF_MASKED(&mask->key, keys, cnt,
			     FLOW_DISSECTOR_KEY_ICMP, icmp);
	FL_KEY_SET_IF_MASKED(&mask->key, keys, cnt,
			     FLOW_DISSECTOR_KEY_ARP, arp);
	FL_KEY_SET_IF_MASKED(&mask->key, keys, cnt,
			     FLOW_DISSECTOR_KEY_MPLS, mpls);
	FL_KEY_SET_IF_MASKED(&mask->key, keys, cnt,
			     FLOW_DISSECTOR_KEY_VLAN, vlan);
	FL_KEY_SET_IF_MASKED(&mask->key, keys, cnt,
			     FLOW_DISSECTOR_KEY_ENC_KEYID, enc_key_id);
	FL_KEY_SET_IF_MASKED(&mask->key, keys, cnt,
			     FLOW_DISSECTOR_KEY_ENC_IPV4_ADDRS, enc_ipv4);
	FL_KEY_SET_IF_MASKED(&mask->key, keys, cnt,
			     FLOW_DISSECTOR_KEY_ENC_IPV6_ADDRS, enc_ipv6);
	if (FL_KEY_IS_MASKED(&mask->key, enc_ipv4) ||
	    FL_KEY_IS_MASKED(&mask->key, enc_ipv6))
		FL_KEY_SET(keys, cnt, FLOW_DISSECTOR_KEY_ENC_CONTROL,
			   enc_control);
	FL_KEY_SET_IF_MASKED(&mask->key, keys, cnt,
			     FLOW_DISSECTOR_KEY_ENC_PORTS, enc_tp);

	skb_flow_dissector_init(&head->dissector, keys, cnt);
}

static int fl_check_assign_mask(struct cls_fl_head *head,
				struct fl_flow_mask *mask)
{
	int err;

	if (head->mask_assigned) {
		if (!fl_mask_eq(&head->mask, mask))
			return -EINVAL;
		else
			return 0;
	}

	/* Mask is not assigned yet. So assign it and init hashtable
	 * according to that.
	 */
	err = fl_init_hashtable(head, mask);
	if (err)
		return err;
	memcpy(&head->mask, mask, sizeof(head->mask));
	head->mask_assigned = true;

	fl_init_dissector(head, mask);

	return 0;
}

static int fl_set_parms(struct net *net, struct tcf_proto *tp,
			struct cls_fl_filter *f, struct fl_flow_mask *mask,
			unsigned long base, struct nlattr **tb,
			struct nlattr *est, bool ovr)
{
	int err;

	err = tcf_exts_validate(net, tp, tb, est, &f->exts, ovr);
	if (err < 0)
		return err;

	if (tb[TCA_FLOWER_CLASSID]) {
		f->res.classid = nla_get_u32(tb[TCA_FLOWER_CLASSID]);
		tcf_bind_filter(tp, &f->res, base);
	}

	err = fl_set_key(net, tb, &f->key, &mask->key);
	if (err)
		return err;

	fl_mask_update_range(mask);
	fl_set_masked_key(&f->mkey, &f->key, mask);

	return 0;
}

static int fl_change(struct net *net, struct sk_buff *in_skb,
		     struct tcf_proto *tp, unsigned long base,
		     u32 handle, struct nlattr **tca,
		     void **arg, bool ovr)
{
	struct cls_fl_head *head = rtnl_dereference(tp->root);
	struct cls_fl_filter *fold = *arg;
	struct cls_fl_filter *fnew;
	struct nlattr **tb;
	struct fl_flow_mask mask = {};
	unsigned long idr_index;
	int err;

	if (!tca[TCA_OPTIONS])
		return -EINVAL;

	tb = kcalloc(TCA_FLOWER_MAX + 1, sizeof(struct nlattr *), GFP_KERNEL);
	if (!tb)
		return -ENOBUFS;

	err = nla_parse_nested(tb, TCA_FLOWER_MAX, tca[TCA_OPTIONS],
			       fl_policy, NULL);
	if (err < 0)
		goto errout_tb;

	if (fold && handle && fold->handle != handle) {
		err = -EINVAL;
		goto errout_tb;
	}

	fnew = kzalloc(sizeof(*fnew), GFP_KERNEL);
	if (!fnew) {
		err = -ENOBUFS;
		goto errout_tb;
	}

	err = tcf_exts_init(&fnew->exts, TCA_FLOWER_ACT, 0);
	if (err < 0)
		goto errout;

	if (!handle) {
		err = idr_alloc_ext(&head->handle_idr, fnew, &idr_index,
				    1, 0x80000000, GFP_KERNEL);
		if (err)
			goto errout;
		fnew->handle = idr_index;
	}

	/* user specifies a handle and it doesn't exist */
	if (handle && !fold) {
		err = idr_alloc_ext(&head->handle_idr, fnew, &idr_index,
				    handle, handle + 1, GFP_KERNEL);
		if (err)
			goto errout;
		fnew->handle = idr_index;
	}

	if (tb[TCA_FLOWER_FLAGS]) {
		fnew->flags = nla_get_u32(tb[TCA_FLOWER_FLAGS]);

		if (!tc_flags_valid(fnew->flags)) {
			err = -EINVAL;
			goto errout_idr;
		}
	}

	err = fl_set_parms(net, tp, fnew, &mask, base, tb, tca[TCA_RATE], ovr);
	if (err)
		goto errout_idr;

	err = fl_check_assign_mask(head, &mask);
	if (err)
		goto errout_idr;

	if (!tc_skip_sw(fnew->flags)) {
		if (!fold && fl_lookup(head, &fnew->mkey)) {
			err = -EEXIST;
			goto errout_idr;
		}

		err = rhashtable_insert_fast(&head->ht, &fnew->ht_node,
					     head->ht_params);
		if (err)
			goto errout_idr;
	}

	if (!tc_skip_hw(fnew->flags)) {
		err = fl_hw_replace_filter(tp,
					   &head->dissector,
					   &mask.key,
					   fnew);
		if (err)
			goto errout_idr;
	}

	if (!tc_in_hw(fnew->flags))
		fnew->flags |= TCA_CLS_FLAGS_NOT_IN_HW;

	if (fold) {
		if (!tc_skip_sw(fold->flags))
			rhashtable_remove_fast(&head->ht, &fold->ht_node,
					       head->ht_params);
		if (!tc_skip_hw(fold->flags))
			fl_hw_destroy_filter(tp, fold);
	}

	*arg = fnew;

	if (fold) {
		fnew->handle = handle;
		idr_replace_ext(&head->handle_idr, fnew, fnew->handle);
		list_replace_rcu(&fold->list, &fnew->list);
		tcf_unbind_filter(tp, &fold->res);
		tcf_exts_get_net(&fold->exts);
		call_rcu(&fold->rcu, fl_destroy_filter);
	} else {
		list_add_tail_rcu(&fnew->list, &head->filters);
	}

	kfree(tb);
	return 0;

errout_idr:
	if (fnew->handle)
		idr_remove_ext(&head->handle_idr, fnew->handle);
errout:
	tcf_exts_destroy(&fnew->exts);
	kfree(fnew);
errout_tb:
	kfree(tb);
	return err;
}

static int fl_delete(struct tcf_proto *tp, void *arg, bool *last)
{
	struct cls_fl_head *head = rtnl_dereference(tp->root);
	struct cls_fl_filter *f = arg;

	if (!tc_skip_sw(f->flags))
		rhashtable_remove_fast(&head->ht, &f->ht_node,
				       head->ht_params);
	__fl_delete(tp, f);
	*last = list_empty(&head->filters);
	return 0;
}

static void fl_walk(struct tcf_proto *tp, struct tcf_walker *arg)
{
	struct cls_fl_head *head = rtnl_dereference(tp->root);
	struct cls_fl_filter *f;

	list_for_each_entry_rcu(f, &head->filters, list) {
		if (arg->count < arg->skip)
			goto skip;
		if (arg->fn(tp, f, arg) < 0) {
			arg->stop = 1;
			break;
		}
skip:
		arg->count++;
	}
}

static int fl_dump_key_val(struct sk_buff *skb,
			   void *val, int val_type,
			   void *mask, int mask_type, int len)
{
	int err;

	if (!memchr_inv(mask, 0, len))
		return 0;
	err = nla_put(skb, val_type, len, val);
	if (err)
		return err;
	if (mask_type != TCA_FLOWER_UNSPEC) {
		err = nla_put(skb, mask_type, len, mask);
		if (err)
			return err;
	}
	return 0;
}

static int fl_dump_key_mpls(struct sk_buff *skb,
			    struct flow_dissector_key_mpls *mpls_key,
			    struct flow_dissector_key_mpls *mpls_mask)
{
	int err;

	if (!memchr_inv(mpls_mask, 0, sizeof(*mpls_mask)))
		return 0;
	if (mpls_mask->mpls_ttl) {
		err = nla_put_u8(skb, TCA_FLOWER_KEY_MPLS_TTL,
				 mpls_key->mpls_ttl);
		if (err)
			return err;
	}
	if (mpls_mask->mpls_tc) {
		err = nla_put_u8(skb, TCA_FLOWER_KEY_MPLS_TC,
				 mpls_key->mpls_tc);
		if (err)
			return err;
	}
	if (mpls_mask->mpls_label) {
		err = nla_put_u32(skb, TCA_FLOWER_KEY_MPLS_LABEL,
				  mpls_key->mpls_label);
		if (err)
			return err;
	}
	if (mpls_mask->mpls_bos) {
		err = nla_put_u8(skb, TCA_FLOWER_KEY_MPLS_BOS,
				 mpls_key->mpls_bos);
		if (err)
			return err;
	}
	return 0;
}

static int fl_dump_key_ip(struct sk_buff *skb,
			  struct flow_dissector_key_ip *key,
			  struct flow_dissector_key_ip *mask)
{
	if (fl_dump_key_val(skb, &key->tos, TCA_FLOWER_KEY_IP_TOS, &mask->tos,
			    TCA_FLOWER_KEY_IP_TOS_MASK, sizeof(key->tos)) ||
	    fl_dump_key_val(skb, &key->ttl, TCA_FLOWER_KEY_IP_TTL, &mask->ttl,
			    TCA_FLOWER_KEY_IP_TTL_MASK, sizeof(key->ttl)))
		return -1;

	return 0;
}

static int fl_dump_key_vlan(struct sk_buff *skb,
			    struct flow_dissector_key_vlan *vlan_key,
			    struct flow_dissector_key_vlan *vlan_mask)
{
	int err;

	if (!memchr_inv(vlan_mask, 0, sizeof(*vlan_mask)))
		return 0;
	if (vlan_mask->vlan_id) {
		err = nla_put_u16(skb, TCA_FLOWER_KEY_VLAN_ID,
				  vlan_key->vlan_id);
		if (err)
			return err;
	}
	if (vlan_mask->vlan_priority) {
		err = nla_put_u8(skb, TCA_FLOWER_KEY_VLAN_PRIO,
				 vlan_key->vlan_priority);
		if (err)
			return err;
	}
	return 0;
}

static void fl_get_key_flag(u32 dissector_key, u32 dissector_mask,
			    u32 *flower_key, u32 *flower_mask,
			    u32 flower_flag_bit, u32 dissector_flag_bit)
{
	if (dissector_mask & dissector_flag_bit) {
		*flower_mask |= flower_flag_bit;
		if (dissector_key & dissector_flag_bit)
			*flower_key |= flower_flag_bit;
	}
}

static int fl_dump_key_flags(struct sk_buff *skb, u32 flags_key, u32 flags_mask)
{
	u32 key, mask;
	__be32 _key, _mask;
	int err;

	if (!memchr_inv(&flags_mask, 0, sizeof(flags_mask)))
		return 0;

	key = 0;
	mask = 0;

	fl_get_key_flag(flags_key, flags_mask, &key, &mask,
			TCA_FLOWER_KEY_FLAGS_IS_FRAGMENT, FLOW_DIS_IS_FRAGMENT);

	_key = cpu_to_be32(key);
	_mask = cpu_to_be32(mask);

	err = nla_put(skb, TCA_FLOWER_KEY_FLAGS, 4, &_key);
	if (err)
		return err;

	return nla_put(skb, TCA_FLOWER_KEY_FLAGS_MASK, 4, &_mask);
}

static int fl_dump(struct net *net, struct tcf_proto *tp, void *fh,
		   struct sk_buff *skb, struct tcmsg *t)
{
	struct cls_fl_head *head = rtnl_dereference(tp->root);
	struct cls_fl_filter *f = fh;
	struct nlattr *nest;
	struct fl_flow_key *key, *mask;

	if (!f)
		return skb->len;

	t->tcm_handle = f->handle;

	nest = nla_nest_start(skb, TCA_OPTIONS);
	if (!nest)
		goto nla_put_failure;

	if (f->res.classid &&
	    nla_put_u32(skb, TCA_FLOWER_CLASSID, f->res.classid))
		goto nla_put_failure;

	key = &f->key;
	mask = &head->mask.key;

	if (mask->indev_ifindex) {
		struct net_device *dev;

		dev = __dev_get_by_index(net, key->indev_ifindex);
		if (dev && nla_put_string(skb, TCA_FLOWER_INDEV, dev->name))
			goto nla_put_failure;
	}

	if (!tc_skip_hw(f->flags))
		fl_hw_update_stats(tp, f);

	if (fl_dump_key_val(skb, key->eth.dst, TCA_FLOWER_KEY_ETH_DST,
			    mask->eth.dst, TCA_FLOWER_KEY_ETH_DST_MASK,
			    sizeof(key->eth.dst)) ||
	    fl_dump_key_val(skb, key->eth.src, TCA_FLOWER_KEY_ETH_SRC,
			    mask->eth.src, TCA_FLOWER_KEY_ETH_SRC_MASK,
			    sizeof(key->eth.src)) ||
	    fl_dump_key_val(skb, &key->basic.n_proto, TCA_FLOWER_KEY_ETH_TYPE,
			    &mask->basic.n_proto, TCA_FLOWER_UNSPEC,
			    sizeof(key->basic.n_proto)))
		goto nla_put_failure;

	if (fl_dump_key_mpls(skb, &key->mpls, &mask->mpls))
		goto nla_put_failure;

	if (fl_dump_key_vlan(skb, &key->vlan, &mask->vlan))
		goto nla_put_failure;

	if ((key->basic.n_proto == htons(ETH_P_IP) ||
	     key->basic.n_proto == htons(ETH_P_IPV6)) &&
	    (fl_dump_key_val(skb, &key->basic.ip_proto, TCA_FLOWER_KEY_IP_PROTO,
			    &mask->basic.ip_proto, TCA_FLOWER_UNSPEC,
			    sizeof(key->basic.ip_proto)) ||
	    fl_dump_key_ip(skb, &key->ip, &mask->ip)))
		goto nla_put_failure;

	if (key->control.addr_type == FLOW_DISSECTOR_KEY_IPV4_ADDRS &&
	    (fl_dump_key_val(skb, &key->ipv4.src, TCA_FLOWER_KEY_IPV4_SRC,
			     &mask->ipv4.src, TCA_FLOWER_KEY_IPV4_SRC_MASK,
			     sizeof(key->ipv4.src)) ||
	     fl_dump_key_val(skb, &key->ipv4.dst, TCA_FLOWER_KEY_IPV4_DST,
			     &mask->ipv4.dst, TCA_FLOWER_KEY_IPV4_DST_MASK,
			     sizeof(key->ipv4.dst))))
		goto nla_put_failure;
	else if (key->control.addr_type == FLOW_DISSECTOR_KEY_IPV6_ADDRS &&
		 (fl_dump_key_val(skb, &key->ipv6.src, TCA_FLOWER_KEY_IPV6_SRC,
				  &mask->ipv6.src, TCA_FLOWER_KEY_IPV6_SRC_MASK,
				  sizeof(key->ipv6.src)) ||
		  fl_dump_key_val(skb, &key->ipv6.dst, TCA_FLOWER_KEY_IPV6_DST,
				  &mask->ipv6.dst, TCA_FLOWER_KEY_IPV6_DST_MASK,
				  sizeof(key->ipv6.dst))))
		goto nla_put_failure;

	if (key->basic.ip_proto == IPPROTO_TCP &&
	    (fl_dump_key_val(skb, &key->tp.src, TCA_FLOWER_KEY_TCP_SRC,
			     &mask->tp.src, TCA_FLOWER_KEY_TCP_SRC_MASK,
			     sizeof(key->tp.src)) ||
	     fl_dump_key_val(skb, &key->tp.dst, TCA_FLOWER_KEY_TCP_DST,
			     &mask->tp.dst, TCA_FLOWER_KEY_TCP_DST_MASK,
			     sizeof(key->tp.dst)) ||
	     fl_dump_key_val(skb, &key->tcp.flags, TCA_FLOWER_KEY_TCP_FLAGS,
			     &mask->tcp.flags, TCA_FLOWER_KEY_TCP_FLAGS_MASK,
			     sizeof(key->tcp.flags))))
		goto nla_put_failure;
	else if (key->basic.ip_proto == IPPROTO_UDP &&
		 (fl_dump_key_val(skb, &key->tp.src, TCA_FLOWER_KEY_UDP_SRC,
				  &mask->tp.src, TCA_FLOWER_KEY_UDP_SRC_MASK,
				  sizeof(key->tp.src)) ||
		  fl_dump_key_val(skb, &key->tp.dst, TCA_FLOWER_KEY_UDP_DST,
				  &mask->tp.dst, TCA_FLOWER_KEY_UDP_DST_MASK,
				  sizeof(key->tp.dst))))
		goto nla_put_failure;
	else if (key->basic.ip_proto == IPPROTO_SCTP &&
		 (fl_dump_key_val(skb, &key->tp.src, TCA_FLOWER_KEY_SCTP_SRC,
				  &mask->tp.src, TCA_FLOWER_KEY_SCTP_SRC_MASK,
				  sizeof(key->tp.src)) ||
		  fl_dump_key_val(skb, &key->tp.dst, TCA_FLOWER_KEY_SCTP_DST,
				  &mask->tp.dst, TCA_FLOWER_KEY_SCTP_DST_MASK,
				  sizeof(key->tp.dst))))
		goto nla_put_failure;
	else if (key->basic.n_proto == htons(ETH_P_IP) &&
		 key->basic.ip_proto == IPPROTO_ICMP &&
		 (fl_dump_key_val(skb, &key->icmp.type,
				  TCA_FLOWER_KEY_ICMPV4_TYPE, &mask->icmp.type,
				  TCA_FLOWER_KEY_ICMPV4_TYPE_MASK,
				  sizeof(key->icmp.type)) ||
		  fl_dump_key_val(skb, &key->icmp.code,
				  TCA_FLOWER_KEY_ICMPV4_CODE, &mask->icmp.code,
				  TCA_FLOWER_KEY_ICMPV4_CODE_MASK,
				  sizeof(key->icmp.code))))
		goto nla_put_failure;
	else if (key->basic.n_proto == htons(ETH_P_IPV6) &&
		 key->basic.ip_proto == IPPROTO_ICMPV6 &&
		 (fl_dump_key_val(skb, &key->icmp.type,
				  TCA_FLOWER_KEY_ICMPV6_TYPE, &mask->icmp.type,
				  TCA_FLOWER_KEY_ICMPV6_TYPE_MASK,
				  sizeof(key->icmp.type)) ||
		  fl_dump_key_val(skb, &key->icmp.code,
				  TCA_FLOWER_KEY_ICMPV6_CODE, &mask->icmp.code,
				  TCA_FLOWER_KEY_ICMPV6_CODE_MASK,
				  sizeof(key->icmp.code))))
		goto nla_put_failure;
	else if ((key->basic.n_proto == htons(ETH_P_ARP) ||
		  key->basic.n_proto == htons(ETH_P_RARP)) &&
		 (fl_dump_key_val(skb, &key->arp.sip,
				  TCA_FLOWER_KEY_ARP_SIP, &mask->arp.sip,
				  TCA_FLOWER_KEY_ARP_SIP_MASK,
				  sizeof(key->arp.sip)) ||
		  fl_dump_key_val(skb, &key->arp.tip,
				  TCA_FLOWER_KEY_ARP_TIP, &mask->arp.tip,
				  TCA_FLOWER_KEY_ARP_TIP_MASK,
				  sizeof(key->arp.tip)) ||
		  fl_dump_key_val(skb, &key->arp.op,
				  TCA_FLOWER_KEY_ARP_OP, &mask->arp.op,
				  TCA_FLOWER_KEY_ARP_OP_MASK,
				  sizeof(key->arp.op)) ||
		  fl_dump_key_val(skb, key->arp.sha, TCA_FLOWER_KEY_ARP_SHA,
				  mask->arp.sha, TCA_FLOWER_KEY_ARP_SHA_MASK,
				  sizeof(key->arp.sha)) ||
		  fl_dump_key_val(skb, key->arp.tha, TCA_FLOWER_KEY_ARP_THA,
				  mask->arp.tha, TCA_FLOWER_KEY_ARP_THA_MASK,
				  sizeof(key->arp.tha))))
		goto nla_put_failure;

	if (key->enc_control.addr_type == FLOW_DISSECTOR_KEY_IPV4_ADDRS &&
	    (fl_dump_key_val(skb, &key->enc_ipv4.src,
			    TCA_FLOWER_KEY_ENC_IPV4_SRC, &mask->enc_ipv4.src,
			    TCA_FLOWER_KEY_ENC_IPV4_SRC_MASK,
			    sizeof(key->enc_ipv4.src)) ||
	     fl_dump_key_val(skb, &key->enc_ipv4.dst,
			     TCA_FLOWER_KEY_ENC_IPV4_DST, &mask->enc_ipv4.dst,
			     TCA_FLOWER_KEY_ENC_IPV4_DST_MASK,
			     sizeof(key->enc_ipv4.dst))))
		goto nla_put_failure;
	else if (key->enc_control.addr_type == FLOW_DISSECTOR_KEY_IPV6_ADDRS &&
		 (fl_dump_key_val(skb, &key->enc_ipv6.src,
			    TCA_FLOWER_KEY_ENC_IPV6_SRC, &mask->enc_ipv6.src,
			    TCA_FLOWER_KEY_ENC_IPV6_SRC_MASK,
			    sizeof(key->enc_ipv6.src)) ||
		 fl_dump_key_val(skb, &key->enc_ipv6.dst,
				 TCA_FLOWER_KEY_ENC_IPV6_DST,
				 &mask->enc_ipv6.dst,
				 TCA_FLOWER_KEY_ENC_IPV6_DST_MASK,
			    sizeof(key->enc_ipv6.dst))))
		goto nla_put_failure;

	if (fl_dump_key_val(skb, &key->enc_key_id, TCA_FLOWER_KEY_ENC_KEY_ID,
			    &mask->enc_key_id, TCA_FLOWER_UNSPEC,
			    sizeof(key->enc_key_id)) ||
	    fl_dump_key_val(skb, &key->enc_tp.src,
			    TCA_FLOWER_KEY_ENC_UDP_SRC_PORT,
			    &mask->enc_tp.src,
			    TCA_FLOWER_KEY_ENC_UDP_SRC_PORT_MASK,
			    sizeof(key->enc_tp.src)) ||
	    fl_dump_key_val(skb, &key->enc_tp.dst,
			    TCA_FLOWER_KEY_ENC_UDP_DST_PORT,
			    &mask->enc_tp.dst,
			    TCA_FLOWER_KEY_ENC_UDP_DST_PORT_MASK,
			    sizeof(key->enc_tp.dst)))
		goto nla_put_failure;

	if (fl_dump_key_flags(skb, key->control.flags, mask->control.flags))
		goto nla_put_failure;

	if (f->flags && nla_put_u32(skb, TCA_FLOWER_FLAGS, f->flags))
		goto nla_put_failure;

	if (tcf_exts_dump(skb, &f->exts))
		goto nla_put_failure;

	nla_nest_end(skb, nest);

	if (tcf_exts_dump_stats(skb, &f->exts) < 0)
		goto nla_put_failure;

	return skb->len;

nla_put_failure:
	nla_nest_cancel(skb, nest);
	return -1;
}

static void fl_bind_class(void *fh, u32 classid, unsigned long cl)
{
	struct cls_fl_filter *f = fh;

	if (f && f->res.classid == classid)
		f->res.class = cl;
}

static struct tcf_proto_ops cls_fl_ops __read_mostly = {
	.kind		= "flower",
	.classify	= fl_classify,
	.init		= fl_init,
	.destroy	= fl_destroy,
	.get		= fl_get,
	.change		= fl_change,
	.delete		= fl_delete,
	.walk		= fl_walk,
	.dump		= fl_dump,
	.bind_class	= fl_bind_class,
	.owner		= THIS_MODULE,
};

static int __init cls_fl_init(void)
{
	return register_tcf_proto_ops(&cls_fl_ops);
}

static void __exit cls_fl_exit(void)
{
	unregister_tcf_proto_ops(&cls_fl_ops);
}

module_init(cls_fl_init);
module_exit(cls_fl_exit);

MODULE_AUTHOR("Jiri Pirko <jiri@resnulli.us>");
MODULE_DESCRIPTION("Flower classifier");
MODULE_LICENSE("GPL v2");<|MERGE_RESOLUTION|>--- conflicted
+++ resolved
@@ -225,7 +225,6 @@
 	tc_cls_common_offload_init(&cls_flower.common, tp);
 	cls_flower.command = TC_CLSFLOWER_DESTROY;
 	cls_flower.cookie = (unsigned long) f;
-	cls_flower.egress_dev = f->hw_dev != tp->q->dev_queue->dev;
 
 	tc_setup_cb_call(block, &f->exts, TC_SETUP_CLSFLOWER,
 			 &cls_flower, false);
@@ -274,11 +273,7 @@
 	cls_flower.command = TC_CLSFLOWER_STATS;
 	cls_flower.cookie = (unsigned long) f;
 	cls_flower.exts = &f->exts;
-<<<<<<< HEAD
-	cls_flower.egress_dev = f->hw_dev != tp->q->dev_queue->dev;
-=======
 	cls_flower.classid = f->res.classid;
->>>>>>> 0c86a6bd
 
 	tc_setup_cb_call(block, &f->exts, TC_SETUP_CLSFLOWER,
 			 &cls_flower, false);
