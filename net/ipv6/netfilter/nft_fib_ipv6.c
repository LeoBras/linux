/*
 * This program is free software; you can redistribute it and/or modify
 * it under the terms of the GNU General Public License version 2 as
 * published by the Free Software Foundation.
 */

#include <linux/kernel.h>
#include <linux/init.h>
#include <linux/module.h>
#include <linux/netlink.h>
#include <linux/netfilter.h>
#include <linux/netfilter/nf_tables.h>
#include <linux/netfilter_ipv6.h>
#include <net/netfilter/nf_tables_core.h>
#include <net/netfilter/nf_tables.h>
#include <net/netfilter/nft_fib.h>

#include <net/ip6_fib.h>
#include <net/ip6_route.h>

static int get_ifindex(const struct net_device *dev)
{
	return dev ? dev->ifindex : 0;
}

static int nft_fib6_flowi_init(struct flowi6 *fl6, const struct nft_fib *priv,
			       const struct nft_pktinfo *pkt,
			       const struct net_device *dev,
			       struct ipv6hdr *iph)
{
	int lookup_flags = 0;

	if (priv->flags & NFTA_FIB_F_DADDR) {
		fl6->daddr = iph->daddr;
		fl6->saddr = iph->saddr;
	} else {
		fl6->daddr = iph->saddr;
		fl6->saddr = iph->daddr;
	}

	if (ipv6_addr_type(&fl6->daddr) & IPV6_ADDR_LINKLOCAL) {
		lookup_flags |= RT6_LOOKUP_F_IFACE;
		fl6->flowi6_oif = get_ifindex(dev ? dev : pkt->skb->dev);
	}

	if (ipv6_addr_type(&fl6->saddr) & IPV6_ADDR_UNICAST)
		lookup_flags |= RT6_LOOKUP_F_HAS_SADDR;

	if (priv->flags & NFTA_FIB_F_MARK)
		fl6->flowi6_mark = pkt->skb->mark;

	fl6->flowlabel = (*(__be32 *)iph) & IPV6_FLOWINFO_MASK;

	return lookup_flags;
}

static u32 __nft_fib6_eval_type(const struct nft_fib *priv,
				const struct nft_pktinfo *pkt,
				struct ipv6hdr *iph)
{
	const struct net_device *dev = NULL;
	const struct nf_ipv6_ops *v6ops;
	int route_err, addrtype;
	struct rt6_info *rt;
	struct flowi6 fl6 = {
		.flowi6_iif = LOOPBACK_IFINDEX,
		.flowi6_proto = pkt->tprot,
	};
	u32 ret = 0;

	v6ops = nf_get_ipv6_ops();
	if (!v6ops)
		return RTN_UNREACHABLE;

	if (priv->flags & NFTA_FIB_F_IIF)
		dev = nft_in(pkt);
	else if (priv->flags & NFTA_FIB_F_OIF)
		dev = nft_out(pkt);

	nft_fib6_flowi_init(&fl6, priv, pkt, dev, iph);

	if (dev && v6ops->chk_addr(nft_net(pkt), &fl6.daddr, dev, true))
		ret = RTN_LOCAL;

	route_err = v6ops->route(nft_net(pkt), (struct dst_entry **)&rt,
				 flowi6_to_flowi(&fl6), false);
	if (route_err)
		goto err;

	if (rt->rt6i_flags & RTF_REJECT) {
		route_err = rt->dst.error;
		dst_release(&rt->dst);
		goto err;
	}

	if (ipv6_anycast_destination((struct dst_entry *)rt, &fl6.daddr))
		ret = RTN_ANYCAST;
	else if (!dev && rt->rt6i_flags & RTF_LOCAL)
		ret = RTN_LOCAL;

	dst_release(&rt->dst);

	if (ret)
		return ret;

	addrtype = ipv6_addr_type(&fl6.daddr);

	if (addrtype & IPV6_ADDR_MULTICAST)
		return RTN_MULTICAST;
	if (addrtype & IPV6_ADDR_UNICAST)
		return RTN_UNICAST;

	return RTN_UNSPEC;
 err:
	switch (route_err) {
	case -EINVAL:
		return RTN_BLACKHOLE;
	case -EACCES:
		return RTN_PROHIBIT;
	case -EAGAIN:
		return RTN_THROW;
	default:
		break;
	}

	return RTN_UNREACHABLE;
}

void nft_fib6_eval_type(const struct nft_expr *expr, struct nft_regs *regs,
			const struct nft_pktinfo *pkt)
{
	const struct nft_fib *priv = nft_expr_priv(expr);
	int noff = skb_network_offset(pkt->skb);
	u32 *dest = &regs->data[priv->dreg];
	struct ipv6hdr *iph, _iph;

	iph = skb_header_pointer(pkt->skb, noff, sizeof(_iph), &_iph);
	if (!iph) {
		regs->verdict.code = NFT_BREAK;
		return;
	}

	*dest = __nft_fib6_eval_type(priv, pkt, iph);
}
EXPORT_SYMBOL_GPL(nft_fib6_eval_type);

void nft_fib6_eval(const struct nft_expr *expr, struct nft_regs *regs,
		   const struct nft_pktinfo *pkt)
{
	const struct nft_fib *priv = nft_expr_priv(expr);
	int noff = skb_network_offset(pkt->skb);
	const struct net_device *oif = NULL;
	u32 *dest = &regs->data[priv->dreg];
	struct ipv6hdr *iph, _iph;
	struct flowi6 fl6 = {
		.flowi6_iif = LOOPBACK_IFINDEX,
		.flowi6_proto = pkt->tprot,
	};
	struct rt6_info *rt;
	int lookup_flags;

	if (priv->flags & NFTA_FIB_F_IIF)
		oif = nft_in(pkt);
	else if (priv->flags & NFTA_FIB_F_OIF)
		oif = nft_out(pkt);

	iph = skb_header_pointer(pkt->skb, noff, sizeof(_iph), &_iph);
	if (!iph) {
		regs->verdict.code = NFT_BREAK;
		return;
	}

	lookup_flags = nft_fib6_flowi_init(&fl6, priv, pkt, oif, iph);

	if (nft_hook(pkt) == NF_INET_PRE_ROUTING &&
	    nft_fib_is_loopback(pkt->skb, nft_in(pkt))) {
		nft_fib_store_result(dest, priv, pkt,
				     nft_in(pkt)->ifindex);
		return;
	}

	*dest = 0;
<<<<<<< HEAD
	rt = (void *)ip6_route_lookup(nft_net(pkt), &fl6, lookup_flags);
=======
	rt = (void *)ip6_route_lookup(nft_net(pkt), &fl6, pkt->skb,
				      lookup_flags);
>>>>>>> 49a695ba
	if (rt->dst.error)
		goto put_rt_err;

	/* Should not see RTF_LOCAL here */
	if (rt->rt6i_flags & (RTF_REJECT | RTF_ANYCAST | RTF_LOCAL))
		goto put_rt_err;

	if (oif && oif != rt->rt6i_idev->dev)
		goto put_rt_err;

	switch (priv->result) {
	case NFT_FIB_RESULT_OIF:
		*dest = rt->rt6i_idev->dev->ifindex;
		break;
	case NFT_FIB_RESULT_OIFNAME:
		strncpy((char *)dest, rt->rt6i_idev->dev->name, IFNAMSIZ);
		break;
	default:
		WARN_ON_ONCE(1);
		break;
	}

 put_rt_err:
	ip6_rt_put(rt);
}
EXPORT_SYMBOL_GPL(nft_fib6_eval);

static struct nft_expr_type nft_fib6_type;

static const struct nft_expr_ops nft_fib6_type_ops = {
	.type		= &nft_fib6_type,
	.size		= NFT_EXPR_SIZE(sizeof(struct nft_fib)),
	.eval		= nft_fib6_eval_type,
	.init		= nft_fib_init,
	.dump		= nft_fib_dump,
	.validate	= nft_fib_validate,
};

static const struct nft_expr_ops nft_fib6_ops = {
	.type		= &nft_fib6_type,
	.size		= NFT_EXPR_SIZE(sizeof(struct nft_fib)),
	.eval		= nft_fib6_eval,
	.init		= nft_fib_init,
	.dump		= nft_fib_dump,
	.validate	= nft_fib_validate,
};

static const struct nft_expr_ops *
nft_fib6_select_ops(const struct nft_ctx *ctx,
		    const struct nlattr * const tb[])
{
	enum nft_fib_result result;

	if (!tb[NFTA_FIB_RESULT])
		return ERR_PTR(-EINVAL);

	result = ntohl(nla_get_be32(tb[NFTA_FIB_RESULT]));

	switch (result) {
	case NFT_FIB_RESULT_OIF:
		return &nft_fib6_ops;
	case NFT_FIB_RESULT_OIFNAME:
		return &nft_fib6_ops;
	case NFT_FIB_RESULT_ADDRTYPE:
		return &nft_fib6_type_ops;
	default:
		return ERR_PTR(-EOPNOTSUPP);
	}
}

static struct nft_expr_type nft_fib6_type __read_mostly = {
	.name		= "fib",
	.select_ops	= nft_fib6_select_ops,
	.policy		= nft_fib_policy,
	.maxattr	= NFTA_FIB_MAX,
	.family		= NFPROTO_IPV6,
	.owner		= THIS_MODULE,
};

static int __init nft_fib6_module_init(void)
{
	return nft_register_expr(&nft_fib6_type);
}

static void __exit nft_fib6_module_exit(void)
{
	nft_unregister_expr(&nft_fib6_type);
}
module_init(nft_fib6_module_init);
module_exit(nft_fib6_module_exit);

MODULE_LICENSE("GPL");
MODULE_AUTHOR("Florian Westphal <fw@strlen.de>");
MODULE_ALIAS_NFT_AF_EXPR(10, "fib");<|MERGE_RESOLUTION|>--- conflicted
+++ resolved
@@ -180,12 +180,8 @@
 	}
 
 	*dest = 0;
-<<<<<<< HEAD
-	rt = (void *)ip6_route_lookup(nft_net(pkt), &fl6, lookup_flags);
-=======
 	rt = (void *)ip6_route_lookup(nft_net(pkt), &fl6, pkt->skb,
 				      lookup_flags);
->>>>>>> 49a695ba
 	if (rt->dst.error)
 		goto put_rt_err;
 
