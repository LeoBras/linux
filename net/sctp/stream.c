--- conflicted
+++ resolved
@@ -64,11 +64,7 @@
 		 */
 
 		/* Mark as failed send. */
-<<<<<<< HEAD
-		sctp_chunk_fail(ch, SCTP_ERROR_INV_STRM);
-=======
 		sctp_chunk_fail(ch, (__force __u32)SCTP_ERROR_INV_STRM);
->>>>>>> ae64f9bd
 		if (asoc->peer.prsctp_capable &&
 		    SCTP_PR_PRIO_ENABLED(ch->sinfo.sinfo_flags))
 			asoc->sent_cnt_removable--;
@@ -321,21 +317,12 @@
 			param_len = str_nums * sizeof(__u16) +
 				    sizeof(struct sctp_strreset_outreq);
 		}
-<<<<<<< HEAD
 
 		if (in) {
 			for (i = 0; i < str_nums; i++)
 				if (str_list[i] >= stream->incnt)
 					goto out;
 
-=======
-
-		if (in) {
-			for (i = 0; i < str_nums; i++)
-				if (str_list[i] >= stream->incnt)
-					goto out;
-
->>>>>>> ae64f9bd
 			param_len += str_nums * sizeof(__u16) +
 				     sizeof(struct sctp_strreset_inreq);
 		}
@@ -354,14 +341,11 @@
 	for (i = 0; i < str_nums; i++)
 		nstr_list[i] = htons(str_list[i]);
 
-<<<<<<< HEAD
-=======
 	if (out && !sctp_stream_outq_is_empty(stream, str_nums, nstr_list)) {
 		retval = -EAGAIN;
 		goto out;
 	}
 
->>>>>>> ae64f9bd
 	chunk = sctp_make_strreset_req(asoc, str_nums, nstr_list, out, in);
 
 	kfree(nstr_list);
