--- conflicted
+++ resolved
@@ -731,13 +731,8 @@
 	if (skb_cow_head(skb, dev->needed_headroom))
 		goto free_skb;
 
-<<<<<<< HEAD
-	if (skb->len - dev->hard_header_len > dev->mtu) {
-		pskb_trim(skb, dev->mtu);
-=======
 	if (skb->len > dev->mtu + dev->hard_header_len) {
 		pskb_trim(skb, dev->mtu + dev->hard_header_len);
->>>>>>> 0c86a6bd
 		truncate = true;
 	}
 
