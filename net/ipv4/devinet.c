/*
 *	NET3	IP device support routines.
 *
 *		This program is free software; you can redistribute it and/or
 *		modify it under the terms of the GNU General Public License
 *		as published by the Free Software Foundation; either version
 *		2 of the License, or (at your option) any later version.
 *
 *	Derived from the IP parts of dev.c 1.0.19
 * 		Authors:	Ross Biro
 *				Fred N. van Kempen, <waltje@uWalt.NL.Mugnet.ORG>
 *				Mark Evans, <evansmp@uhura.aston.ac.uk>
 *
 *	Additional Authors:
 *		Alan Cox, <gw4pts@gw4pts.ampr.org>
 *		Alexey Kuznetsov, <kuznet@ms2.inr.ac.ru>
 *
 *	Changes:
 *		Alexey Kuznetsov:	pa_* fields are replaced with ifaddr
 *					lists.
 *		Cyrus Durgin:		updated for kmod
 *		Matthias Andree:	in devinet_ioctl, compare label and
 *					address (4.4BSD alias style support),
 *					fall back to comparing just the label
 *					if no match found.
 */


#include <linux/uaccess.h>
#include <linux/bitops.h>
#include <linux/capability.h>
#include <linux/module.h>
#include <linux/types.h>
#include <linux/kernel.h>
#include <linux/sched/signal.h>
#include <linux/string.h>
#include <linux/mm.h>
#include <linux/socket.h>
#include <linux/sockios.h>
#include <linux/in.h>
#include <linux/errno.h>
#include <linux/interrupt.h>
#include <linux/if_addr.h>
#include <linux/if_ether.h>
#include <linux/inet.h>
#include <linux/netdevice.h>
#include <linux/etherdevice.h>
#include <linux/skbuff.h>
#include <linux/init.h>
#include <linux/notifier.h>
#include <linux/inetdevice.h>
#include <linux/igmp.h>
#include <linux/slab.h>
#include <linux/hash.h>
#ifdef CONFIG_SYSCTL
#include <linux/sysctl.h>
#endif
#include <linux/kmod.h>
#include <linux/netconf.h>

#include <net/arp.h>
#include <net/ip.h>
#include <net/route.h>
#include <net/ip_fib.h>
#include <net/rtnetlink.h>
#include <net/net_namespace.h>
#include <net/addrconf.h>

static struct ipv4_devconf ipv4_devconf = {
	.data = {
		[IPV4_DEVCONF_ACCEPT_REDIRECTS - 1] = 1,
		[IPV4_DEVCONF_SEND_REDIRECTS - 1] = 1,
		[IPV4_DEVCONF_SECURE_REDIRECTS - 1] = 1,
		[IPV4_DEVCONF_SHARED_MEDIA - 1] = 1,
		[IPV4_DEVCONF_IGMPV2_UNSOLICITED_REPORT_INTERVAL - 1] = 10000 /*ms*/,
		[IPV4_DEVCONF_IGMPV3_UNSOLICITED_REPORT_INTERVAL - 1] =  1000 /*ms*/,
	},
};

static struct ipv4_devconf ipv4_devconf_dflt = {
	.data = {
		[IPV4_DEVCONF_ACCEPT_REDIRECTS - 1] = 1,
		[IPV4_DEVCONF_SEND_REDIRECTS - 1] = 1,
		[IPV4_DEVCONF_SECURE_REDIRECTS - 1] = 1,
		[IPV4_DEVCONF_SHARED_MEDIA - 1] = 1,
		[IPV4_DEVCONF_ACCEPT_SOURCE_ROUTE - 1] = 1,
		[IPV4_DEVCONF_IGMPV2_UNSOLICITED_REPORT_INTERVAL - 1] = 10000 /*ms*/,
		[IPV4_DEVCONF_IGMPV3_UNSOLICITED_REPORT_INTERVAL - 1] =  1000 /*ms*/,
	},
};

#define IPV4_DEVCONF_DFLT(net, attr) \
	IPV4_DEVCONF((*net->ipv4.devconf_dflt), attr)

static const struct nla_policy ifa_ipv4_policy[IFA_MAX+1] = {
	[IFA_LOCAL]     	= { .type = NLA_U32 },
	[IFA_ADDRESS]   	= { .type = NLA_U32 },
	[IFA_BROADCAST] 	= { .type = NLA_U32 },
	[IFA_LABEL]     	= { .type = NLA_STRING, .len = IFNAMSIZ - 1 },
	[IFA_CACHEINFO]		= { .len = sizeof(struct ifa_cacheinfo) },
	[IFA_FLAGS]		= { .type = NLA_U32 },
	[IFA_RT_PRIORITY]	= { .type = NLA_U32 },
	[IFA_TARGET_NETNSID]	= { .type = NLA_S32 },
};

struct inet_fill_args {
	u32 portid;
	u32 seq;
	int event;
	unsigned int flags;
	int netnsid;
	int ifindex;
};

#define IN4_ADDR_HSIZE_SHIFT	8
#define IN4_ADDR_HSIZE		(1U << IN4_ADDR_HSIZE_SHIFT)

static struct hlist_head inet_addr_lst[IN4_ADDR_HSIZE];

static u32 inet_addr_hash(const struct net *net, __be32 addr)
{
	u32 val = (__force u32) addr ^ net_hash_mix(net);

	return hash_32(val, IN4_ADDR_HSIZE_SHIFT);
}

static void inet_hash_insert(struct net *net, struct in_ifaddr *ifa)
{
	u32 hash = inet_addr_hash(net, ifa->ifa_local);

	ASSERT_RTNL();
	hlist_add_head_rcu(&ifa->hash, &inet_addr_lst[hash]);
}

static void inet_hash_remove(struct in_ifaddr *ifa)
{
	ASSERT_RTNL();
	hlist_del_init_rcu(&ifa->hash);
}

/**
 * __ip_dev_find - find the first device with a given source address.
 * @net: the net namespace
 * @addr: the source address
 * @devref: if true, take a reference on the found device
 *
 * If a caller uses devref=false, it should be protected by RCU, or RTNL
 */
struct net_device *__ip_dev_find(struct net *net, __be32 addr, bool devref)
{
	struct net_device *result = NULL;
	struct in_ifaddr *ifa;

	rcu_read_lock();
	ifa = inet_lookup_ifaddr_rcu(net, addr);
	if (!ifa) {
		struct flowi4 fl4 = { .daddr = addr };
		struct fib_result res = { 0 };
		struct fib_table *local;

		/* Fallback to FIB local table so that communication
		 * over loopback subnets work.
		 */
		local = fib_get_table(net, RT_TABLE_LOCAL);
		if (local &&
		    !fib_table_lookup(local, &fl4, &res, FIB_LOOKUP_NOREF) &&
		    res.type == RTN_LOCAL)
			result = FIB_RES_DEV(res);
	} else {
		result = ifa->ifa_dev->dev;
	}
	if (result && devref)
		dev_hold(result);
	rcu_read_unlock();
	return result;
}
EXPORT_SYMBOL(__ip_dev_find);

/* called under RCU lock */
struct in_ifaddr *inet_lookup_ifaddr_rcu(struct net *net, __be32 addr)
{
	u32 hash = inet_addr_hash(net, addr);
	struct in_ifaddr *ifa;

	hlist_for_each_entry_rcu(ifa, &inet_addr_lst[hash], hash)
		if (ifa->ifa_local == addr &&
		    net_eq(dev_net(ifa->ifa_dev->dev), net))
			return ifa;

	return NULL;
}

static void rtmsg_ifa(int event, struct in_ifaddr *, struct nlmsghdr *, u32);

static BLOCKING_NOTIFIER_HEAD(inetaddr_chain);
static BLOCKING_NOTIFIER_HEAD(inetaddr_validator_chain);
static void inet_del_ifa(struct in_device *in_dev, struct in_ifaddr **ifap,
			 int destroy);
#ifdef CONFIG_SYSCTL
static int devinet_sysctl_register(struct in_device *idev);
static void devinet_sysctl_unregister(struct in_device *idev);
#else
static int devinet_sysctl_register(struct in_device *idev)
{
	return 0;
}
static void devinet_sysctl_unregister(struct in_device *idev)
{
}
#endif

/* Locks all the inet devices. */

static struct in_ifaddr *inet_alloc_ifa(void)
{
	return kzalloc(sizeof(struct in_ifaddr), GFP_KERNEL);
}

static void inet_rcu_free_ifa(struct rcu_head *head)
{
	struct in_ifaddr *ifa = container_of(head, struct in_ifaddr, rcu_head);
	if (ifa->ifa_dev)
		in_dev_put(ifa->ifa_dev);
	kfree(ifa);
}

static void inet_free_ifa(struct in_ifaddr *ifa)
{
	call_rcu(&ifa->rcu_head, inet_rcu_free_ifa);
}

void in_dev_finish_destroy(struct in_device *idev)
{
	struct net_device *dev = idev->dev;

	WARN_ON(idev->ifa_list);
	WARN_ON(idev->mc_list);
	kfree(rcu_dereference_protected(idev->mc_hash, 1));
#ifdef NET_REFCNT_DEBUG
	pr_debug("%s: %p=%s\n", __func__, idev, dev ? dev->name : "NIL");
#endif
	dev_put(dev);
	if (!idev->dead)
		pr_err("Freeing alive in_device %p\n", idev);
	else
		kfree(idev);
}
EXPORT_SYMBOL(in_dev_finish_destroy);

static struct in_device *inetdev_init(struct net_device *dev)
{
	struct in_device *in_dev;
	int err = -ENOMEM;

	ASSERT_RTNL();

	in_dev = kzalloc(sizeof(*in_dev), GFP_KERNEL);
	if (!in_dev)
		goto out;
	memcpy(&in_dev->cnf, dev_net(dev)->ipv4.devconf_dflt,
			sizeof(in_dev->cnf));
	in_dev->cnf.sysctl = NULL;
	in_dev->dev = dev;
	in_dev->arp_parms = neigh_parms_alloc(dev, &arp_tbl);
	if (!in_dev->arp_parms)
		goto out_kfree;
	if (IPV4_DEVCONF(in_dev->cnf, FORWARDING))
		dev_disable_lro(dev);
	/* Reference in_dev->dev */
	dev_hold(dev);
	/* Account for reference dev->ip_ptr (below) */
	refcount_set(&in_dev->refcnt, 1);

	err = devinet_sysctl_register(in_dev);
	if (err) {
		in_dev->dead = 1;
		in_dev_put(in_dev);
		in_dev = NULL;
		goto out;
	}
	ip_mc_init_dev(in_dev);
	if (dev->flags & IFF_UP)
		ip_mc_up(in_dev);

	/* we can receive as soon as ip_ptr is set -- do this last */
	rcu_assign_pointer(dev->ip_ptr, in_dev);
out:
	return in_dev ?: ERR_PTR(err);
out_kfree:
	kfree(in_dev);
	in_dev = NULL;
	goto out;
}

static void in_dev_rcu_put(struct rcu_head *head)
{
	struct in_device *idev = container_of(head, struct in_device, rcu_head);
	in_dev_put(idev);
}

static void inetdev_destroy(struct in_device *in_dev)
{
	struct in_ifaddr *ifa;
	struct net_device *dev;

	ASSERT_RTNL();

	dev = in_dev->dev;

	in_dev->dead = 1;

	ip_mc_destroy_dev(in_dev);

	while ((ifa = in_dev->ifa_list) != NULL) {
		inet_del_ifa(in_dev, &in_dev->ifa_list, 0);
		inet_free_ifa(ifa);
	}

	RCU_INIT_POINTER(dev->ip_ptr, NULL);

	devinet_sysctl_unregister(in_dev);
	neigh_parms_release(&arp_tbl, in_dev->arp_parms);
	arp_ifdown(dev);

	call_rcu(&in_dev->rcu_head, in_dev_rcu_put);
}

int inet_addr_onlink(struct in_device *in_dev, __be32 a, __be32 b)
{
	rcu_read_lock();
	for_primary_ifa(in_dev) {
		if (inet_ifa_match(a, ifa)) {
			if (!b || inet_ifa_match(b, ifa)) {
				rcu_read_unlock();
				return 1;
			}
		}
	} endfor_ifa(in_dev);
	rcu_read_unlock();
	return 0;
}

static void __inet_del_ifa(struct in_device *in_dev, struct in_ifaddr **ifap,
			 int destroy, struct nlmsghdr *nlh, u32 portid)
{
	struct in_ifaddr *promote = NULL;
	struct in_ifaddr *ifa, *ifa1 = *ifap;
	struct in_ifaddr *last_prim = in_dev->ifa_list;
	struct in_ifaddr *prev_prom = NULL;
	int do_promote = IN_DEV_PROMOTE_SECONDARIES(in_dev);

	ASSERT_RTNL();

	if (in_dev->dead)
		goto no_promotions;

	/* 1. Deleting primary ifaddr forces deletion all secondaries
	 * unless alias promotion is set
	 **/

	if (!(ifa1->ifa_flags & IFA_F_SECONDARY)) {
		struct in_ifaddr **ifap1 = &ifa1->ifa_next;

		while ((ifa = *ifap1) != NULL) {
			if (!(ifa->ifa_flags & IFA_F_SECONDARY) &&
			    ifa1->ifa_scope <= ifa->ifa_scope)
				last_prim = ifa;

			if (!(ifa->ifa_flags & IFA_F_SECONDARY) ||
			    ifa1->ifa_mask != ifa->ifa_mask ||
			    !inet_ifa_match(ifa1->ifa_address, ifa)) {
				ifap1 = &ifa->ifa_next;
				prev_prom = ifa;
				continue;
			}

			if (!do_promote) {
				inet_hash_remove(ifa);
				*ifap1 = ifa->ifa_next;

				rtmsg_ifa(RTM_DELADDR, ifa, nlh, portid);
				blocking_notifier_call_chain(&inetaddr_chain,
						NETDEV_DOWN, ifa);
				inet_free_ifa(ifa);
			} else {
				promote = ifa;
				break;
			}
		}
	}

	/* On promotion all secondaries from subnet are changing
	 * the primary IP, we must remove all their routes silently
	 * and later to add them back with new prefsrc. Do this
	 * while all addresses are on the device list.
	 */
	for (ifa = promote; ifa; ifa = ifa->ifa_next) {
		if (ifa1->ifa_mask == ifa->ifa_mask &&
		    inet_ifa_match(ifa1->ifa_address, ifa))
			fib_del_ifaddr(ifa, ifa1);
	}

no_promotions:
	/* 2. Unlink it */

	*ifap = ifa1->ifa_next;
	inet_hash_remove(ifa1);

	/* 3. Announce address deletion */

	/* Send message first, then call notifier.
	   At first sight, FIB update triggered by notifier
	   will refer to already deleted ifaddr, that could confuse
	   netlink listeners. It is not true: look, gated sees
	   that route deleted and if it still thinks that ifaddr
	   is valid, it will try to restore deleted routes... Grr.
	   So that, this order is correct.
	 */
	rtmsg_ifa(RTM_DELADDR, ifa1, nlh, portid);
	blocking_notifier_call_chain(&inetaddr_chain, NETDEV_DOWN, ifa1);

	if (promote) {
		struct in_ifaddr *next_sec = promote->ifa_next;

		if (prev_prom) {
			prev_prom->ifa_next = promote->ifa_next;
			promote->ifa_next = last_prim->ifa_next;
			last_prim->ifa_next = promote;
		}

		promote->ifa_flags &= ~IFA_F_SECONDARY;
		rtmsg_ifa(RTM_NEWADDR, promote, nlh, portid);
		blocking_notifier_call_chain(&inetaddr_chain,
				NETDEV_UP, promote);
		for (ifa = next_sec; ifa; ifa = ifa->ifa_next) {
			if (ifa1->ifa_mask != ifa->ifa_mask ||
			    !inet_ifa_match(ifa1->ifa_address, ifa))
					continue;
			fib_add_ifaddr(ifa);
		}

	}
	if (destroy)
		inet_free_ifa(ifa1);
}

static void inet_del_ifa(struct in_device *in_dev, struct in_ifaddr **ifap,
			 int destroy)
{
	__inet_del_ifa(in_dev, ifap, destroy, NULL, 0);
}

static void check_lifetime(struct work_struct *work);

static DECLARE_DELAYED_WORK(check_lifetime_work, check_lifetime);

static int __inet_insert_ifa(struct in_ifaddr *ifa, struct nlmsghdr *nlh,
			     u32 portid, struct netlink_ext_ack *extack)
{
	struct in_device *in_dev = ifa->ifa_dev;
	struct in_ifaddr *ifa1, **ifap, **last_primary;
	struct in_validator_info ivi;
	int ret;

	ASSERT_RTNL();

	if (!ifa->ifa_local) {
		inet_free_ifa(ifa);
		return 0;
	}

	ifa->ifa_flags &= ~IFA_F_SECONDARY;
	last_primary = &in_dev->ifa_list;

	for (ifap = &in_dev->ifa_list; (ifa1 = *ifap) != NULL;
	     ifap = &ifa1->ifa_next) {
		if (!(ifa1->ifa_flags & IFA_F_SECONDARY) &&
		    ifa->ifa_scope <= ifa1->ifa_scope)
			last_primary = &ifa1->ifa_next;
		if (ifa1->ifa_mask == ifa->ifa_mask &&
		    inet_ifa_match(ifa1->ifa_address, ifa)) {
			if (ifa1->ifa_local == ifa->ifa_local) {
				inet_free_ifa(ifa);
				return -EEXIST;
			}
			if (ifa1->ifa_scope != ifa->ifa_scope) {
				inet_free_ifa(ifa);
				return -EINVAL;
			}
			ifa->ifa_flags |= IFA_F_SECONDARY;
		}
	}

	/* Allow any devices that wish to register ifaddr validtors to weigh
	 * in now, before changes are committed.  The rntl lock is serializing
	 * access here, so the state should not change between a validator call
	 * and a final notify on commit.  This isn't invoked on promotion under
	 * the assumption that validators are checking the address itself, and
	 * not the flags.
	 */
	ivi.ivi_addr = ifa->ifa_address;
	ivi.ivi_dev = ifa->ifa_dev;
	ivi.extack = extack;
	ret = blocking_notifier_call_chain(&inetaddr_validator_chain,
					   NETDEV_UP, &ivi);
	ret = notifier_to_errno(ret);
	if (ret) {
		inet_free_ifa(ifa);
		return ret;
	}

	if (!(ifa->ifa_flags & IFA_F_SECONDARY)) {
		prandom_seed((__force u32) ifa->ifa_local);
		ifap = last_primary;
	}

	ifa->ifa_next = *ifap;
	*ifap = ifa;

	inet_hash_insert(dev_net(in_dev->dev), ifa);

	cancel_delayed_work(&check_lifetime_work);
	queue_delayed_work(system_power_efficient_wq, &check_lifetime_work, 0);

	/* Send message first, then call notifier.
	   Notifier will trigger FIB update, so that
	   listeners of netlink will know about new ifaddr */
	rtmsg_ifa(RTM_NEWADDR, ifa, nlh, portid);
	blocking_notifier_call_chain(&inetaddr_chain, NETDEV_UP, ifa);

	return 0;
}

static int inet_insert_ifa(struct in_ifaddr *ifa)
{
	return __inet_insert_ifa(ifa, NULL, 0, NULL);
}

static int inet_set_ifa(struct net_device *dev, struct in_ifaddr *ifa)
{
	struct in_device *in_dev = __in_dev_get_rtnl(dev);

	ASSERT_RTNL();

	if (!in_dev) {
		inet_free_ifa(ifa);
		return -ENOBUFS;
	}
	ipv4_devconf_setall(in_dev);
	neigh_parms_data_state_setall(in_dev->arp_parms);
	if (ifa->ifa_dev != in_dev) {
		WARN_ON(ifa->ifa_dev);
		in_dev_hold(in_dev);
		ifa->ifa_dev = in_dev;
	}
	if (ipv4_is_loopback(ifa->ifa_local))
		ifa->ifa_scope = RT_SCOPE_HOST;
	return inet_insert_ifa(ifa);
}

/* Caller must hold RCU or RTNL :
 * We dont take a reference on found in_device
 */
struct in_device *inetdev_by_index(struct net *net, int ifindex)
{
	struct net_device *dev;
	struct in_device *in_dev = NULL;

	rcu_read_lock();
	dev = dev_get_by_index_rcu(net, ifindex);
	if (dev)
		in_dev = rcu_dereference_rtnl(dev->ip_ptr);
	rcu_read_unlock();
	return in_dev;
}
EXPORT_SYMBOL(inetdev_by_index);

/* Called only from RTNL semaphored context. No locks. */

struct in_ifaddr *inet_ifa_byprefix(struct in_device *in_dev, __be32 prefix,
				    __be32 mask)
{
	ASSERT_RTNL();

	for_primary_ifa(in_dev) {
		if (ifa->ifa_mask == mask && inet_ifa_match(prefix, ifa))
			return ifa;
	} endfor_ifa(in_dev);
	return NULL;
}

static int ip_mc_config(struct sock *sk, bool join, const struct in_ifaddr *ifa)
{
	struct ip_mreqn mreq = {
		.imr_multiaddr.s_addr = ifa->ifa_address,
		.imr_ifindex = ifa->ifa_dev->dev->ifindex,
	};
	int ret;

	ASSERT_RTNL();

	lock_sock(sk);
	if (join)
		ret = ip_mc_join_group(sk, &mreq);
	else
		ret = ip_mc_leave_group(sk, &mreq);
	release_sock(sk);

	return ret;
}

static int inet_rtm_deladdr(struct sk_buff *skb, struct nlmsghdr *nlh,
			    struct netlink_ext_ack *extack)
{
	struct net *net = sock_net(skb->sk);
	struct nlattr *tb[IFA_MAX+1];
	struct in_device *in_dev;
	struct ifaddrmsg *ifm;
	struct in_ifaddr *ifa, **ifap;
	int err = -EINVAL;

	ASSERT_RTNL();

	err = nlmsg_parse(nlh, sizeof(*ifm), tb, IFA_MAX, ifa_ipv4_policy,
			  extack);
	if (err < 0)
		goto errout;

	ifm = nlmsg_data(nlh);
	in_dev = inetdev_by_index(net, ifm->ifa_index);
	if (!in_dev) {
		err = -ENODEV;
		goto errout;
	}

	for (ifap = &in_dev->ifa_list; (ifa = *ifap) != NULL;
	     ifap = &ifa->ifa_next) {
		if (tb[IFA_LOCAL] &&
		    ifa->ifa_local != nla_get_in_addr(tb[IFA_LOCAL]))
			continue;

		if (tb[IFA_LABEL] && nla_strcmp(tb[IFA_LABEL], ifa->ifa_label))
			continue;

		if (tb[IFA_ADDRESS] &&
		    (ifm->ifa_prefixlen != ifa->ifa_prefixlen ||
		    !inet_ifa_match(nla_get_in_addr(tb[IFA_ADDRESS]), ifa)))
			continue;

		if (ipv4_is_multicast(ifa->ifa_address))
			ip_mc_config(net->ipv4.mc_autojoin_sk, false, ifa);
		__inet_del_ifa(in_dev, ifap, 1, nlh, NETLINK_CB(skb).portid);
		return 0;
	}

	err = -EADDRNOTAVAIL;
errout:
	return err;
}

#define INFINITY_LIFE_TIME	0xFFFFFFFF

static void check_lifetime(struct work_struct *work)
{
	unsigned long now, next, next_sec, next_sched;
	struct in_ifaddr *ifa;
	struct hlist_node *n;
	int i;

	now = jiffies;
	next = round_jiffies_up(now + ADDR_CHECK_FREQUENCY);

	for (i = 0; i < IN4_ADDR_HSIZE; i++) {
		bool change_needed = false;

		rcu_read_lock();
		hlist_for_each_entry_rcu(ifa, &inet_addr_lst[i], hash) {
			unsigned long age;

			if (ifa->ifa_flags & IFA_F_PERMANENT)
				continue;

			/* We try to batch several events at once. */
			age = (now - ifa->ifa_tstamp +
			       ADDRCONF_TIMER_FUZZ_MINUS) / HZ;

			if (ifa->ifa_valid_lft != INFINITY_LIFE_TIME &&
			    age >= ifa->ifa_valid_lft) {
				change_needed = true;
			} else if (ifa->ifa_preferred_lft ==
				   INFINITY_LIFE_TIME) {
				continue;
			} else if (age >= ifa->ifa_preferred_lft) {
				if (time_before(ifa->ifa_tstamp +
						ifa->ifa_valid_lft * HZ, next))
					next = ifa->ifa_tstamp +
					       ifa->ifa_valid_lft * HZ;

				if (!(ifa->ifa_flags & IFA_F_DEPRECATED))
					change_needed = true;
			} else if (time_before(ifa->ifa_tstamp +
					       ifa->ifa_preferred_lft * HZ,
					       next)) {
				next = ifa->ifa_tstamp +
				       ifa->ifa_preferred_lft * HZ;
			}
		}
		rcu_read_unlock();
		if (!change_needed)
			continue;
		rtnl_lock();
		hlist_for_each_entry_safe(ifa, n, &inet_addr_lst[i], hash) {
			unsigned long age;

			if (ifa->ifa_flags & IFA_F_PERMANENT)
				continue;

			/* We try to batch several events at once. */
			age = (now - ifa->ifa_tstamp +
			       ADDRCONF_TIMER_FUZZ_MINUS) / HZ;

			if (ifa->ifa_valid_lft != INFINITY_LIFE_TIME &&
			    age >= ifa->ifa_valid_lft) {
				struct in_ifaddr **ifap;

				for (ifap = &ifa->ifa_dev->ifa_list;
				     *ifap != NULL; ifap = &(*ifap)->ifa_next) {
					if (*ifap == ifa) {
						inet_del_ifa(ifa->ifa_dev,
							     ifap, 1);
						break;
					}
				}
			} else if (ifa->ifa_preferred_lft !=
				   INFINITY_LIFE_TIME &&
				   age >= ifa->ifa_preferred_lft &&
				   !(ifa->ifa_flags & IFA_F_DEPRECATED)) {
				ifa->ifa_flags |= IFA_F_DEPRECATED;
				rtmsg_ifa(RTM_NEWADDR, ifa, NULL, 0);
			}
		}
		rtnl_unlock();
	}

	next_sec = round_jiffies_up(next);
	next_sched = next;

	/* If rounded timeout is accurate enough, accept it. */
	if (time_before(next_sec, next + ADDRCONF_TIMER_FUZZ))
		next_sched = next_sec;

	now = jiffies;
	/* And minimum interval is ADDRCONF_TIMER_FUZZ_MAX. */
	if (time_before(next_sched, now + ADDRCONF_TIMER_FUZZ_MAX))
		next_sched = now + ADDRCONF_TIMER_FUZZ_MAX;

	queue_delayed_work(system_power_efficient_wq, &check_lifetime_work,
			next_sched - now);
}

static void set_ifa_lifetime(struct in_ifaddr *ifa, __u32 valid_lft,
			     __u32 prefered_lft)
{
	unsigned long timeout;

	ifa->ifa_flags &= ~(IFA_F_PERMANENT | IFA_F_DEPRECATED);

	timeout = addrconf_timeout_fixup(valid_lft, HZ);
	if (addrconf_finite_timeout(timeout))
		ifa->ifa_valid_lft = timeout;
	else
		ifa->ifa_flags |= IFA_F_PERMANENT;

	timeout = addrconf_timeout_fixup(prefered_lft, HZ);
	if (addrconf_finite_timeout(timeout)) {
		if (timeout == 0)
			ifa->ifa_flags |= IFA_F_DEPRECATED;
		ifa->ifa_preferred_lft = timeout;
	}
	ifa->ifa_tstamp = jiffies;
	if (!ifa->ifa_cstamp)
		ifa->ifa_cstamp = ifa->ifa_tstamp;
}

static struct in_ifaddr *rtm_to_ifaddr(struct net *net, struct nlmsghdr *nlh,
				       __u32 *pvalid_lft, __u32 *pprefered_lft,
				       struct netlink_ext_ack *extack)
{
	struct nlattr *tb[IFA_MAX+1];
	struct in_ifaddr *ifa;
	struct ifaddrmsg *ifm;
	struct net_device *dev;
	struct in_device *in_dev;
	int err;

	err = nlmsg_parse(nlh, sizeof(*ifm), tb, IFA_MAX, ifa_ipv4_policy,
			  extack);
	if (err < 0)
		goto errout;

	ifm = nlmsg_data(nlh);
	err = -EINVAL;
	if (ifm->ifa_prefixlen > 32 || !tb[IFA_LOCAL])
		goto errout;

	dev = __dev_get_by_index(net, ifm->ifa_index);
	err = -ENODEV;
	if (!dev)
		goto errout;

	in_dev = __in_dev_get_rtnl(dev);
	err = -ENOBUFS;
	if (!in_dev)
		goto errout;

	ifa = inet_alloc_ifa();
	if (!ifa)
		/*
		 * A potential indev allocation can be left alive, it stays
		 * assigned to its device and is destroy with it.
		 */
		goto errout;

	ipv4_devconf_setall(in_dev);
	neigh_parms_data_state_setall(in_dev->arp_parms);
	in_dev_hold(in_dev);

	if (!tb[IFA_ADDRESS])
		tb[IFA_ADDRESS] = tb[IFA_LOCAL];

	INIT_HLIST_NODE(&ifa->hash);
	ifa->ifa_prefixlen = ifm->ifa_prefixlen;
	ifa->ifa_mask = inet_make_mask(ifm->ifa_prefixlen);
	ifa->ifa_flags = tb[IFA_FLAGS] ? nla_get_u32(tb[IFA_FLAGS]) :
					 ifm->ifa_flags;
	ifa->ifa_scope = ifm->ifa_scope;
	ifa->ifa_dev = in_dev;

	ifa->ifa_local = nla_get_in_addr(tb[IFA_LOCAL]);
	ifa->ifa_address = nla_get_in_addr(tb[IFA_ADDRESS]);

	if (tb[IFA_BROADCAST])
		ifa->ifa_broadcast = nla_get_in_addr(tb[IFA_BROADCAST]);

	if (tb[IFA_LABEL])
		nla_strlcpy(ifa->ifa_label, tb[IFA_LABEL], IFNAMSIZ);
	else
		memcpy(ifa->ifa_label, dev->name, IFNAMSIZ);

	if (tb[IFA_RT_PRIORITY])
		ifa->ifa_rt_priority = nla_get_u32(tb[IFA_RT_PRIORITY]);

	if (tb[IFA_CACHEINFO]) {
		struct ifa_cacheinfo *ci;

		ci = nla_data(tb[IFA_CACHEINFO]);
		if (!ci->ifa_valid || ci->ifa_prefered > ci->ifa_valid) {
			err = -EINVAL;
			goto errout_free;
		}
		*pvalid_lft = ci->ifa_valid;
		*pprefered_lft = ci->ifa_prefered;
	}

	return ifa;

errout_free:
	inet_free_ifa(ifa);
errout:
	return ERR_PTR(err);
}

static struct in_ifaddr *find_matching_ifa(struct in_ifaddr *ifa)
{
	struct in_device *in_dev = ifa->ifa_dev;
	struct in_ifaddr *ifa1, **ifap;

	if (!ifa->ifa_local)
		return NULL;

	for (ifap = &in_dev->ifa_list; (ifa1 = *ifap) != NULL;
	     ifap = &ifa1->ifa_next) {
		if (ifa1->ifa_mask == ifa->ifa_mask &&
		    inet_ifa_match(ifa1->ifa_address, ifa) &&
		    ifa1->ifa_local == ifa->ifa_local)
			return ifa1;
	}
	return NULL;
}

static int inet_rtm_newaddr(struct sk_buff *skb, struct nlmsghdr *nlh,
			    struct netlink_ext_ack *extack)
{
	struct net *net = sock_net(skb->sk);
	struct in_ifaddr *ifa;
	struct in_ifaddr *ifa_existing;
	__u32 valid_lft = INFINITY_LIFE_TIME;
	__u32 prefered_lft = INFINITY_LIFE_TIME;

	ASSERT_RTNL();

	ifa = rtm_to_ifaddr(net, nlh, &valid_lft, &prefered_lft, extack);
	if (IS_ERR(ifa))
		return PTR_ERR(ifa);

	ifa_existing = find_matching_ifa(ifa);
	if (!ifa_existing) {
		/* It would be best to check for !NLM_F_CREATE here but
		 * userspace already relies on not having to provide this.
		 */
		set_ifa_lifetime(ifa, valid_lft, prefered_lft);
		if (ifa->ifa_flags & IFA_F_MCAUTOJOIN) {
			int ret = ip_mc_config(net->ipv4.mc_autojoin_sk,
					       true, ifa);

			if (ret < 0) {
				inet_free_ifa(ifa);
				return ret;
			}
		}
		return __inet_insert_ifa(ifa, nlh, NETLINK_CB(skb).portid,
					 extack);
	} else {
		u32 new_metric = ifa->ifa_rt_priority;

		inet_free_ifa(ifa);

		if (nlh->nlmsg_flags & NLM_F_EXCL ||
		    !(nlh->nlmsg_flags & NLM_F_REPLACE))
			return -EEXIST;
		ifa = ifa_existing;

		if (ifa->ifa_rt_priority != new_metric) {
			fib_modify_prefix_metric(ifa, new_metric);
			ifa->ifa_rt_priority = new_metric;
		}

		set_ifa_lifetime(ifa, valid_lft, prefered_lft);
		cancel_delayed_work(&check_lifetime_work);
		queue_delayed_work(system_power_efficient_wq,
				&check_lifetime_work, 0);
		rtmsg_ifa(RTM_NEWADDR, ifa, nlh, NETLINK_CB(skb).portid);
	}
	return 0;
}

/*
 *	Determine a default network mask, based on the IP address.
 */

static int inet_abc_len(__be32 addr)
{
	int rc = -1;	/* Something else, probably a multicast. */

	if (ipv4_is_zeronet(addr))
		rc = 0;
	else {
		__u32 haddr = ntohl(addr);

		if (IN_CLASSA(haddr))
			rc = 8;
		else if (IN_CLASSB(haddr))
			rc = 16;
		else if (IN_CLASSC(haddr))
			rc = 24;
	}

	return rc;
}


int devinet_ioctl(struct net *net, unsigned int cmd, struct ifreq *ifr)
{
	struct sockaddr_in sin_orig;
	struct sockaddr_in *sin = (struct sockaddr_in *)&ifr->ifr_addr;
	struct in_device *in_dev;
	struct in_ifaddr **ifap = NULL;
	struct in_ifaddr *ifa = NULL;
	struct net_device *dev;
	char *colon;
	int ret = -EFAULT;
	int tryaddrmatch = 0;

	ifr->ifr_name[IFNAMSIZ - 1] = 0;

	/* save original address for comparison */
	memcpy(&sin_orig, sin, sizeof(*sin));

	colon = strchr(ifr->ifr_name, ':');
	if (colon)
		*colon = 0;

	dev_load(net, ifr->ifr_name);

	switch (cmd) {
	case SIOCGIFADDR:	/* Get interface address */
	case SIOCGIFBRDADDR:	/* Get the broadcast address */
	case SIOCGIFDSTADDR:	/* Get the destination address */
	case SIOCGIFNETMASK:	/* Get the netmask for the interface */
		/* Note that these ioctls will not sleep,
		   so that we do not impose a lock.
		   One day we will be forced to put shlock here (I mean SMP)
		 */
		tryaddrmatch = (sin_orig.sin_family == AF_INET);
		memset(sin, 0, sizeof(*sin));
		sin->sin_family = AF_INET;
		break;

	case SIOCSIFFLAGS:
		ret = -EPERM;
		if (!ns_capable(net->user_ns, CAP_NET_ADMIN))
			goto out;
		break;
	case SIOCSIFADDR:	/* Set interface address (and family) */
	case SIOCSIFBRDADDR:	/* Set the broadcast address */
	case SIOCSIFDSTADDR:	/* Set the destination address */
	case SIOCSIFNETMASK: 	/* Set the netmask for the interface */
		ret = -EPERM;
		if (!ns_capable(net->user_ns, CAP_NET_ADMIN))
			goto out;
		ret = -EINVAL;
		if (sin->sin_family != AF_INET)
			goto out;
		break;
	default:
		ret = -EINVAL;
		goto out;
	}

	rtnl_lock();

	ret = -ENODEV;
	dev = __dev_get_by_name(net, ifr->ifr_name);
	if (!dev)
		goto done;

	if (colon)
		*colon = ':';

	in_dev = __in_dev_get_rtnl(dev);
	if (in_dev) {
		if (tryaddrmatch) {
			/* Matthias Andree */
			/* compare label and address (4.4BSD style) */
			/* note: we only do this for a limited set of ioctls
			   and only if the original address family was AF_INET.
			   This is checked above. */
			for (ifap = &in_dev->ifa_list; (ifa = *ifap) != NULL;
			     ifap = &ifa->ifa_next) {
				if (!strcmp(ifr->ifr_name, ifa->ifa_label) &&
				    sin_orig.sin_addr.s_addr ==
							ifa->ifa_local) {
					break; /* found */
				}
			}
		}
		/* we didn't get a match, maybe the application is
		   4.3BSD-style and passed in junk so we fall back to
		   comparing just the label */
		if (!ifa) {
			for (ifap = &in_dev->ifa_list; (ifa = *ifap) != NULL;
			     ifap = &ifa->ifa_next)
				if (!strcmp(ifr->ifr_name, ifa->ifa_label))
					break;
		}
	}

	ret = -EADDRNOTAVAIL;
	if (!ifa && cmd != SIOCSIFADDR && cmd != SIOCSIFFLAGS)
		goto done;

	switch (cmd) {
	case SIOCGIFADDR:	/* Get interface address */
		ret = 0;
		sin->sin_addr.s_addr = ifa->ifa_local;
		break;

	case SIOCGIFBRDADDR:	/* Get the broadcast address */
		ret = 0;
		sin->sin_addr.s_addr = ifa->ifa_broadcast;
		break;

	case SIOCGIFDSTADDR:	/* Get the destination address */
		ret = 0;
		sin->sin_addr.s_addr = ifa->ifa_address;
		break;

	case SIOCGIFNETMASK:	/* Get the netmask for the interface */
		ret = 0;
		sin->sin_addr.s_addr = ifa->ifa_mask;
		break;

	case SIOCSIFFLAGS:
		if (colon) {
			ret = -EADDRNOTAVAIL;
			if (!ifa)
				break;
			ret = 0;
			if (!(ifr->ifr_flags & IFF_UP))
				inet_del_ifa(in_dev, ifap, 1);
			break;
		}
		ret = dev_change_flags(dev, ifr->ifr_flags);
		break;

	case SIOCSIFADDR:	/* Set interface address (and family) */
		ret = -EINVAL;
		if (inet_abc_len(sin->sin_addr.s_addr) < 0)
			break;

		if (!ifa) {
			ret = -ENOBUFS;
			ifa = inet_alloc_ifa();
			if (!ifa)
				break;
			INIT_HLIST_NODE(&ifa->hash);
			if (colon)
				memcpy(ifa->ifa_label, ifr->ifr_name, IFNAMSIZ);
			else
				memcpy(ifa->ifa_label, dev->name, IFNAMSIZ);
		} else {
			ret = 0;
			if (ifa->ifa_local == sin->sin_addr.s_addr)
				break;
			inet_del_ifa(in_dev, ifap, 0);
			ifa->ifa_broadcast = 0;
			ifa->ifa_scope = 0;
		}

		ifa->ifa_address = ifa->ifa_local = sin->sin_addr.s_addr;

		if (!(dev->flags & IFF_POINTOPOINT)) {
			ifa->ifa_prefixlen = inet_abc_len(ifa->ifa_address);
			ifa->ifa_mask = inet_make_mask(ifa->ifa_prefixlen);
			if ((dev->flags & IFF_BROADCAST) &&
			    ifa->ifa_prefixlen < 31)
				ifa->ifa_broadcast = ifa->ifa_address |
						     ~ifa->ifa_mask;
		} else {
			ifa->ifa_prefixlen = 32;
			ifa->ifa_mask = inet_make_mask(32);
		}
		set_ifa_lifetime(ifa, INFINITY_LIFE_TIME, INFINITY_LIFE_TIME);
		ret = inet_set_ifa(dev, ifa);
		break;

	case SIOCSIFBRDADDR:	/* Set the broadcast address */
		ret = 0;
		if (ifa->ifa_broadcast != sin->sin_addr.s_addr) {
			inet_del_ifa(in_dev, ifap, 0);
			ifa->ifa_broadcast = sin->sin_addr.s_addr;
			inet_insert_ifa(ifa);
		}
		break;

	case SIOCSIFDSTADDR:	/* Set the destination address */
		ret = 0;
		if (ifa->ifa_address == sin->sin_addr.s_addr)
			break;
		ret = -EINVAL;
		if (inet_abc_len(sin->sin_addr.s_addr) < 0)
			break;
		ret = 0;
		inet_del_ifa(in_dev, ifap, 0);
		ifa->ifa_address = sin->sin_addr.s_addr;
		inet_insert_ifa(ifa);
		break;

	case SIOCSIFNETMASK: 	/* Set the netmask for the interface */

		/*
		 *	The mask we set must be legal.
		 */
		ret = -EINVAL;
		if (bad_mask(sin->sin_addr.s_addr, 0))
			break;
		ret = 0;
		if (ifa->ifa_mask != sin->sin_addr.s_addr) {
			__be32 old_mask = ifa->ifa_mask;
			inet_del_ifa(in_dev, ifap, 0);
			ifa->ifa_mask = sin->sin_addr.s_addr;
			ifa->ifa_prefixlen = inet_mask_len(ifa->ifa_mask);

			/* See if current broadcast address matches
			 * with current netmask, then recalculate
			 * the broadcast address. Otherwise it's a
			 * funny address, so don't touch it since
			 * the user seems to know what (s)he's doing...
			 */
			if ((dev->flags & IFF_BROADCAST) &&
			    (ifa->ifa_prefixlen < 31) &&
			    (ifa->ifa_broadcast ==
			     (ifa->ifa_local|~old_mask))) {
				ifa->ifa_broadcast = (ifa->ifa_local |
						      ~sin->sin_addr.s_addr);
			}
			inet_insert_ifa(ifa);
		}
		break;
	}
done:
	rtnl_unlock();
out:
	return ret;
}

static int inet_gifconf(struct net_device *dev, char __user *buf, int len, int size)
{
	struct in_device *in_dev = __in_dev_get_rtnl(dev);
	struct in_ifaddr *ifa;
	struct ifreq ifr;
	int done = 0;

	if (WARN_ON(size > sizeof(struct ifreq)))
		goto out;

	if (!in_dev)
		goto out;

	for (ifa = in_dev->ifa_list; ifa; ifa = ifa->ifa_next) {
		if (!buf) {
			done += size;
			continue;
		}
		if (len < size)
			break;
		memset(&ifr, 0, sizeof(struct ifreq));
		strcpy(ifr.ifr_name, ifa->ifa_label);

		(*(struct sockaddr_in *)&ifr.ifr_addr).sin_family = AF_INET;
		(*(struct sockaddr_in *)&ifr.ifr_addr).sin_addr.s_addr =
								ifa->ifa_local;

		if (copy_to_user(buf + done, &ifr, size)) {
			done = -EFAULT;
			break;
		}
		len  -= size;
		done += size;
	}
out:
	return done;
}

static __be32 in_dev_select_addr(const struct in_device *in_dev,
				 int scope)
{
	for_primary_ifa(in_dev) {
		if (ifa->ifa_scope != RT_SCOPE_LINK &&
		    ifa->ifa_scope <= scope)
			return ifa->ifa_local;
	} endfor_ifa(in_dev);

	return 0;
}

__be32 inet_select_addr(const struct net_device *dev, __be32 dst, int scope)
{
	__be32 addr = 0;
	struct in_device *in_dev;
	struct net *net = dev_net(dev);
	int master_idx;

	rcu_read_lock();
	in_dev = __in_dev_get_rcu(dev);
	if (!in_dev)
		goto no_in_dev;

	for_primary_ifa(in_dev) {
		if (ifa->ifa_scope > scope)
			continue;
		if (!dst || inet_ifa_match(dst, ifa)) {
			addr = ifa->ifa_local;
			break;
		}
		if (!addr)
			addr = ifa->ifa_local;
	} endfor_ifa(in_dev);

	if (addr)
		goto out_unlock;
no_in_dev:
	master_idx = l3mdev_master_ifindex_rcu(dev);

	/* For VRFs, the VRF device takes the place of the loopback device,
	 * with addresses on it being preferred.  Note in such cases the
	 * loopback device will be among the devices that fail the master_idx
	 * equality check in the loop below.
	 */
	if (master_idx &&
	    (dev = dev_get_by_index_rcu(net, master_idx)) &&
	    (in_dev = __in_dev_get_rcu(dev))) {
		addr = in_dev_select_addr(in_dev, scope);
		if (addr)
			goto out_unlock;
	}

	/* Not loopback addresses on loopback should be preferred
	   in this case. It is important that lo is the first interface
	   in dev_base list.
	 */
	for_each_netdev_rcu(net, dev) {
		if (l3mdev_master_ifindex_rcu(dev) != master_idx)
			continue;

		in_dev = __in_dev_get_rcu(dev);
		if (!in_dev)
			continue;

		addr = in_dev_select_addr(in_dev, scope);
		if (addr)
			goto out_unlock;
	}
out_unlock:
	rcu_read_unlock();
	return addr;
}
EXPORT_SYMBOL(inet_select_addr);

static __be32 confirm_addr_indev(struct in_device *in_dev, __be32 dst,
			      __be32 local, int scope)
{
	int same = 0;
	__be32 addr = 0;

	for_ifa(in_dev) {
		if (!addr &&
		    (local == ifa->ifa_local || !local) &&
		    ifa->ifa_scope <= scope) {
			addr = ifa->ifa_local;
			if (same)
				break;
		}
		if (!same) {
			same = (!local || inet_ifa_match(local, ifa)) &&
				(!dst || inet_ifa_match(dst, ifa));
			if (same && addr) {
				if (local || !dst)
					break;
				/* Is the selected addr into dst subnet? */
				if (inet_ifa_match(addr, ifa))
					break;
				/* No, then can we use new local src? */
				if (ifa->ifa_scope <= scope) {
					addr = ifa->ifa_local;
					break;
				}
				/* search for large dst subnet for addr */
				same = 0;
			}
		}
	} endfor_ifa(in_dev);

	return same ? addr : 0;
}

/*
 * Confirm that local IP address exists using wildcards:
 * - net: netns to check, cannot be NULL
 * - in_dev: only on this interface, NULL=any interface
 * - dst: only in the same subnet as dst, 0=any dst
 * - local: address, 0=autoselect the local address
 * - scope: maximum allowed scope value for the local address
 */
__be32 inet_confirm_addr(struct net *net, struct in_device *in_dev,
			 __be32 dst, __be32 local, int scope)
{
	__be32 addr = 0;
	struct net_device *dev;

	if (in_dev)
		return confirm_addr_indev(in_dev, dst, local, scope);

	rcu_read_lock();
	for_each_netdev_rcu(net, dev) {
		in_dev = __in_dev_get_rcu(dev);
		if (in_dev) {
			addr = confirm_addr_indev(in_dev, dst, local, scope);
			if (addr)
				break;
		}
	}
	rcu_read_unlock();

	return addr;
}
EXPORT_SYMBOL(inet_confirm_addr);

/*
 *	Device notifier
 */

int register_inetaddr_notifier(struct notifier_block *nb)
{
	return blocking_notifier_chain_register(&inetaddr_chain, nb);
}
EXPORT_SYMBOL(register_inetaddr_notifier);

int unregister_inetaddr_notifier(struct notifier_block *nb)
{
	return blocking_notifier_chain_unregister(&inetaddr_chain, nb);
}
EXPORT_SYMBOL(unregister_inetaddr_notifier);

int register_inetaddr_validator_notifier(struct notifier_block *nb)
{
	return blocking_notifier_chain_register(&inetaddr_validator_chain, nb);
}
EXPORT_SYMBOL(register_inetaddr_validator_notifier);

int unregister_inetaddr_validator_notifier(struct notifier_block *nb)
{
	return blocking_notifier_chain_unregister(&inetaddr_validator_chain,
	    nb);
}
EXPORT_SYMBOL(unregister_inetaddr_validator_notifier);

/* Rename ifa_labels for a device name change. Make some effort to preserve
 * existing alias numbering and to create unique labels if possible.
*/
static void inetdev_changename(struct net_device *dev, struct in_device *in_dev)
{
	struct in_ifaddr *ifa;
	int named = 0;

	for (ifa = in_dev->ifa_list; ifa; ifa = ifa->ifa_next) {
		char old[IFNAMSIZ], *dot;

		memcpy(old, ifa->ifa_label, IFNAMSIZ);
		memcpy(ifa->ifa_label, dev->name, IFNAMSIZ);
		if (named++ == 0)
			goto skip;
		dot = strchr(old, ':');
		if (!dot) {
			sprintf(old, ":%d", named);
			dot = old;
		}
		if (strlen(dot) + strlen(dev->name) < IFNAMSIZ)
			strcat(ifa->ifa_label, dot);
		else
			strcpy(ifa->ifa_label + (IFNAMSIZ - strlen(dot) - 1), dot);
skip:
		rtmsg_ifa(RTM_NEWADDR, ifa, NULL, 0);
	}
}

static bool inetdev_valid_mtu(unsigned int mtu)
{
	return mtu >= IPV4_MIN_MTU;
}

static void inetdev_send_gratuitous_arp(struct net_device *dev,
					struct in_device *in_dev)

{
	struct in_ifaddr *ifa;

	for (ifa = in_dev->ifa_list; ifa;
	     ifa = ifa->ifa_next) {
		arp_send(ARPOP_REQUEST, ETH_P_ARP,
			 ifa->ifa_local, dev,
			 ifa->ifa_local, NULL,
			 dev->dev_addr, NULL);
	}
}

/* Called only under RTNL semaphore */

static int inetdev_event(struct notifier_block *this, unsigned long event,
			 void *ptr)
{
	struct net_device *dev = netdev_notifier_info_to_dev(ptr);
	struct in_device *in_dev = __in_dev_get_rtnl(dev);

	ASSERT_RTNL();

	if (!in_dev) {
		if (event == NETDEV_REGISTER) {
			in_dev = inetdev_init(dev);
			if (IS_ERR(in_dev))
				return notifier_from_errno(PTR_ERR(in_dev));
			if (dev->flags & IFF_LOOPBACK) {
				IN_DEV_CONF_SET(in_dev, NOXFRM, 1);
				IN_DEV_CONF_SET(in_dev, NOPOLICY, 1);
			}
		} else if (event == NETDEV_CHANGEMTU) {
			/* Re-enabling IP */
			if (inetdev_valid_mtu(dev->mtu))
				in_dev = inetdev_init(dev);
		}
		goto out;
	}

	switch (event) {
	case NETDEV_REGISTER:
		pr_debug("%s: bug\n", __func__);
		RCU_INIT_POINTER(dev->ip_ptr, NULL);
		break;
	case NETDEV_UP:
		if (!inetdev_valid_mtu(dev->mtu))
			break;
		if (dev->flags & IFF_LOOPBACK) {
			struct in_ifaddr *ifa = inet_alloc_ifa();

			if (ifa) {
				INIT_HLIST_NODE(&ifa->hash);
				ifa->ifa_local =
				  ifa->ifa_address = htonl(INADDR_LOOPBACK);
				ifa->ifa_prefixlen = 8;
				ifa->ifa_mask = inet_make_mask(8);
				in_dev_hold(in_dev);
				ifa->ifa_dev = in_dev;
				ifa->ifa_scope = RT_SCOPE_HOST;
				memcpy(ifa->ifa_label, dev->name, IFNAMSIZ);
				set_ifa_lifetime(ifa, INFINITY_LIFE_TIME,
						 INFINITY_LIFE_TIME);
				ipv4_devconf_setall(in_dev);
				neigh_parms_data_state_setall(in_dev->arp_parms);
				inet_insert_ifa(ifa);
			}
		}
		ip_mc_up(in_dev);
		/* fall through */
	case NETDEV_CHANGEADDR:
		if (!IN_DEV_ARP_NOTIFY(in_dev))
			break;
		/* fall through */
	case NETDEV_NOTIFY_PEERS:
		/* Send gratuitous ARP to notify of link change */
		inetdev_send_gratuitous_arp(dev, in_dev);
		break;
	case NETDEV_DOWN:
		ip_mc_down(in_dev);
		break;
	case NETDEV_PRE_TYPE_CHANGE:
		ip_mc_unmap(in_dev);
		break;
	case NETDEV_POST_TYPE_CHANGE:
		ip_mc_remap(in_dev);
		break;
	case NETDEV_CHANGEMTU:
		if (inetdev_valid_mtu(dev->mtu))
			break;
		/* disable IP when MTU is not enough */
		/* fall through */
	case NETDEV_UNREGISTER:
		inetdev_destroy(in_dev);
		break;
	case NETDEV_CHANGENAME:
		/* Do not notify about label change, this event is
		 * not interesting to applications using netlink.
		 */
		inetdev_changename(dev, in_dev);

		devinet_sysctl_unregister(in_dev);
		devinet_sysctl_register(in_dev);
		break;
	}
out:
	return NOTIFY_DONE;
}

static struct notifier_block ip_netdev_notifier = {
	.notifier_call = inetdev_event,
};

static size_t inet_nlmsg_size(void)
{
	return NLMSG_ALIGN(sizeof(struct ifaddrmsg))
	       + nla_total_size(4) /* IFA_ADDRESS */
	       + nla_total_size(4) /* IFA_LOCAL */
	       + nla_total_size(4) /* IFA_BROADCAST */
	       + nla_total_size(IFNAMSIZ) /* IFA_LABEL */
	       + nla_total_size(4)  /* IFA_FLAGS */
	       + nla_total_size(4)  /* IFA_RT_PRIORITY */
	       + nla_total_size(sizeof(struct ifa_cacheinfo)); /* IFA_CACHEINFO */
}

static inline u32 cstamp_delta(unsigned long cstamp)
{
	return (cstamp - INITIAL_JIFFIES) * 100UL / HZ;
}

static int put_cacheinfo(struct sk_buff *skb, unsigned long cstamp,
			 unsigned long tstamp, u32 preferred, u32 valid)
{
	struct ifa_cacheinfo ci;

	ci.cstamp = cstamp_delta(cstamp);
	ci.tstamp = cstamp_delta(tstamp);
	ci.ifa_prefered = preferred;
	ci.ifa_valid = valid;

	return nla_put(skb, IFA_CACHEINFO, sizeof(ci), &ci);
}

static int inet_fill_ifaddr(struct sk_buff *skb, struct in_ifaddr *ifa,
			    struct inet_fill_args *args)
{
	struct ifaddrmsg *ifm;
	struct nlmsghdr  *nlh;
	u32 preferred, valid;

	nlh = nlmsg_put(skb, args->portid, args->seq, args->event, sizeof(*ifm),
			args->flags);
	if (!nlh)
		return -EMSGSIZE;

	ifm = nlmsg_data(nlh);
	ifm->ifa_family = AF_INET;
	ifm->ifa_prefixlen = ifa->ifa_prefixlen;
	ifm->ifa_flags = ifa->ifa_flags;
	ifm->ifa_scope = ifa->ifa_scope;
	ifm->ifa_index = ifa->ifa_dev->dev->ifindex;

	if (args->netnsid >= 0 &&
	    nla_put_s32(skb, IFA_TARGET_NETNSID, args->netnsid))
		goto nla_put_failure;

	if (!(ifm->ifa_flags & IFA_F_PERMANENT)) {
		preferred = ifa->ifa_preferred_lft;
		valid = ifa->ifa_valid_lft;
		if (preferred != INFINITY_LIFE_TIME) {
			long tval = (jiffies - ifa->ifa_tstamp) / HZ;

			if (preferred > tval)
				preferred -= tval;
			else
				preferred = 0;
			if (valid != INFINITY_LIFE_TIME) {
				if (valid > tval)
					valid -= tval;
				else
					valid = 0;
			}
		}
	} else {
		preferred = INFINITY_LIFE_TIME;
		valid = INFINITY_LIFE_TIME;
	}
	if ((ifa->ifa_address &&
	     nla_put_in_addr(skb, IFA_ADDRESS, ifa->ifa_address)) ||
	    (ifa->ifa_local &&
	     nla_put_in_addr(skb, IFA_LOCAL, ifa->ifa_local)) ||
	    (ifa->ifa_broadcast &&
	     nla_put_in_addr(skb, IFA_BROADCAST, ifa->ifa_broadcast)) ||
	    (ifa->ifa_label[0] &&
	     nla_put_string(skb, IFA_LABEL, ifa->ifa_label)) ||
	    nla_put_u32(skb, IFA_FLAGS, ifa->ifa_flags) ||
	    (ifa->ifa_rt_priority &&
	     nla_put_u32(skb, IFA_RT_PRIORITY, ifa->ifa_rt_priority)) ||
	    put_cacheinfo(skb, ifa->ifa_cstamp, ifa->ifa_tstamp,
			  preferred, valid))
		goto nla_put_failure;

	nlmsg_end(skb, nlh);
	return 0;

nla_put_failure:
	nlmsg_cancel(skb, nlh);
	return -EMSGSIZE;
}

static int inet_valid_dump_ifaddr_req(const struct nlmsghdr *nlh,
				      struct inet_fill_args *fillargs,
				      struct net **tgt_net, struct sock *sk,
				      struct netlink_callback *cb)
{
	struct netlink_ext_ack *extack = cb->extack;
	struct nlattr *tb[IFA_MAX+1];
	struct ifaddrmsg *ifm;
	int err, i;

	if (nlh->nlmsg_len < nlmsg_msg_size(sizeof(*ifm))) {
		NL_SET_ERR_MSG(extack, "ipv4: Invalid header for address dump request");
		return -EINVAL;
	}

	ifm = nlmsg_data(nlh);
	if (ifm->ifa_prefixlen || ifm->ifa_flags || ifm->ifa_scope) {
		NL_SET_ERR_MSG(extack, "ipv4: Invalid values in header for address dump request");
		return -EINVAL;
	}

	fillargs->ifindex = ifm->ifa_index;
	if (fillargs->ifindex) {
		cb->answer_flags |= NLM_F_DUMP_FILTERED;
		fillargs->flags |= NLM_F_DUMP_FILTERED;
	}

	err = nlmsg_parse_strict(nlh, sizeof(*ifm), tb, IFA_MAX,
				 ifa_ipv4_policy, extack);
	if (err < 0)
		return err;

	for (i = 0; i <= IFA_MAX; ++i) {
		if (!tb[i])
			continue;

		if (i == IFA_TARGET_NETNSID) {
			struct net *net;

			fillargs->netnsid = nla_get_s32(tb[i]);

			net = rtnl_get_net_ns_capable(sk, fillargs->netnsid);
			if (IS_ERR(net)) {
<<<<<<< HEAD
=======
				fillargs->netnsid = -1;
>>>>>>> 9f51ae62
				NL_SET_ERR_MSG(extack, "ipv4: Invalid target network namespace id");
				return PTR_ERR(net);
			}
			*tgt_net = net;
		} else {
			NL_SET_ERR_MSG(extack, "ipv4: Unsupported attribute in dump request");
			return -EINVAL;
		}
	}

	return 0;
}

static int in_dev_dump_addr(struct in_device *in_dev, struct sk_buff *skb,
			    struct netlink_callback *cb, int s_ip_idx,
			    struct inet_fill_args *fillargs)
{
	struct in_ifaddr *ifa;
	int ip_idx = 0;
	int err;

	for (ifa = in_dev->ifa_list; ifa; ifa = ifa->ifa_next, ip_idx++) {
		if (ip_idx < s_ip_idx)
			continue;

		err = inet_fill_ifaddr(skb, ifa, fillargs);
		if (err < 0)
			goto done;

		nl_dump_check_consistent(cb, nlmsg_hdr(skb));
	}
	err = 0;

done:
	cb->args[2] = ip_idx;

	return err;
}

static int inet_dump_ifaddr(struct sk_buff *skb, struct netlink_callback *cb)
{
	const struct nlmsghdr *nlh = cb->nlh;
	struct inet_fill_args fillargs = {
		.portid = NETLINK_CB(cb->skb).portid,
		.seq = nlh->nlmsg_seq,
		.event = RTM_NEWADDR,
		.flags = NLM_F_MULTI,
		.netnsid = -1,
	};
	struct net *net = sock_net(skb->sk);
	struct net *tgt_net = net;
	int h, s_h;
	int idx, s_idx;
	int s_ip_idx;
	struct net_device *dev;
	struct in_device *in_dev;
	struct hlist_head *head;
<<<<<<< HEAD
	int err;
=======
	int err = 0;
>>>>>>> 9f51ae62

	s_h = cb->args[0];
	s_idx = idx = cb->args[1];
	s_ip_idx = cb->args[2];

	if (cb->strict_check) {
		err = inet_valid_dump_ifaddr_req(nlh, &fillargs, &tgt_net,
						 skb->sk, cb);
		if (err < 0)
<<<<<<< HEAD
			return err;

		if (fillargs.ifindex) {
			dev = __dev_get_by_index(tgt_net, fillargs.ifindex);
			if (!dev)
				return -ENODEV;
=======
			goto put_tgt_net;

		err = 0;
		if (fillargs.ifindex) {
			dev = __dev_get_by_index(tgt_net, fillargs.ifindex);
			if (!dev) {
				err = -ENODEV;
				goto put_tgt_net;
			}
>>>>>>> 9f51ae62

			in_dev = __in_dev_get_rtnl(dev);
			if (in_dev) {
				err = in_dev_dump_addr(in_dev, skb, cb, s_ip_idx,
						       &fillargs);
			}
			goto put_tgt_net;
		}
	}

	for (h = s_h; h < NETDEV_HASHENTRIES; h++, s_idx = 0) {
		idx = 0;
		head = &tgt_net->dev_index_head[h];
		rcu_read_lock();
		cb->seq = atomic_read(&tgt_net->ipv4.dev_addr_genid) ^
			  tgt_net->dev_base_seq;
		hlist_for_each_entry_rcu(dev, head, index_hlist) {
			if (idx < s_idx)
				goto cont;
			if (h > s_h || idx > s_idx)
				s_ip_idx = 0;
			in_dev = __in_dev_get_rcu(dev);
			if (!in_dev)
				goto cont;

			err = in_dev_dump_addr(in_dev, skb, cb, s_ip_idx,
					       &fillargs);
			if (err < 0) {
				rcu_read_unlock();
				goto done;
			}
cont:
			idx++;
		}
		rcu_read_unlock();
	}

done:
	cb->args[0] = h;
	cb->args[1] = idx;
put_tgt_net:
	if (fillargs.netnsid >= 0)
		put_net(tgt_net);

	return err < 0 ? err : skb->len;
}

static void rtmsg_ifa(int event, struct in_ifaddr *ifa, struct nlmsghdr *nlh,
		      u32 portid)
{
	struct inet_fill_args fillargs = {
		.portid = portid,
		.seq = nlh ? nlh->nlmsg_seq : 0,
		.event = event,
		.flags = 0,
		.netnsid = -1,
	};
	struct sk_buff *skb;
	int err = -ENOBUFS;
	struct net *net;

	net = dev_net(ifa->ifa_dev->dev);
	skb = nlmsg_new(inet_nlmsg_size(), GFP_KERNEL);
	if (!skb)
		goto errout;

	err = inet_fill_ifaddr(skb, ifa, &fillargs);
	if (err < 0) {
		/* -EMSGSIZE implies BUG in inet_nlmsg_size() */
		WARN_ON(err == -EMSGSIZE);
		kfree_skb(skb);
		goto errout;
	}
	rtnl_notify(skb, net, portid, RTNLGRP_IPV4_IFADDR, nlh, GFP_KERNEL);
	return;
errout:
	if (err < 0)
		rtnl_set_sk_err(net, RTNLGRP_IPV4_IFADDR, err);
}

static size_t inet_get_link_af_size(const struct net_device *dev,
				    u32 ext_filter_mask)
{
	struct in_device *in_dev = rcu_dereference_rtnl(dev->ip_ptr);

	if (!in_dev)
		return 0;

	return nla_total_size(IPV4_DEVCONF_MAX * 4); /* IFLA_INET_CONF */
}

static int inet_fill_link_af(struct sk_buff *skb, const struct net_device *dev,
			     u32 ext_filter_mask)
{
	struct in_device *in_dev = rcu_dereference_rtnl(dev->ip_ptr);
	struct nlattr *nla;
	int i;

	if (!in_dev)
		return -ENODATA;

	nla = nla_reserve(skb, IFLA_INET_CONF, IPV4_DEVCONF_MAX * 4);
	if (!nla)
		return -EMSGSIZE;

	for (i = 0; i < IPV4_DEVCONF_MAX; i++)
		((u32 *) nla_data(nla))[i] = in_dev->cnf.data[i];

	return 0;
}

static const struct nla_policy inet_af_policy[IFLA_INET_MAX+1] = {
	[IFLA_INET_CONF]	= { .type = NLA_NESTED },
};

static int inet_validate_link_af(const struct net_device *dev,
				 const struct nlattr *nla)
{
	struct nlattr *a, *tb[IFLA_INET_MAX+1];
	int err, rem;

	if (dev && !__in_dev_get_rcu(dev))
		return -EAFNOSUPPORT;

	err = nla_parse_nested(tb, IFLA_INET_MAX, nla, inet_af_policy, NULL);
	if (err < 0)
		return err;

	if (tb[IFLA_INET_CONF]) {
		nla_for_each_nested(a, tb[IFLA_INET_CONF], rem) {
			int cfgid = nla_type(a);

			if (nla_len(a) < 4)
				return -EINVAL;

			if (cfgid <= 0 || cfgid > IPV4_DEVCONF_MAX)
				return -EINVAL;
		}
	}

	return 0;
}

static int inet_set_link_af(struct net_device *dev, const struct nlattr *nla)
{
	struct in_device *in_dev = __in_dev_get_rcu(dev);
	struct nlattr *a, *tb[IFLA_INET_MAX+1];
	int rem;

	if (!in_dev)
		return -EAFNOSUPPORT;

	if (nla_parse_nested(tb, IFLA_INET_MAX, nla, NULL, NULL) < 0)
		BUG();

	if (tb[IFLA_INET_CONF]) {
		nla_for_each_nested(a, tb[IFLA_INET_CONF], rem)
			ipv4_devconf_set(in_dev, nla_type(a), nla_get_u32(a));
	}

	return 0;
}

static int inet_netconf_msgsize_devconf(int type)
{
	int size = NLMSG_ALIGN(sizeof(struct netconfmsg))
		   + nla_total_size(4);	/* NETCONFA_IFINDEX */
	bool all = false;

	if (type == NETCONFA_ALL)
		all = true;

	if (all || type == NETCONFA_FORWARDING)
		size += nla_total_size(4);
	if (all || type == NETCONFA_RP_FILTER)
		size += nla_total_size(4);
	if (all || type == NETCONFA_MC_FORWARDING)
		size += nla_total_size(4);
	if (all || type == NETCONFA_BC_FORWARDING)
		size += nla_total_size(4);
	if (all || type == NETCONFA_PROXY_NEIGH)
		size += nla_total_size(4);
	if (all || type == NETCONFA_IGNORE_ROUTES_WITH_LINKDOWN)
		size += nla_total_size(4);

	return size;
}

static int inet_netconf_fill_devconf(struct sk_buff *skb, int ifindex,
				     struct ipv4_devconf *devconf, u32 portid,
				     u32 seq, int event, unsigned int flags,
				     int type)
{
	struct nlmsghdr  *nlh;
	struct netconfmsg *ncm;
	bool all = false;

	nlh = nlmsg_put(skb, portid, seq, event, sizeof(struct netconfmsg),
			flags);
	if (!nlh)
		return -EMSGSIZE;

	if (type == NETCONFA_ALL)
		all = true;

	ncm = nlmsg_data(nlh);
	ncm->ncm_family = AF_INET;

	if (nla_put_s32(skb, NETCONFA_IFINDEX, ifindex) < 0)
		goto nla_put_failure;

	if (!devconf)
		goto out;

	if ((all || type == NETCONFA_FORWARDING) &&
	    nla_put_s32(skb, NETCONFA_FORWARDING,
			IPV4_DEVCONF(*devconf, FORWARDING)) < 0)
		goto nla_put_failure;
	if ((all || type == NETCONFA_RP_FILTER) &&
	    nla_put_s32(skb, NETCONFA_RP_FILTER,
			IPV4_DEVCONF(*devconf, RP_FILTER)) < 0)
		goto nla_put_failure;
	if ((all || type == NETCONFA_MC_FORWARDING) &&
	    nla_put_s32(skb, NETCONFA_MC_FORWARDING,
			IPV4_DEVCONF(*devconf, MC_FORWARDING)) < 0)
		goto nla_put_failure;
	if ((all || type == NETCONFA_BC_FORWARDING) &&
	    nla_put_s32(skb, NETCONFA_BC_FORWARDING,
			IPV4_DEVCONF(*devconf, BC_FORWARDING)) < 0)
		goto nla_put_failure;
	if ((all || type == NETCONFA_PROXY_NEIGH) &&
	    nla_put_s32(skb, NETCONFA_PROXY_NEIGH,
			IPV4_DEVCONF(*devconf, PROXY_ARP)) < 0)
		goto nla_put_failure;
	if ((all || type == NETCONFA_IGNORE_ROUTES_WITH_LINKDOWN) &&
	    nla_put_s32(skb, NETCONFA_IGNORE_ROUTES_WITH_LINKDOWN,
			IPV4_DEVCONF(*devconf, IGNORE_ROUTES_WITH_LINKDOWN)) < 0)
		goto nla_put_failure;

out:
	nlmsg_end(skb, nlh);
	return 0;

nla_put_failure:
	nlmsg_cancel(skb, nlh);
	return -EMSGSIZE;
}

void inet_netconf_notify_devconf(struct net *net, int event, int type,
				 int ifindex, struct ipv4_devconf *devconf)
{
	struct sk_buff *skb;
	int err = -ENOBUFS;

	skb = nlmsg_new(inet_netconf_msgsize_devconf(type), GFP_KERNEL);
	if (!skb)
		goto errout;

	err = inet_netconf_fill_devconf(skb, ifindex, devconf, 0, 0,
					event, 0, type);
	if (err < 0) {
		/* -EMSGSIZE implies BUG in inet_netconf_msgsize_devconf() */
		WARN_ON(err == -EMSGSIZE);
		kfree_skb(skb);
		goto errout;
	}
	rtnl_notify(skb, net, 0, RTNLGRP_IPV4_NETCONF, NULL, GFP_KERNEL);
	return;
errout:
	if (err < 0)
		rtnl_set_sk_err(net, RTNLGRP_IPV4_NETCONF, err);
}

static const struct nla_policy devconf_ipv4_policy[NETCONFA_MAX+1] = {
	[NETCONFA_IFINDEX]	= { .len = sizeof(int) },
	[NETCONFA_FORWARDING]	= { .len = sizeof(int) },
	[NETCONFA_RP_FILTER]	= { .len = sizeof(int) },
	[NETCONFA_PROXY_NEIGH]	= { .len = sizeof(int) },
	[NETCONFA_IGNORE_ROUTES_WITH_LINKDOWN]	= { .len = sizeof(int) },
};

static int inet_netconf_get_devconf(struct sk_buff *in_skb,
				    struct nlmsghdr *nlh,
				    struct netlink_ext_ack *extack)
{
	struct net *net = sock_net(in_skb->sk);
	struct nlattr *tb[NETCONFA_MAX+1];
	struct netconfmsg *ncm;
	struct sk_buff *skb;
	struct ipv4_devconf *devconf;
	struct in_device *in_dev;
	struct net_device *dev;
	int ifindex;
	int err;

	err = nlmsg_parse(nlh, sizeof(*ncm), tb, NETCONFA_MAX,
			  devconf_ipv4_policy, extack);
	if (err < 0)
		goto errout;

	err = -EINVAL;
	if (!tb[NETCONFA_IFINDEX])
		goto errout;

	ifindex = nla_get_s32(tb[NETCONFA_IFINDEX]);
	switch (ifindex) {
	case NETCONFA_IFINDEX_ALL:
		devconf = net->ipv4.devconf_all;
		break;
	case NETCONFA_IFINDEX_DEFAULT:
		devconf = net->ipv4.devconf_dflt;
		break;
	default:
		dev = __dev_get_by_index(net, ifindex);
		if (!dev)
			goto errout;
		in_dev = __in_dev_get_rtnl(dev);
		if (!in_dev)
			goto errout;
		devconf = &in_dev->cnf;
		break;
	}

	err = -ENOBUFS;
	skb = nlmsg_new(inet_netconf_msgsize_devconf(NETCONFA_ALL), GFP_KERNEL);
	if (!skb)
		goto errout;

	err = inet_netconf_fill_devconf(skb, ifindex, devconf,
					NETLINK_CB(in_skb).portid,
					nlh->nlmsg_seq, RTM_NEWNETCONF, 0,
					NETCONFA_ALL);
	if (err < 0) {
		/* -EMSGSIZE implies BUG in inet_netconf_msgsize_devconf() */
		WARN_ON(err == -EMSGSIZE);
		kfree_skb(skb);
		goto errout;
	}
	err = rtnl_unicast(skb, net, NETLINK_CB(in_skb).portid);
errout:
	return err;
}

static int inet_netconf_dump_devconf(struct sk_buff *skb,
				     struct netlink_callback *cb)
{
	const struct nlmsghdr *nlh = cb->nlh;
	struct net *net = sock_net(skb->sk);
	int h, s_h;
	int idx, s_idx;
	struct net_device *dev;
	struct in_device *in_dev;
	struct hlist_head *head;

	if (cb->strict_check) {
		struct netlink_ext_ack *extack = cb->extack;
		struct netconfmsg *ncm;

		if (nlh->nlmsg_len < nlmsg_msg_size(sizeof(*ncm))) {
			NL_SET_ERR_MSG(extack, "ipv4: Invalid header for netconf dump request");
			return -EINVAL;
		}

		if (nlmsg_attrlen(nlh, sizeof(*ncm))) {
			NL_SET_ERR_MSG(extack, "ipv4: Invalid data after header in netconf dump request");
			return -EINVAL;
		}
	}

	s_h = cb->args[0];
	s_idx = idx = cb->args[1];

	for (h = s_h; h < NETDEV_HASHENTRIES; h++, s_idx = 0) {
		idx = 0;
		head = &net->dev_index_head[h];
		rcu_read_lock();
		cb->seq = atomic_read(&net->ipv4.dev_addr_genid) ^
			  net->dev_base_seq;
		hlist_for_each_entry_rcu(dev, head, index_hlist) {
			if (idx < s_idx)
				goto cont;
			in_dev = __in_dev_get_rcu(dev);
			if (!in_dev)
				goto cont;

			if (inet_netconf_fill_devconf(skb, dev->ifindex,
						      &in_dev->cnf,
						      NETLINK_CB(cb->skb).portid,
						      nlh->nlmsg_seq,
						      RTM_NEWNETCONF,
						      NLM_F_MULTI,
						      NETCONFA_ALL) < 0) {
				rcu_read_unlock();
				goto done;
			}
			nl_dump_check_consistent(cb, nlmsg_hdr(skb));
cont:
			idx++;
		}
		rcu_read_unlock();
	}
	if (h == NETDEV_HASHENTRIES) {
		if (inet_netconf_fill_devconf(skb, NETCONFA_IFINDEX_ALL,
					      net->ipv4.devconf_all,
					      NETLINK_CB(cb->skb).portid,
					      nlh->nlmsg_seq,
					      RTM_NEWNETCONF, NLM_F_MULTI,
					      NETCONFA_ALL) < 0)
			goto done;
		else
			h++;
	}
	if (h == NETDEV_HASHENTRIES + 1) {
		if (inet_netconf_fill_devconf(skb, NETCONFA_IFINDEX_DEFAULT,
					      net->ipv4.devconf_dflt,
					      NETLINK_CB(cb->skb).portid,
					      nlh->nlmsg_seq,
					      RTM_NEWNETCONF, NLM_F_MULTI,
					      NETCONFA_ALL) < 0)
			goto done;
		else
			h++;
	}
done:
	cb->args[0] = h;
	cb->args[1] = idx;

	return skb->len;
}

#ifdef CONFIG_SYSCTL

static void devinet_copy_dflt_conf(struct net *net, int i)
{
	struct net_device *dev;

	rcu_read_lock();
	for_each_netdev_rcu(net, dev) {
		struct in_device *in_dev;

		in_dev = __in_dev_get_rcu(dev);
		if (in_dev && !test_bit(i, in_dev->cnf.state))
			in_dev->cnf.data[i] = net->ipv4.devconf_dflt->data[i];
	}
	rcu_read_unlock();
}

/* called with RTNL locked */
static void inet_forward_change(struct net *net)
{
	struct net_device *dev;
	int on = IPV4_DEVCONF_ALL(net, FORWARDING);

	IPV4_DEVCONF_ALL(net, ACCEPT_REDIRECTS) = !on;
	IPV4_DEVCONF_DFLT(net, FORWARDING) = on;
	inet_netconf_notify_devconf(net, RTM_NEWNETCONF,
				    NETCONFA_FORWARDING,
				    NETCONFA_IFINDEX_ALL,
				    net->ipv4.devconf_all);
	inet_netconf_notify_devconf(net, RTM_NEWNETCONF,
				    NETCONFA_FORWARDING,
				    NETCONFA_IFINDEX_DEFAULT,
				    net->ipv4.devconf_dflt);

	for_each_netdev(net, dev) {
		struct in_device *in_dev;

		if (on)
			dev_disable_lro(dev);

		in_dev = __in_dev_get_rtnl(dev);
		if (in_dev) {
			IN_DEV_CONF_SET(in_dev, FORWARDING, on);
			inet_netconf_notify_devconf(net, RTM_NEWNETCONF,
						    NETCONFA_FORWARDING,
						    dev->ifindex, &in_dev->cnf);
		}
	}
}

static int devinet_conf_ifindex(struct net *net, struct ipv4_devconf *cnf)
{
	if (cnf == net->ipv4.devconf_dflt)
		return NETCONFA_IFINDEX_DEFAULT;
	else if (cnf == net->ipv4.devconf_all)
		return NETCONFA_IFINDEX_ALL;
	else {
		struct in_device *idev
			= container_of(cnf, struct in_device, cnf);
		return idev->dev->ifindex;
	}
}

static int devinet_conf_proc(struct ctl_table *ctl, int write,
			     void __user *buffer,
			     size_t *lenp, loff_t *ppos)
{
	int old_value = *(int *)ctl->data;
	int ret = proc_dointvec(ctl, write, buffer, lenp, ppos);
	int new_value = *(int *)ctl->data;

	if (write) {
		struct ipv4_devconf *cnf = ctl->extra1;
		struct net *net = ctl->extra2;
		int i = (int *)ctl->data - cnf->data;
		int ifindex;

		set_bit(i, cnf->state);

		if (cnf == net->ipv4.devconf_dflt)
			devinet_copy_dflt_conf(net, i);
		if (i == IPV4_DEVCONF_ACCEPT_LOCAL - 1 ||
		    i == IPV4_DEVCONF_ROUTE_LOCALNET - 1)
			if ((new_value == 0) && (old_value != 0))
				rt_cache_flush(net);

		if (i == IPV4_DEVCONF_BC_FORWARDING - 1 &&
		    new_value != old_value)
			rt_cache_flush(net);

		if (i == IPV4_DEVCONF_RP_FILTER - 1 &&
		    new_value != old_value) {
			ifindex = devinet_conf_ifindex(net, cnf);
			inet_netconf_notify_devconf(net, RTM_NEWNETCONF,
						    NETCONFA_RP_FILTER,
						    ifindex, cnf);
		}
		if (i == IPV4_DEVCONF_PROXY_ARP - 1 &&
		    new_value != old_value) {
			ifindex = devinet_conf_ifindex(net, cnf);
			inet_netconf_notify_devconf(net, RTM_NEWNETCONF,
						    NETCONFA_PROXY_NEIGH,
						    ifindex, cnf);
		}
		if (i == IPV4_DEVCONF_IGNORE_ROUTES_WITH_LINKDOWN - 1 &&
		    new_value != old_value) {
			ifindex = devinet_conf_ifindex(net, cnf);
			inet_netconf_notify_devconf(net, RTM_NEWNETCONF,
						    NETCONFA_IGNORE_ROUTES_WITH_LINKDOWN,
						    ifindex, cnf);
		}
	}

	return ret;
}

static int devinet_sysctl_forward(struct ctl_table *ctl, int write,
				  void __user *buffer,
				  size_t *lenp, loff_t *ppos)
{
	int *valp = ctl->data;
	int val = *valp;
	loff_t pos = *ppos;
	int ret = proc_dointvec(ctl, write, buffer, lenp, ppos);

	if (write && *valp != val) {
		struct net *net = ctl->extra2;

		if (valp != &IPV4_DEVCONF_DFLT(net, FORWARDING)) {
			if (!rtnl_trylock()) {
				/* Restore the original values before restarting */
				*valp = val;
				*ppos = pos;
				return restart_syscall();
			}
			if (valp == &IPV4_DEVCONF_ALL(net, FORWARDING)) {
				inet_forward_change(net);
			} else {
				struct ipv4_devconf *cnf = ctl->extra1;
				struct in_device *idev =
					container_of(cnf, struct in_device, cnf);
				if (*valp)
					dev_disable_lro(idev->dev);
				inet_netconf_notify_devconf(net, RTM_NEWNETCONF,
							    NETCONFA_FORWARDING,
							    idev->dev->ifindex,
							    cnf);
			}
			rtnl_unlock();
			rt_cache_flush(net);
		} else
			inet_netconf_notify_devconf(net, RTM_NEWNETCONF,
						    NETCONFA_FORWARDING,
						    NETCONFA_IFINDEX_DEFAULT,
						    net->ipv4.devconf_dflt);
	}

	return ret;
}

static int ipv4_doint_and_flush(struct ctl_table *ctl, int write,
				void __user *buffer,
				size_t *lenp, loff_t *ppos)
{
	int *valp = ctl->data;
	int val = *valp;
	int ret = proc_dointvec(ctl, write, buffer, lenp, ppos);
	struct net *net = ctl->extra2;

	if (write && *valp != val)
		rt_cache_flush(net);

	return ret;
}

#define DEVINET_SYSCTL_ENTRY(attr, name, mval, proc) \
	{ \
		.procname	= name, \
		.data		= ipv4_devconf.data + \
				  IPV4_DEVCONF_ ## attr - 1, \
		.maxlen		= sizeof(int), \
		.mode		= mval, \
		.proc_handler	= proc, \
		.extra1		= &ipv4_devconf, \
	}

#define DEVINET_SYSCTL_RW_ENTRY(attr, name) \
	DEVINET_SYSCTL_ENTRY(attr, name, 0644, devinet_conf_proc)

#define DEVINET_SYSCTL_RO_ENTRY(attr, name) \
	DEVINET_SYSCTL_ENTRY(attr, name, 0444, devinet_conf_proc)

#define DEVINET_SYSCTL_COMPLEX_ENTRY(attr, name, proc) \
	DEVINET_SYSCTL_ENTRY(attr, name, 0644, proc)

#define DEVINET_SYSCTL_FLUSHING_ENTRY(attr, name) \
	DEVINET_SYSCTL_COMPLEX_ENTRY(attr, name, ipv4_doint_and_flush)

static struct devinet_sysctl_table {
	struct ctl_table_header *sysctl_header;
	struct ctl_table devinet_vars[__IPV4_DEVCONF_MAX];
} devinet_sysctl = {
	.devinet_vars = {
		DEVINET_SYSCTL_COMPLEX_ENTRY(FORWARDING, "forwarding",
					     devinet_sysctl_forward),
		DEVINET_SYSCTL_RO_ENTRY(MC_FORWARDING, "mc_forwarding"),
		DEVINET_SYSCTL_RW_ENTRY(BC_FORWARDING, "bc_forwarding"),

		DEVINET_SYSCTL_RW_ENTRY(ACCEPT_REDIRECTS, "accept_redirects"),
		DEVINET_SYSCTL_RW_ENTRY(SECURE_REDIRECTS, "secure_redirects"),
		DEVINET_SYSCTL_RW_ENTRY(SHARED_MEDIA, "shared_media"),
		DEVINET_SYSCTL_RW_ENTRY(RP_FILTER, "rp_filter"),
		DEVINET_SYSCTL_RW_ENTRY(SEND_REDIRECTS, "send_redirects"),
		DEVINET_SYSCTL_RW_ENTRY(ACCEPT_SOURCE_ROUTE,
					"accept_source_route"),
		DEVINET_SYSCTL_RW_ENTRY(ACCEPT_LOCAL, "accept_local"),
		DEVINET_SYSCTL_RW_ENTRY(SRC_VMARK, "src_valid_mark"),
		DEVINET_SYSCTL_RW_ENTRY(PROXY_ARP, "proxy_arp"),
		DEVINET_SYSCTL_RW_ENTRY(MEDIUM_ID, "medium_id"),
		DEVINET_SYSCTL_RW_ENTRY(BOOTP_RELAY, "bootp_relay"),
		DEVINET_SYSCTL_RW_ENTRY(LOG_MARTIANS, "log_martians"),
		DEVINET_SYSCTL_RW_ENTRY(TAG, "tag"),
		DEVINET_SYSCTL_RW_ENTRY(ARPFILTER, "arp_filter"),
		DEVINET_SYSCTL_RW_ENTRY(ARP_ANNOUNCE, "arp_announce"),
		DEVINET_SYSCTL_RW_ENTRY(ARP_IGNORE, "arp_ignore"),
		DEVINET_SYSCTL_RW_ENTRY(ARP_ACCEPT, "arp_accept"),
		DEVINET_SYSCTL_RW_ENTRY(ARP_NOTIFY, "arp_notify"),
		DEVINET_SYSCTL_RW_ENTRY(PROXY_ARP_PVLAN, "proxy_arp_pvlan"),
		DEVINET_SYSCTL_RW_ENTRY(FORCE_IGMP_VERSION,
					"force_igmp_version"),
		DEVINET_SYSCTL_RW_ENTRY(IGMPV2_UNSOLICITED_REPORT_INTERVAL,
					"igmpv2_unsolicited_report_interval"),
		DEVINET_SYSCTL_RW_ENTRY(IGMPV3_UNSOLICITED_REPORT_INTERVAL,
					"igmpv3_unsolicited_report_interval"),
		DEVINET_SYSCTL_RW_ENTRY(IGNORE_ROUTES_WITH_LINKDOWN,
					"ignore_routes_with_linkdown"),
		DEVINET_SYSCTL_RW_ENTRY(DROP_GRATUITOUS_ARP,
					"drop_gratuitous_arp"),

		DEVINET_SYSCTL_FLUSHING_ENTRY(NOXFRM, "disable_xfrm"),
		DEVINET_SYSCTL_FLUSHING_ENTRY(NOPOLICY, "disable_policy"),
		DEVINET_SYSCTL_FLUSHING_ENTRY(PROMOTE_SECONDARIES,
					      "promote_secondaries"),
		DEVINET_SYSCTL_FLUSHING_ENTRY(ROUTE_LOCALNET,
					      "route_localnet"),
		DEVINET_SYSCTL_FLUSHING_ENTRY(DROP_UNICAST_IN_L2_MULTICAST,
					      "drop_unicast_in_l2_multicast"),
	},
};

static int __devinet_sysctl_register(struct net *net, char *dev_name,
				     int ifindex, struct ipv4_devconf *p)
{
	int i;
	struct devinet_sysctl_table *t;
	char path[sizeof("net/ipv4/conf/") + IFNAMSIZ];

	t = kmemdup(&devinet_sysctl, sizeof(*t), GFP_KERNEL);
	if (!t)
		goto out;

	for (i = 0; i < ARRAY_SIZE(t->devinet_vars) - 1; i++) {
		t->devinet_vars[i].data += (char *)p - (char *)&ipv4_devconf;
		t->devinet_vars[i].extra1 = p;
		t->devinet_vars[i].extra2 = net;
	}

	snprintf(path, sizeof(path), "net/ipv4/conf/%s", dev_name);

	t->sysctl_header = register_net_sysctl(net, path, t->devinet_vars);
	if (!t->sysctl_header)
		goto free;

	p->sysctl = t;

	inet_netconf_notify_devconf(net, RTM_NEWNETCONF, NETCONFA_ALL,
				    ifindex, p);
	return 0;

free:
	kfree(t);
out:
	return -ENOBUFS;
}

static void __devinet_sysctl_unregister(struct net *net,
					struct ipv4_devconf *cnf, int ifindex)
{
	struct devinet_sysctl_table *t = cnf->sysctl;

	if (t) {
		cnf->sysctl = NULL;
		unregister_net_sysctl_table(t->sysctl_header);
		kfree(t);
	}

	inet_netconf_notify_devconf(net, RTM_DELNETCONF, 0, ifindex, NULL);
}

static int devinet_sysctl_register(struct in_device *idev)
{
	int err;

	if (!sysctl_dev_name_is_allowed(idev->dev->name))
		return -EINVAL;

	err = neigh_sysctl_register(idev->dev, idev->arp_parms, NULL);
	if (err)
		return err;
	err = __devinet_sysctl_register(dev_net(idev->dev), idev->dev->name,
					idev->dev->ifindex, &idev->cnf);
	if (err)
		neigh_sysctl_unregister(idev->arp_parms);
	return err;
}

static void devinet_sysctl_unregister(struct in_device *idev)
{
	struct net *net = dev_net(idev->dev);

	__devinet_sysctl_unregister(net, &idev->cnf, idev->dev->ifindex);
	neigh_sysctl_unregister(idev->arp_parms);
}

static struct ctl_table ctl_forward_entry[] = {
	{
		.procname	= "ip_forward",
		.data		= &ipv4_devconf.data[
					IPV4_DEVCONF_FORWARDING - 1],
		.maxlen		= sizeof(int),
		.mode		= 0644,
		.proc_handler	= devinet_sysctl_forward,
		.extra1		= &ipv4_devconf,
		.extra2		= &init_net,
	},
	{ },
};
#endif

static __net_init int devinet_init_net(struct net *net)
{
	int err;
	struct ipv4_devconf *all, *dflt;
#ifdef CONFIG_SYSCTL
	struct ctl_table *tbl = ctl_forward_entry;
	struct ctl_table_header *forw_hdr;
#endif

	err = -ENOMEM;
	all = &ipv4_devconf;
	dflt = &ipv4_devconf_dflt;

	if (!net_eq(net, &init_net)) {
		all = kmemdup(all, sizeof(ipv4_devconf), GFP_KERNEL);
		if (!all)
			goto err_alloc_all;

		dflt = kmemdup(dflt, sizeof(ipv4_devconf_dflt), GFP_KERNEL);
		if (!dflt)
			goto err_alloc_dflt;

#ifdef CONFIG_SYSCTL
		tbl = kmemdup(tbl, sizeof(ctl_forward_entry), GFP_KERNEL);
		if (!tbl)
			goto err_alloc_ctl;

		tbl[0].data = &all->data[IPV4_DEVCONF_FORWARDING - 1];
		tbl[0].extra1 = all;
		tbl[0].extra2 = net;
#endif
	}

#ifdef CONFIG_SYSCTL
	err = __devinet_sysctl_register(net, "all", NETCONFA_IFINDEX_ALL, all);
	if (err < 0)
		goto err_reg_all;

	err = __devinet_sysctl_register(net, "default",
					NETCONFA_IFINDEX_DEFAULT, dflt);
	if (err < 0)
		goto err_reg_dflt;

	err = -ENOMEM;
	forw_hdr = register_net_sysctl(net, "net/ipv4", tbl);
	if (!forw_hdr)
		goto err_reg_ctl;
	net->ipv4.forw_hdr = forw_hdr;
#endif

	net->ipv4.devconf_all = all;
	net->ipv4.devconf_dflt = dflt;
	return 0;

#ifdef CONFIG_SYSCTL
err_reg_ctl:
	__devinet_sysctl_unregister(net, dflt, NETCONFA_IFINDEX_DEFAULT);
err_reg_dflt:
	__devinet_sysctl_unregister(net, all, NETCONFA_IFINDEX_ALL);
err_reg_all:
	if (tbl != ctl_forward_entry)
		kfree(tbl);
err_alloc_ctl:
#endif
	if (dflt != &ipv4_devconf_dflt)
		kfree(dflt);
err_alloc_dflt:
	if (all != &ipv4_devconf)
		kfree(all);
err_alloc_all:
	return err;
}

static __net_exit void devinet_exit_net(struct net *net)
{
#ifdef CONFIG_SYSCTL
	struct ctl_table *tbl;

	tbl = net->ipv4.forw_hdr->ctl_table_arg;
	unregister_net_sysctl_table(net->ipv4.forw_hdr);
	__devinet_sysctl_unregister(net, net->ipv4.devconf_dflt,
				    NETCONFA_IFINDEX_DEFAULT);
	__devinet_sysctl_unregister(net, net->ipv4.devconf_all,
				    NETCONFA_IFINDEX_ALL);
	kfree(tbl);
#endif
	kfree(net->ipv4.devconf_dflt);
	kfree(net->ipv4.devconf_all);
}

static __net_initdata struct pernet_operations devinet_ops = {
	.init = devinet_init_net,
	.exit = devinet_exit_net,
};

static struct rtnl_af_ops inet_af_ops __read_mostly = {
	.family		  = AF_INET,
	.fill_link_af	  = inet_fill_link_af,
	.get_link_af_size = inet_get_link_af_size,
	.validate_link_af = inet_validate_link_af,
	.set_link_af	  = inet_set_link_af,
};

void __init devinet_init(void)
{
	int i;

	for (i = 0; i < IN4_ADDR_HSIZE; i++)
		INIT_HLIST_HEAD(&inet_addr_lst[i]);

	register_pernet_subsys(&devinet_ops);

	register_gifconf(PF_INET, inet_gifconf);
	register_netdevice_notifier(&ip_netdev_notifier);

	queue_delayed_work(system_power_efficient_wq, &check_lifetime_work, 0);

	rtnl_af_register(&inet_af_ops);

	rtnl_register(PF_INET, RTM_NEWADDR, inet_rtm_newaddr, NULL, 0);
	rtnl_register(PF_INET, RTM_DELADDR, inet_rtm_deladdr, NULL, 0);
	rtnl_register(PF_INET, RTM_GETADDR, NULL, inet_dump_ifaddr, 0);
	rtnl_register(PF_INET, RTM_GETNETCONF, inet_netconf_get_devconf,
		      inet_netconf_dump_devconf, 0);
}<|MERGE_RESOLUTION|>--- conflicted
+++ resolved
@@ -1704,10 +1704,7 @@
 
 			net = rtnl_get_net_ns_capable(sk, fillargs->netnsid);
 			if (IS_ERR(net)) {
-<<<<<<< HEAD
-=======
 				fillargs->netnsid = -1;
->>>>>>> 9f51ae62
 				NL_SET_ERR_MSG(extack, "ipv4: Invalid target network namespace id");
 				return PTR_ERR(net);
 			}
@@ -1765,11 +1762,7 @@
 	struct net_device *dev;
 	struct in_device *in_dev;
 	struct hlist_head *head;
-<<<<<<< HEAD
-	int err;
-=======
 	int err = 0;
->>>>>>> 9f51ae62
 
 	s_h = cb->args[0];
 	s_idx = idx = cb->args[1];
@@ -1779,14 +1772,6 @@
 		err = inet_valid_dump_ifaddr_req(nlh, &fillargs, &tgt_net,
 						 skb->sk, cb);
 		if (err < 0)
-<<<<<<< HEAD
-			return err;
-
-		if (fillargs.ifindex) {
-			dev = __dev_get_by_index(tgt_net, fillargs.ifindex);
-			if (!dev)
-				return -ENODEV;
-=======
 			goto put_tgt_net;
 
 		err = 0;
@@ -1796,7 +1781,6 @@
 				err = -ENODEV;
 				goto put_tgt_net;
 			}
->>>>>>> 9f51ae62
 
 			in_dev = __in_dev_get_rtnl(dev);
 			if (in_dev) {
