/*
 * fs/f2fs/super.c
 *
 * Copyright (c) 2012 Samsung Electronics Co., Ltd.
 *             http://www.samsung.com/
 *
 * This program is free software; you can redistribute it and/or modify
 * it under the terms of the GNU General Public License version 2 as
 * published by the Free Software Foundation.
 */
#include <linux/module.h>
#include <linux/init.h>
#include <linux/fs.h>
#include <linux/statfs.h>
#include <linux/buffer_head.h>
#include <linux/backing-dev.h>
#include <linux/kthread.h>
#include <linux/parser.h>
#include <linux/mount.h>
#include <linux/seq_file.h>
#include <linux/proc_fs.h>
#include <linux/random.h>
#include <linux/exportfs.h>
#include <linux/blkdev.h>
#include <linux/quotaops.h>
#include <linux/f2fs_fs.h>
#include <linux/sysfs.h>
#include <linux/quota.h>

#include "f2fs.h"
#include "node.h"
#include "segment.h"
#include "xattr.h"
#include "gc.h"
#include "trace.h"

#define CREATE_TRACE_POINTS
#include <trace/events/f2fs.h>

static struct kmem_cache *f2fs_inode_cachep;

#ifdef CONFIG_F2FS_FAULT_INJECTION

char *fault_name[FAULT_MAX] = {
	[FAULT_KMALLOC]		= "kmalloc",
	[FAULT_PAGE_ALLOC]	= "page alloc",
	[FAULT_PAGE_GET]	= "page get",
	[FAULT_ALLOC_BIO]	= "alloc bio",
	[FAULT_ALLOC_NID]	= "alloc nid",
	[FAULT_ORPHAN]		= "orphan",
	[FAULT_BLOCK]		= "no more block",
	[FAULT_DIR_DEPTH]	= "too big dir depth",
	[FAULT_EVICT_INODE]	= "evict_inode fail",
	[FAULT_TRUNCATE]	= "truncate fail",
	[FAULT_IO]		= "IO error",
	[FAULT_CHECKPOINT]	= "checkpoint error",
};

static void f2fs_build_fault_attr(struct f2fs_sb_info *sbi,
						unsigned int rate)
{
	struct f2fs_fault_info *ffi = &sbi->fault_info;

	if (rate) {
		atomic_set(&ffi->inject_ops, 0);
		ffi->inject_rate = rate;
		ffi->inject_type = (1 << FAULT_MAX) - 1;
	} else {
		memset(ffi, 0, sizeof(struct f2fs_fault_info));
	}
}
#endif

/* f2fs-wide shrinker description */
static struct shrinker f2fs_shrinker_info = {
	.scan_objects = f2fs_shrink_scan,
	.count_objects = f2fs_shrink_count,
	.seeks = DEFAULT_SEEKS,
};

enum {
	Opt_gc_background,
	Opt_disable_roll_forward,
	Opt_norecovery,
	Opt_discard,
	Opt_nodiscard,
	Opt_noheap,
	Opt_heap,
	Opt_user_xattr,
	Opt_nouser_xattr,
	Opt_acl,
	Opt_noacl,
	Opt_active_logs,
	Opt_disable_ext_identify,
	Opt_inline_xattr,
	Opt_noinline_xattr,
	Opt_inline_xattr_size,
	Opt_inline_data,
	Opt_inline_dentry,
	Opt_noinline_dentry,
	Opt_flush_merge,
	Opt_noflush_merge,
	Opt_nobarrier,
	Opt_fastboot,
	Opt_extent_cache,
	Opt_noextent_cache,
	Opt_noinline_data,
	Opt_data_flush,
	Opt_mode,
	Opt_io_size_bits,
	Opt_fault_injection,
	Opt_lazytime,
	Opt_nolazytime,
	Opt_quota,
	Opt_noquota,
	Opt_usrquota,
	Opt_grpquota,
	Opt_prjquota,
	Opt_usrjquota,
	Opt_grpjquota,
	Opt_prjjquota,
	Opt_offusrjquota,
	Opt_offgrpjquota,
	Opt_offprjjquota,
	Opt_jqfmt_vfsold,
	Opt_jqfmt_vfsv0,
	Opt_jqfmt_vfsv1,
	Opt_err,
};

static match_table_t f2fs_tokens = {
	{Opt_gc_background, "background_gc=%s"},
	{Opt_disable_roll_forward, "disable_roll_forward"},
	{Opt_norecovery, "norecovery"},
	{Opt_discard, "discard"},
	{Opt_nodiscard, "nodiscard"},
	{Opt_noheap, "no_heap"},
	{Opt_heap, "heap"},
	{Opt_user_xattr, "user_xattr"},
	{Opt_nouser_xattr, "nouser_xattr"},
	{Opt_acl, "acl"},
	{Opt_noacl, "noacl"},
	{Opt_active_logs, "active_logs=%u"},
	{Opt_disable_ext_identify, "disable_ext_identify"},
	{Opt_inline_xattr, "inline_xattr"},
	{Opt_noinline_xattr, "noinline_xattr"},
	{Opt_inline_xattr_size, "inline_xattr_size=%u"},
	{Opt_inline_data, "inline_data"},
	{Opt_inline_dentry, "inline_dentry"},
	{Opt_noinline_dentry, "noinline_dentry"},
	{Opt_flush_merge, "flush_merge"},
	{Opt_noflush_merge, "noflush_merge"},
	{Opt_nobarrier, "nobarrier"},
	{Opt_fastboot, "fastboot"},
	{Opt_extent_cache, "extent_cache"},
	{Opt_noextent_cache, "noextent_cache"},
	{Opt_noinline_data, "noinline_data"},
	{Opt_data_flush, "data_flush"},
	{Opt_mode, "mode=%s"},
	{Opt_io_size_bits, "io_bits=%u"},
	{Opt_fault_injection, "fault_injection=%u"},
	{Opt_lazytime, "lazytime"},
	{Opt_nolazytime, "nolazytime"},
	{Opt_quota, "quota"},
	{Opt_noquota, "noquota"},
	{Opt_usrquota, "usrquota"},
	{Opt_grpquota, "grpquota"},
	{Opt_prjquota, "prjquota"},
	{Opt_usrjquota, "usrjquota=%s"},
	{Opt_grpjquota, "grpjquota=%s"},
	{Opt_prjjquota, "prjjquota=%s"},
	{Opt_offusrjquota, "usrjquota="},
	{Opt_offgrpjquota, "grpjquota="},
	{Opt_offprjjquota, "prjjquota="},
	{Opt_jqfmt_vfsold, "jqfmt=vfsold"},
	{Opt_jqfmt_vfsv0, "jqfmt=vfsv0"},
	{Opt_jqfmt_vfsv1, "jqfmt=vfsv1"},
	{Opt_err, NULL},
};

void f2fs_msg(struct super_block *sb, const char *level, const char *fmt, ...)
{
	struct va_format vaf;
	va_list args;

	va_start(args, fmt);
	vaf.fmt = fmt;
	vaf.va = &args;
	printk_ratelimited("%sF2FS-fs (%s): %pV\n", level, sb->s_id, &vaf);
	va_end(args);
}

static void init_once(void *foo)
{
	struct f2fs_inode_info *fi = (struct f2fs_inode_info *) foo;

	inode_init_once(&fi->vfs_inode);
}

#ifdef CONFIG_QUOTA
static const char * const quotatypes[] = INITQFNAMES;
#define QTYPE2NAME(t) (quotatypes[t])
static int f2fs_set_qf_name(struct super_block *sb, int qtype,
							substring_t *args)
{
	struct f2fs_sb_info *sbi = F2FS_SB(sb);
	char *qname;
	int ret = -EINVAL;

	if (sb_any_quota_loaded(sb) && !sbi->s_qf_names[qtype]) {
		f2fs_msg(sb, KERN_ERR,
			"Cannot change journaled "
			"quota options when quota turned on");
		return -EINVAL;
	}
	if (f2fs_sb_has_quota_ino(sb)) {
		f2fs_msg(sb, KERN_INFO,
			"QUOTA feature is enabled, so ignore qf_name");
		return 0;
	}

	qname = match_strdup(args);
	if (!qname) {
		f2fs_msg(sb, KERN_ERR,
			"Not enough memory for storing quotafile name");
		return -EINVAL;
	}
	if (sbi->s_qf_names[qtype]) {
		if (strcmp(sbi->s_qf_names[qtype], qname) == 0)
			ret = 0;
		else
			f2fs_msg(sb, KERN_ERR,
				 "%s quota file already specified",
				 QTYPE2NAME(qtype));
		goto errout;
	}
	if (strchr(qname, '/')) {
		f2fs_msg(sb, KERN_ERR,
			"quotafile must be on filesystem root");
		goto errout;
	}
	sbi->s_qf_names[qtype] = qname;
	set_opt(sbi, QUOTA);
	return 0;
errout:
	kfree(qname);
	return ret;
}

static int f2fs_clear_qf_name(struct super_block *sb, int qtype)
{
	struct f2fs_sb_info *sbi = F2FS_SB(sb);

	if (sb_any_quota_loaded(sb) && sbi->s_qf_names[qtype]) {
		f2fs_msg(sb, KERN_ERR, "Cannot change journaled quota options"
			" when quota turned on");
		return -EINVAL;
	}
	kfree(sbi->s_qf_names[qtype]);
	sbi->s_qf_names[qtype] = NULL;
	return 0;
}

static int f2fs_check_quota_options(struct f2fs_sb_info *sbi)
{
	/*
	 * We do the test below only for project quotas. 'usrquota' and
	 * 'grpquota' mount options are allowed even without quota feature
	 * to support legacy quotas in quota files.
	 */
	if (test_opt(sbi, PRJQUOTA) && !f2fs_sb_has_project_quota(sbi->sb)) {
		f2fs_msg(sbi->sb, KERN_ERR, "Project quota feature not enabled. "
			 "Cannot enable project quota enforcement.");
		return -1;
	}
	if (sbi->s_qf_names[USRQUOTA] || sbi->s_qf_names[GRPQUOTA] ||
			sbi->s_qf_names[PRJQUOTA]) {
		if (test_opt(sbi, USRQUOTA) && sbi->s_qf_names[USRQUOTA])
			clear_opt(sbi, USRQUOTA);

		if (test_opt(sbi, GRPQUOTA) && sbi->s_qf_names[GRPQUOTA])
			clear_opt(sbi, GRPQUOTA);

		if (test_opt(sbi, PRJQUOTA) && sbi->s_qf_names[PRJQUOTA])
			clear_opt(sbi, PRJQUOTA);

		if (test_opt(sbi, GRPQUOTA) || test_opt(sbi, USRQUOTA) ||
				test_opt(sbi, PRJQUOTA)) {
			f2fs_msg(sbi->sb, KERN_ERR, "old and new quota "
					"format mixing");
			return -1;
		}

		if (!sbi->s_jquota_fmt) {
			f2fs_msg(sbi->sb, KERN_ERR, "journaled quota format "
					"not specified");
			return -1;
		}
	}

	if (f2fs_sb_has_quota_ino(sbi->sb) && sbi->s_jquota_fmt) {
		f2fs_msg(sbi->sb, KERN_INFO,
			"QUOTA feature is enabled, so ignore jquota_fmt");
		sbi->s_jquota_fmt = 0;
	}
	if (f2fs_sb_has_quota_ino(sbi->sb) && sb_rdonly(sbi->sb)) {
		f2fs_msg(sbi->sb, KERN_INFO,
			 "Filesystem with quota feature cannot be mounted RDWR "
			 "without CONFIG_QUOTA");
		return -1;
	}
	return 0;
}
#endif

static int parse_options(struct super_block *sb, char *options)
{
	struct f2fs_sb_info *sbi = F2FS_SB(sb);
	struct request_queue *q;
	substring_t args[MAX_OPT_ARGS];
	char *p, *name;
	int arg = 0;
#ifdef CONFIG_QUOTA
	int ret;
#endif

	if (!options)
		return 0;

	while ((p = strsep(&options, ",")) != NULL) {
		int token;
		if (!*p)
			continue;
		/*
		 * Initialize args struct so we know whether arg was
		 * found; some options take optional arguments.
		 */
		args[0].to = args[0].from = NULL;
		token = match_token(p, f2fs_tokens, args);

		switch (token) {
		case Opt_gc_background:
			name = match_strdup(&args[0]);

			if (!name)
				return -ENOMEM;
			if (strlen(name) == 2 && !strncmp(name, "on", 2)) {
				set_opt(sbi, BG_GC);
				clear_opt(sbi, FORCE_FG_GC);
			} else if (strlen(name) == 3 && !strncmp(name, "off", 3)) {
				clear_opt(sbi, BG_GC);
				clear_opt(sbi, FORCE_FG_GC);
			} else if (strlen(name) == 4 && !strncmp(name, "sync", 4)) {
				set_opt(sbi, BG_GC);
				set_opt(sbi, FORCE_FG_GC);
			} else {
				kfree(name);
				return -EINVAL;
			}
			kfree(name);
			break;
		case Opt_disable_roll_forward:
			set_opt(sbi, DISABLE_ROLL_FORWARD);
			break;
		case Opt_norecovery:
			/* this option mounts f2fs with ro */
			set_opt(sbi, DISABLE_ROLL_FORWARD);
			if (!f2fs_readonly(sb))
				return -EINVAL;
			break;
		case Opt_discard:
			q = bdev_get_queue(sb->s_bdev);
			if (blk_queue_discard(q)) {
				set_opt(sbi, DISCARD);
			} else if (!f2fs_sb_mounted_blkzoned(sb)) {
				f2fs_msg(sb, KERN_WARNING,
					"mounting with \"discard\" option, but "
					"the device does not support discard");
			}
			break;
		case Opt_nodiscard:
			if (f2fs_sb_mounted_blkzoned(sb)) {
				f2fs_msg(sb, KERN_WARNING,
					"discard is required for zoned block devices");
				return -EINVAL;
			}
			clear_opt(sbi, DISCARD);
			break;
		case Opt_noheap:
			set_opt(sbi, NOHEAP);
			break;
		case Opt_heap:
			clear_opt(sbi, NOHEAP);
			break;
#ifdef CONFIG_F2FS_FS_XATTR
		case Opt_user_xattr:
			set_opt(sbi, XATTR_USER);
			break;
		case Opt_nouser_xattr:
			clear_opt(sbi, XATTR_USER);
			break;
		case Opt_inline_xattr:
			set_opt(sbi, INLINE_XATTR);
			break;
		case Opt_noinline_xattr:
			clear_opt(sbi, INLINE_XATTR);
			break;
		case Opt_inline_xattr_size:
			if (args->from && match_int(args, &arg))
				return -EINVAL;
			set_opt(sbi, INLINE_XATTR_SIZE);
			sbi->inline_xattr_size = arg;
			break;
#else
		case Opt_user_xattr:
			f2fs_msg(sb, KERN_INFO,
				"user_xattr options not supported");
			break;
		case Opt_nouser_xattr:
			f2fs_msg(sb, KERN_INFO,
				"nouser_xattr options not supported");
			break;
		case Opt_inline_xattr:
			f2fs_msg(sb, KERN_INFO,
				"inline_xattr options not supported");
			break;
		case Opt_noinline_xattr:
			f2fs_msg(sb, KERN_INFO,
				"noinline_xattr options not supported");
			break;
#endif
#ifdef CONFIG_F2FS_FS_POSIX_ACL
		case Opt_acl:
			set_opt(sbi, POSIX_ACL);
			break;
		case Opt_noacl:
			clear_opt(sbi, POSIX_ACL);
			break;
#else
		case Opt_acl:
			f2fs_msg(sb, KERN_INFO, "acl options not supported");
			break;
		case Opt_noacl:
			f2fs_msg(sb, KERN_INFO, "noacl options not supported");
			break;
#endif
		case Opt_active_logs:
			if (args->from && match_int(args, &arg))
				return -EINVAL;
			if (arg != 2 && arg != 4 && arg != NR_CURSEG_TYPE)
				return -EINVAL;
			sbi->active_logs = arg;
			break;
		case Opt_disable_ext_identify:
			set_opt(sbi, DISABLE_EXT_IDENTIFY);
			break;
		case Opt_inline_data:
			set_opt(sbi, INLINE_DATA);
			break;
		case Opt_inline_dentry:
			set_opt(sbi, INLINE_DENTRY);
			break;
		case Opt_noinline_dentry:
			clear_opt(sbi, INLINE_DENTRY);
			break;
		case Opt_flush_merge:
			set_opt(sbi, FLUSH_MERGE);
			break;
		case Opt_noflush_merge:
			clear_opt(sbi, FLUSH_MERGE);
			break;
		case Opt_nobarrier:
			set_opt(sbi, NOBARRIER);
			break;
		case Opt_fastboot:
			set_opt(sbi, FASTBOOT);
			break;
		case Opt_extent_cache:
			set_opt(sbi, EXTENT_CACHE);
			break;
		case Opt_noextent_cache:
			clear_opt(sbi, EXTENT_CACHE);
			break;
		case Opt_noinline_data:
			clear_opt(sbi, INLINE_DATA);
			break;
		case Opt_data_flush:
			set_opt(sbi, DATA_FLUSH);
			break;
		case Opt_mode:
			name = match_strdup(&args[0]);

			if (!name)
				return -ENOMEM;
			if (strlen(name) == 8 &&
					!strncmp(name, "adaptive", 8)) {
				if (f2fs_sb_mounted_blkzoned(sb)) {
					f2fs_msg(sb, KERN_WARNING,
						 "adaptive mode is not allowed with "
						 "zoned block device feature");
					kfree(name);
					return -EINVAL;
				}
				set_opt_mode(sbi, F2FS_MOUNT_ADAPTIVE);
			} else if (strlen(name) == 3 &&
					!strncmp(name, "lfs", 3)) {
				set_opt_mode(sbi, F2FS_MOUNT_LFS);
			} else {
				kfree(name);
				return -EINVAL;
			}
			kfree(name);
			break;
		case Opt_io_size_bits:
			if (args->from && match_int(args, &arg))
				return -EINVAL;
			if (arg > __ilog2_u32(BIO_MAX_PAGES)) {
				f2fs_msg(sb, KERN_WARNING,
					"Not support %d, larger than %d",
					1 << arg, BIO_MAX_PAGES);
				return -EINVAL;
			}
			sbi->write_io_size_bits = arg;
			break;
		case Opt_fault_injection:
			if (args->from && match_int(args, &arg))
				return -EINVAL;
#ifdef CONFIG_F2FS_FAULT_INJECTION
			f2fs_build_fault_attr(sbi, arg);
			set_opt(sbi, FAULT_INJECTION);
#else
			f2fs_msg(sb, KERN_INFO,
				"FAULT_INJECTION was not selected");
#endif
			break;
		case Opt_lazytime:
			sb->s_flags |= MS_LAZYTIME;
			break;
		case Opt_nolazytime:
			sb->s_flags &= ~MS_LAZYTIME;
			break;
#ifdef CONFIG_QUOTA
		case Opt_quota:
		case Opt_usrquota:
			set_opt(sbi, USRQUOTA);
			break;
		case Opt_grpquota:
			set_opt(sbi, GRPQUOTA);
			break;
		case Opt_prjquota:
			set_opt(sbi, PRJQUOTA);
			break;
		case Opt_usrjquota:
			ret = f2fs_set_qf_name(sb, USRQUOTA, &args[0]);
			if (ret)
				return ret;
			break;
		case Opt_grpjquota:
			ret = f2fs_set_qf_name(sb, GRPQUOTA, &args[0]);
			if (ret)
				return ret;
			break;
		case Opt_prjjquota:
			ret = f2fs_set_qf_name(sb, PRJQUOTA, &args[0]);
			if (ret)
				return ret;
			break;
		case Opt_offusrjquota:
			ret = f2fs_clear_qf_name(sb, USRQUOTA);
			if (ret)
				return ret;
			break;
		case Opt_offgrpjquota:
			ret = f2fs_clear_qf_name(sb, GRPQUOTA);
			if (ret)
				return ret;
			break;
		case Opt_offprjjquota:
			ret = f2fs_clear_qf_name(sb, PRJQUOTA);
			if (ret)
				return ret;
			break;
		case Opt_jqfmt_vfsold:
			sbi->s_jquota_fmt = QFMT_VFS_OLD;
			break;
		case Opt_jqfmt_vfsv0:
			sbi->s_jquota_fmt = QFMT_VFS_V0;
			break;
		case Opt_jqfmt_vfsv1:
			sbi->s_jquota_fmt = QFMT_VFS_V1;
			break;
		case Opt_noquota:
			clear_opt(sbi, QUOTA);
			clear_opt(sbi, USRQUOTA);
			clear_opt(sbi, GRPQUOTA);
			clear_opt(sbi, PRJQUOTA);
			break;
#else
		case Opt_quota:
		case Opt_usrquota:
		case Opt_grpquota:
		case Opt_prjquota:
		case Opt_usrjquota:
		case Opt_grpjquota:
		case Opt_prjjquota:
		case Opt_offusrjquota:
		case Opt_offgrpjquota:
		case Opt_offprjjquota:
		case Opt_jqfmt_vfsold:
		case Opt_jqfmt_vfsv0:
		case Opt_jqfmt_vfsv1:
		case Opt_noquota:
			f2fs_msg(sb, KERN_INFO,
					"quota operations not supported");
			break;
#endif
		default:
			f2fs_msg(sb, KERN_ERR,
				"Unrecognized mount option \"%s\" or missing value",
				p);
			return -EINVAL;
		}
	}
#ifdef CONFIG_QUOTA
	if (f2fs_check_quota_options(sbi))
		return -EINVAL;
#endif

	if (F2FS_IO_SIZE_BITS(sbi) && !test_opt(sbi, LFS)) {
		f2fs_msg(sb, KERN_ERR,
				"Should set mode=lfs with %uKB-sized IO",
				F2FS_IO_SIZE_KB(sbi));
		return -EINVAL;
	}

	if (test_opt(sbi, INLINE_XATTR_SIZE)) {
		if (!test_opt(sbi, INLINE_XATTR)) {
			f2fs_msg(sb, KERN_ERR,
					"inline_xattr_size option should be "
					"set with inline_xattr option");
			return -EINVAL;
		}
		if (!sbi->inline_xattr_size ||
			sbi->inline_xattr_size >= DEF_ADDRS_PER_INODE -
					F2FS_TOTAL_EXTRA_ATTR_SIZE -
					DEF_INLINE_RESERVED_SIZE -
					DEF_MIN_INLINE_SIZE) {
			f2fs_msg(sb, KERN_ERR,
					"inline xattr size is out of range");
			return -EINVAL;
		}
	}
	return 0;
}

static struct inode *f2fs_alloc_inode(struct super_block *sb)
{
	struct f2fs_inode_info *fi;

	fi = kmem_cache_alloc(f2fs_inode_cachep, GFP_F2FS_ZERO);
	if (!fi)
		return NULL;

	init_once((void *) fi);

	/* Initialize f2fs-specific inode info */
	atomic_set(&fi->dirty_pages, 0);
	fi->i_current_depth = 1;
	fi->i_advise = 0;
	init_rwsem(&fi->i_sem);
	INIT_LIST_HEAD(&fi->dirty_list);
	INIT_LIST_HEAD(&fi->gdirty_list);
	INIT_LIST_HEAD(&fi->inmem_ilist);
	INIT_LIST_HEAD(&fi->inmem_pages);
	mutex_init(&fi->inmem_lock);
	init_rwsem(&fi->dio_rwsem[READ]);
	init_rwsem(&fi->dio_rwsem[WRITE]);
	init_rwsem(&fi->i_mmap_sem);
	init_rwsem(&fi->i_xattr_sem);

#ifdef CONFIG_QUOTA
	memset(&fi->i_dquot, 0, sizeof(fi->i_dquot));
	fi->i_reserved_quota = 0;
#endif
	/* Will be used by directory only */
	fi->i_dir_level = F2FS_SB(sb)->dir_level;

	return &fi->vfs_inode;
}

static int f2fs_drop_inode(struct inode *inode)
{
	int ret;
	/*
	 * This is to avoid a deadlock condition like below.
	 * writeback_single_inode(inode)
	 *  - f2fs_write_data_page
	 *    - f2fs_gc -> iput -> evict
	 *       - inode_wait_for_writeback(inode)
	 */
	if ((!inode_unhashed(inode) && inode->i_state & I_SYNC)) {
		if (!inode->i_nlink && !is_bad_inode(inode)) {
			/* to avoid evict_inode call simultaneously */
			atomic_inc(&inode->i_count);
			spin_unlock(&inode->i_lock);

			/* some remained atomic pages should discarded */
			if (f2fs_is_atomic_file(inode))
				drop_inmem_pages(inode);

			/* should remain fi->extent_tree for writepage */
			f2fs_destroy_extent_node(inode);

			sb_start_intwrite(inode->i_sb);
			f2fs_i_size_write(inode, 0);

			if (F2FS_HAS_BLOCKS(inode))
				f2fs_truncate(inode);

			sb_end_intwrite(inode->i_sb);

			spin_lock(&inode->i_lock);
			atomic_dec(&inode->i_count);
		}
		trace_f2fs_drop_inode(inode, 0);
		return 0;
	}
	ret = generic_drop_inode(inode);
	trace_f2fs_drop_inode(inode, ret);
	return ret;
}

int f2fs_inode_dirtied(struct inode *inode, bool sync)
{
	struct f2fs_sb_info *sbi = F2FS_I_SB(inode);
	int ret = 0;

	spin_lock(&sbi->inode_lock[DIRTY_META]);
	if (is_inode_flag_set(inode, FI_DIRTY_INODE)) {
		ret = 1;
	} else {
		set_inode_flag(inode, FI_DIRTY_INODE);
		stat_inc_dirty_inode(sbi, DIRTY_META);
	}
	if (sync && list_empty(&F2FS_I(inode)->gdirty_list)) {
		list_add_tail(&F2FS_I(inode)->gdirty_list,
				&sbi->inode_list[DIRTY_META]);
		inc_page_count(sbi, F2FS_DIRTY_IMETA);
	}
	spin_unlock(&sbi->inode_lock[DIRTY_META]);
	return ret;
}

void f2fs_inode_synced(struct inode *inode)
{
	struct f2fs_sb_info *sbi = F2FS_I_SB(inode);

	spin_lock(&sbi->inode_lock[DIRTY_META]);
	if (!is_inode_flag_set(inode, FI_DIRTY_INODE)) {
		spin_unlock(&sbi->inode_lock[DIRTY_META]);
		return;
	}
	if (!list_empty(&F2FS_I(inode)->gdirty_list)) {
		list_del_init(&F2FS_I(inode)->gdirty_list);
		dec_page_count(sbi, F2FS_DIRTY_IMETA);
	}
	clear_inode_flag(inode, FI_DIRTY_INODE);
	clear_inode_flag(inode, FI_AUTO_RECOVER);
	stat_dec_dirty_inode(F2FS_I_SB(inode), DIRTY_META);
	spin_unlock(&sbi->inode_lock[DIRTY_META]);
}

/*
 * f2fs_dirty_inode() is called from __mark_inode_dirty()
 *
 * We should call set_dirty_inode to write the dirty inode through write_inode.
 */
static void f2fs_dirty_inode(struct inode *inode, int flags)
{
	struct f2fs_sb_info *sbi = F2FS_I_SB(inode);

	if (inode->i_ino == F2FS_NODE_INO(sbi) ||
			inode->i_ino == F2FS_META_INO(sbi))
		return;

	if (flags == I_DIRTY_TIME)
		return;

	if (is_inode_flag_set(inode, FI_AUTO_RECOVER))
		clear_inode_flag(inode, FI_AUTO_RECOVER);

	f2fs_inode_dirtied(inode, false);
}

static void f2fs_i_callback(struct rcu_head *head)
{
	struct inode *inode = container_of(head, struct inode, i_rcu);
	kmem_cache_free(f2fs_inode_cachep, F2FS_I(inode));
}

static void f2fs_destroy_inode(struct inode *inode)
{
	call_rcu(&inode->i_rcu, f2fs_i_callback);
}

static void destroy_percpu_info(struct f2fs_sb_info *sbi)
{
	percpu_counter_destroy(&sbi->alloc_valid_block_count);
	percpu_counter_destroy(&sbi->total_valid_inode_count);
}

static void destroy_device_list(struct f2fs_sb_info *sbi)
{
	int i;

	for (i = 0; i < sbi->s_ndevs; i++) {
		blkdev_put(FDEV(i).bdev, FMODE_EXCL);
#ifdef CONFIG_BLK_DEV_ZONED
		kfree(FDEV(i).blkz_type);
#endif
	}
	kfree(sbi->devs);
}

static void f2fs_put_super(struct super_block *sb)
{
	struct f2fs_sb_info *sbi = F2FS_SB(sb);
	int i;
	bool dropped;

	f2fs_quota_off_umount(sb);

	/* prevent remaining shrinker jobs */
	mutex_lock(&sbi->umount_mutex);

	/*
	 * We don't need to do checkpoint when superblock is clean.
	 * But, the previous checkpoint was not done by umount, it needs to do
	 * clean checkpoint again.
	 */
	if (is_sbi_flag_set(sbi, SBI_IS_DIRTY) ||
			!is_set_ckpt_flags(sbi, CP_UMOUNT_FLAG)) {
		struct cp_control cpc = {
			.reason = CP_UMOUNT,
		};
		write_checkpoint(sbi, &cpc);
	}

	/* be sure to wait for any on-going discard commands */
<<<<<<< HEAD
	f2fs_wait_discard_bios(sbi, true);
=======
	dropped = f2fs_wait_discard_bios(sbi);
>>>>>>> 0c86a6bd

	if (f2fs_discard_en(sbi) && !sbi->discard_blks && !dropped) {
		struct cp_control cpc = {
			.reason = CP_UMOUNT | CP_TRIMMED,
		};
		write_checkpoint(sbi, &cpc);
	}

	/* write_checkpoint can update stat informaion */
	f2fs_destroy_stats(sbi);

	/*
	 * normally superblock is clean, so we need to release this.
	 * In addition, EIO will skip do checkpoint, we need this as well.
	 */
	release_ino_entry(sbi, true);

	f2fs_leave_shrinker(sbi);
	mutex_unlock(&sbi->umount_mutex);

	/* our cp_error case, we can wait for any writeback page */
	f2fs_flush_merged_writes(sbi);

	iput(sbi->node_inode);
	iput(sbi->meta_inode);

	/* destroy f2fs internal modules */
	destroy_node_manager(sbi);
	destroy_segment_manager(sbi);

	kfree(sbi->ckpt);

	f2fs_unregister_sysfs(sbi);

	sb->s_fs_info = NULL;
	if (sbi->s_chksum_driver)
		crypto_free_shash(sbi->s_chksum_driver);
	kfree(sbi->raw_super);

	destroy_device_list(sbi);
	mempool_destroy(sbi->write_io_dummy);
#ifdef CONFIG_QUOTA
	for (i = 0; i < MAXQUOTAS; i++)
		kfree(sbi->s_qf_names[i]);
#endif
	destroy_percpu_info(sbi);
	for (i = 0; i < NR_PAGE_TYPE; i++)
		kfree(sbi->write_io[i]);
	kfree(sbi);
}

int f2fs_sync_fs(struct super_block *sb, int sync)
{
	struct f2fs_sb_info *sbi = F2FS_SB(sb);
	int err = 0;

	if (unlikely(f2fs_cp_error(sbi)))
		return 0;

	trace_f2fs_sync_fs(sb, sync);

	if (unlikely(is_sbi_flag_set(sbi, SBI_POR_DOING)))
		return -EAGAIN;

	if (sync) {
		struct cp_control cpc;

		cpc.reason = __get_cp_reason(sbi);

		mutex_lock(&sbi->gc_mutex);
		err = write_checkpoint(sbi, &cpc);
		mutex_unlock(&sbi->gc_mutex);
	}
	f2fs_trace_ios(NULL, 1);

	return err;
}

static int f2fs_freeze(struct super_block *sb)
{
	if (f2fs_readonly(sb))
		return 0;

	/* IO error happened before */
	if (unlikely(f2fs_cp_error(F2FS_SB(sb))))
		return -EIO;

	/* must be clean, since sync_filesystem() was already called */
	if (is_sbi_flag_set(F2FS_SB(sb), SBI_IS_DIRTY))
		return -EINVAL;
	return 0;
}

static int f2fs_unfreeze(struct super_block *sb)
{
	return 0;
}

#ifdef CONFIG_QUOTA
static int f2fs_statfs_project(struct super_block *sb,
				kprojid_t projid, struct kstatfs *buf)
{
	struct kqid qid;
	struct dquot *dquot;
	u64 limit;
	u64 curblock;

	qid = make_kqid_projid(projid);
	dquot = dqget(sb, qid);
	if (IS_ERR(dquot))
		return PTR_ERR(dquot);
	spin_lock(&dq_data_lock);

	limit = (dquot->dq_dqb.dqb_bsoftlimit ?
		 dquot->dq_dqb.dqb_bsoftlimit :
		 dquot->dq_dqb.dqb_bhardlimit) >> sb->s_blocksize_bits;
	if (limit && buf->f_blocks > limit) {
		curblock = dquot->dq_dqb.dqb_curspace >> sb->s_blocksize_bits;
		buf->f_blocks = limit;
		buf->f_bfree = buf->f_bavail =
			(buf->f_blocks > curblock) ?
			 (buf->f_blocks - curblock) : 0;
	}

	limit = dquot->dq_dqb.dqb_isoftlimit ?
		dquot->dq_dqb.dqb_isoftlimit :
		dquot->dq_dqb.dqb_ihardlimit;
	if (limit && buf->f_files > limit) {
		buf->f_files = limit;
		buf->f_ffree =
			(buf->f_files > dquot->dq_dqb.dqb_curinodes) ?
			 (buf->f_files - dquot->dq_dqb.dqb_curinodes) : 0;
	}

	spin_unlock(&dq_data_lock);
	dqput(dquot);
	return 0;
}
#endif

static int f2fs_statfs(struct dentry *dentry, struct kstatfs *buf)
{
	struct super_block *sb = dentry->d_sb;
	struct f2fs_sb_info *sbi = F2FS_SB(sb);
	u64 id = huge_encode_dev(sb->s_bdev->bd_dev);
	block_t total_count, user_block_count, start_count, ovp_count;
	u64 avail_node_count;

	total_count = le64_to_cpu(sbi->raw_super->block_count);
	user_block_count = sbi->user_block_count;
	start_count = le32_to_cpu(sbi->raw_super->segment0_blkaddr);
	ovp_count = SM_I(sbi)->ovp_segments << sbi->log_blocks_per_seg;
	buf->f_type = F2FS_SUPER_MAGIC;
	buf->f_bsize = sbi->blocksize;

	buf->f_blocks = total_count - start_count;
	buf->f_bfree = user_block_count - valid_user_blocks(sbi) + ovp_count;
	buf->f_bavail = user_block_count - valid_user_blocks(sbi) -
						sbi->current_reserved_blocks;

	avail_node_count = sbi->total_node_count - F2FS_RESERVED_NODE_NUM;

	if (avail_node_count > user_block_count) {
		buf->f_files = user_block_count;
		buf->f_ffree = buf->f_bavail;
	} else {
		buf->f_files = avail_node_count;
		buf->f_ffree = min(avail_node_count - valid_node_count(sbi),
					buf->f_bavail);
	}

	buf->f_namelen = F2FS_NAME_LEN;
	buf->f_fsid.val[0] = (u32)id;
	buf->f_fsid.val[1] = (u32)(id >> 32);

#ifdef CONFIG_QUOTA
	if (is_inode_flag_set(dentry->d_inode, FI_PROJ_INHERIT) &&
			sb_has_quota_limits_enabled(sb, PRJQUOTA)) {
		f2fs_statfs_project(sb, F2FS_I(dentry->d_inode)->i_projid, buf);
	}
#endif
	return 0;
}

static inline void f2fs_show_quota_options(struct seq_file *seq,
					   struct super_block *sb)
{
#ifdef CONFIG_QUOTA
	struct f2fs_sb_info *sbi = F2FS_SB(sb);

	if (sbi->s_jquota_fmt) {
		char *fmtname = "";

		switch (sbi->s_jquota_fmt) {
		case QFMT_VFS_OLD:
			fmtname = "vfsold";
			break;
		case QFMT_VFS_V0:
			fmtname = "vfsv0";
			break;
		case QFMT_VFS_V1:
			fmtname = "vfsv1";
			break;
		}
		seq_printf(seq, ",jqfmt=%s", fmtname);
	}

	if (sbi->s_qf_names[USRQUOTA])
		seq_show_option(seq, "usrjquota", sbi->s_qf_names[USRQUOTA]);

	if (sbi->s_qf_names[GRPQUOTA])
		seq_show_option(seq, "grpjquota", sbi->s_qf_names[GRPQUOTA]);

	if (sbi->s_qf_names[PRJQUOTA])
		seq_show_option(seq, "prjjquota", sbi->s_qf_names[PRJQUOTA]);
#endif
}

static int f2fs_show_options(struct seq_file *seq, struct dentry *root)
{
	struct f2fs_sb_info *sbi = F2FS_SB(root->d_sb);

	if (!f2fs_readonly(sbi->sb) && test_opt(sbi, BG_GC)) {
		if (test_opt(sbi, FORCE_FG_GC))
			seq_printf(seq, ",background_gc=%s", "sync");
		else
			seq_printf(seq, ",background_gc=%s", "on");
	} else {
		seq_printf(seq, ",background_gc=%s", "off");
	}
	if (test_opt(sbi, DISABLE_ROLL_FORWARD))
		seq_puts(seq, ",disable_roll_forward");
	if (test_opt(sbi, DISCARD))
		seq_puts(seq, ",discard");
	if (test_opt(sbi, NOHEAP))
		seq_puts(seq, ",no_heap");
	else
		seq_puts(seq, ",heap");
#ifdef CONFIG_F2FS_FS_XATTR
	if (test_opt(sbi, XATTR_USER))
		seq_puts(seq, ",user_xattr");
	else
		seq_puts(seq, ",nouser_xattr");
	if (test_opt(sbi, INLINE_XATTR))
		seq_puts(seq, ",inline_xattr");
	else
		seq_puts(seq, ",noinline_xattr");
	if (test_opt(sbi, INLINE_XATTR_SIZE))
		seq_printf(seq, ",inline_xattr_size=%u",
					sbi->inline_xattr_size);
#endif
#ifdef CONFIG_F2FS_FS_POSIX_ACL
	if (test_opt(sbi, POSIX_ACL))
		seq_puts(seq, ",acl");
	else
		seq_puts(seq, ",noacl");
#endif
	if (test_opt(sbi, DISABLE_EXT_IDENTIFY))
		seq_puts(seq, ",disable_ext_identify");
	if (test_opt(sbi, INLINE_DATA))
		seq_puts(seq, ",inline_data");
	else
		seq_puts(seq, ",noinline_data");
	if (test_opt(sbi, INLINE_DENTRY))
		seq_puts(seq, ",inline_dentry");
	else
		seq_puts(seq, ",noinline_dentry");
	if (!f2fs_readonly(sbi->sb) && test_opt(sbi, FLUSH_MERGE))
		seq_puts(seq, ",flush_merge");
	if (test_opt(sbi, NOBARRIER))
		seq_puts(seq, ",nobarrier");
	if (test_opt(sbi, FASTBOOT))
		seq_puts(seq, ",fastboot");
	if (test_opt(sbi, EXTENT_CACHE))
		seq_puts(seq, ",extent_cache");
	else
		seq_puts(seq, ",noextent_cache");
	if (test_opt(sbi, DATA_FLUSH))
		seq_puts(seq, ",data_flush");

	seq_puts(seq, ",mode=");
	if (test_opt(sbi, ADAPTIVE))
		seq_puts(seq, "adaptive");
	else if (test_opt(sbi, LFS))
		seq_puts(seq, "lfs");
	seq_printf(seq, ",active_logs=%u", sbi->active_logs);
	if (F2FS_IO_SIZE_BITS(sbi))
		seq_printf(seq, ",io_size=%uKB", F2FS_IO_SIZE_KB(sbi));
#ifdef CONFIG_F2FS_FAULT_INJECTION
	if (test_opt(sbi, FAULT_INJECTION))
		seq_printf(seq, ",fault_injection=%u",
				sbi->fault_info.inject_rate);
#endif
#ifdef CONFIG_QUOTA
	if (test_opt(sbi, QUOTA))
		seq_puts(seq, ",quota");
	if (test_opt(sbi, USRQUOTA))
		seq_puts(seq, ",usrquota");
	if (test_opt(sbi, GRPQUOTA))
		seq_puts(seq, ",grpquota");
	if (test_opt(sbi, PRJQUOTA))
		seq_puts(seq, ",prjquota");
#endif
	f2fs_show_quota_options(seq, sbi->sb);

	return 0;
}

static void default_options(struct f2fs_sb_info *sbi)
{
	/* init some FS parameters */
	sbi->active_logs = NR_CURSEG_TYPE;
	sbi->inline_xattr_size = DEFAULT_INLINE_XATTR_ADDRS;

	set_opt(sbi, BG_GC);
	set_opt(sbi, INLINE_XATTR);
	set_opt(sbi, INLINE_DATA);
	set_opt(sbi, INLINE_DENTRY);
	set_opt(sbi, EXTENT_CACHE);
	set_opt(sbi, NOHEAP);
	sbi->sb->s_flags |= MS_LAZYTIME;
	set_opt(sbi, FLUSH_MERGE);
	if (f2fs_sb_mounted_blkzoned(sbi->sb)) {
		set_opt_mode(sbi, F2FS_MOUNT_LFS);
		set_opt(sbi, DISCARD);
	} else {
		set_opt_mode(sbi, F2FS_MOUNT_ADAPTIVE);
	}

#ifdef CONFIG_F2FS_FS_XATTR
	set_opt(sbi, XATTR_USER);
#endif
#ifdef CONFIG_F2FS_FS_POSIX_ACL
	set_opt(sbi, POSIX_ACL);
#endif

#ifdef CONFIG_F2FS_FAULT_INJECTION
	f2fs_build_fault_attr(sbi, 0);
#endif
}

#ifdef CONFIG_QUOTA
static int f2fs_enable_quotas(struct super_block *sb);
#endif
static int f2fs_remount(struct super_block *sb, int *flags, char *data)
{
	struct f2fs_sb_info *sbi = F2FS_SB(sb);
	struct f2fs_mount_info org_mount_opt;
	unsigned long old_sb_flags;
	int err, active_logs;
	bool need_restart_gc = false;
	bool need_stop_gc = false;
	bool no_extent_cache = !test_opt(sbi, EXTENT_CACHE);
#ifdef CONFIG_F2FS_FAULT_INJECTION
	struct f2fs_fault_info ffi = sbi->fault_info;
#endif
#ifdef CONFIG_QUOTA
	int s_jquota_fmt;
	char *s_qf_names[MAXQUOTAS];
	int i, j;
#endif

	/*
	 * Save the old mount options in case we
	 * need to restore them.
	 */
	org_mount_opt = sbi->mount_opt;
	old_sb_flags = sb->s_flags;
	active_logs = sbi->active_logs;

#ifdef CONFIG_QUOTA
	s_jquota_fmt = sbi->s_jquota_fmt;
	for (i = 0; i < MAXQUOTAS; i++) {
		if (sbi->s_qf_names[i]) {
			s_qf_names[i] = kstrdup(sbi->s_qf_names[i],
							 GFP_KERNEL);
			if (!s_qf_names[i]) {
				for (j = 0; j < i; j++)
					kfree(s_qf_names[j]);
				return -ENOMEM;
			}
		} else {
			s_qf_names[i] = NULL;
		}
	}
#endif

	/* recover superblocks we couldn't write due to previous RO mount */
	if (!(*flags & MS_RDONLY) && is_sbi_flag_set(sbi, SBI_NEED_SB_WRITE)) {
		err = f2fs_commit_super(sbi, false);
		f2fs_msg(sb, KERN_INFO,
			"Try to recover all the superblocks, ret: %d", err);
		if (!err)
			clear_sbi_flag(sbi, SBI_NEED_SB_WRITE);
	}

	default_options(sbi);

	/* parse mount options */
	err = parse_options(sb, data);
	if (err)
		goto restore_opts;

	/*
	 * Previous and new state of filesystem is RO,
	 * so skip checking GC and FLUSH_MERGE conditions.
	 */
	if (f2fs_readonly(sb) && (*flags & MS_RDONLY))
		goto skip;

#ifdef CONFIG_QUOTA
	if (!f2fs_readonly(sb) && (*flags & MS_RDONLY)) {
		err = dquot_suspend(sb, -1);
		if (err < 0)
			goto restore_opts;
	} else {
		/* dquot_resume needs RW */
		sb->s_flags &= ~MS_RDONLY;
		if (sb_any_quota_suspended(sb)) {
			dquot_resume(sb, -1);
		} else if (f2fs_sb_has_quota_ino(sb)) {
			err = f2fs_enable_quotas(sb);
			if (err)
				goto restore_opts;
		}
	}
#endif
	/* disallow enable/disable extent_cache dynamically */
	if (no_extent_cache == !!test_opt(sbi, EXTENT_CACHE)) {
		err = -EINVAL;
		f2fs_msg(sbi->sb, KERN_WARNING,
				"switch extent_cache option is not allowed");
		goto restore_opts;
	}

	/*
	 * We stop the GC thread if FS is mounted as RO
	 * or if background_gc = off is passed in mount
	 * option. Also sync the filesystem.
	 */
	if ((*flags & MS_RDONLY) || !test_opt(sbi, BG_GC)) {
		if (sbi->gc_thread) {
			stop_gc_thread(sbi);
			need_restart_gc = true;
		}
	} else if (!sbi->gc_thread) {
		err = start_gc_thread(sbi);
		if (err)
			goto restore_opts;
		need_stop_gc = true;
	}

	if (*flags & MS_RDONLY) {
		writeback_inodes_sb(sb, WB_REASON_SYNC);
		sync_inodes_sb(sb);

		set_sbi_flag(sbi, SBI_IS_DIRTY);
		set_sbi_flag(sbi, SBI_IS_CLOSE);
		f2fs_sync_fs(sb, 1);
		clear_sbi_flag(sbi, SBI_IS_CLOSE);
	}

	/*
	 * We stop issue flush thread if FS is mounted as RO
	 * or if flush_merge is not passed in mount option.
	 */
	if ((*flags & MS_RDONLY) || !test_opt(sbi, FLUSH_MERGE)) {
		clear_opt(sbi, FLUSH_MERGE);
		destroy_flush_cmd_control(sbi, false);
	} else {
		err = create_flush_cmd_control(sbi);
		if (err)
			goto restore_gc;
	}
skip:
#ifdef CONFIG_QUOTA
	/* Release old quota file names */
	for (i = 0; i < MAXQUOTAS; i++)
		kfree(s_qf_names[i]);
#endif
	/* Update the POSIXACL Flag */
	sb->s_flags = (sb->s_flags & ~MS_POSIXACL) |
		(test_opt(sbi, POSIX_ACL) ? MS_POSIXACL : 0);

	return 0;
restore_gc:
	if (need_restart_gc) {
		if (start_gc_thread(sbi))
			f2fs_msg(sbi->sb, KERN_WARNING,
				"background gc thread has stopped");
	} else if (need_stop_gc) {
		stop_gc_thread(sbi);
	}
restore_opts:
#ifdef CONFIG_QUOTA
	sbi->s_jquota_fmt = s_jquota_fmt;
	for (i = 0; i < MAXQUOTAS; i++) {
		kfree(sbi->s_qf_names[i]);
		sbi->s_qf_names[i] = s_qf_names[i];
	}
#endif
	sbi->mount_opt = org_mount_opt;
	sbi->active_logs = active_logs;
	sb->s_flags = old_sb_flags;
#ifdef CONFIG_F2FS_FAULT_INJECTION
	sbi->fault_info = ffi;
#endif
	return err;
}

#ifdef CONFIG_QUOTA
/* Read data from quotafile */
static ssize_t f2fs_quota_read(struct super_block *sb, int type, char *data,
			       size_t len, loff_t off)
{
	struct inode *inode = sb_dqopt(sb)->files[type];
	struct address_space *mapping = inode->i_mapping;
	block_t blkidx = F2FS_BYTES_TO_BLK(off);
	int offset = off & (sb->s_blocksize - 1);
	int tocopy;
	size_t toread;
	loff_t i_size = i_size_read(inode);
	struct page *page;
	char *kaddr;

	if (off > i_size)
		return 0;

	if (off + len > i_size)
		len = i_size - off;
	toread = len;
	while (toread > 0) {
		tocopy = min_t(unsigned long, sb->s_blocksize - offset, toread);
repeat:
		page = read_mapping_page(mapping, blkidx, NULL);
		if (IS_ERR(page)) {
			if (PTR_ERR(page) == -ENOMEM) {
				congestion_wait(BLK_RW_ASYNC, HZ/50);
				goto repeat;
			}
			return PTR_ERR(page);
		}

		lock_page(page);

		if (unlikely(page->mapping != mapping)) {
			f2fs_put_page(page, 1);
			goto repeat;
		}
		if (unlikely(!PageUptodate(page))) {
			f2fs_put_page(page, 1);
			return -EIO;
		}

		kaddr = kmap_atomic(page);
		memcpy(data, kaddr + offset, tocopy);
		kunmap_atomic(kaddr);
		f2fs_put_page(page, 1);

		offset = 0;
		toread -= tocopy;
		data += tocopy;
		blkidx++;
	}
	return len;
}

/* Write to quotafile */
static ssize_t f2fs_quota_write(struct super_block *sb, int type,
				const char *data, size_t len, loff_t off)
{
	struct inode *inode = sb_dqopt(sb)->files[type];
	struct address_space *mapping = inode->i_mapping;
	const struct address_space_operations *a_ops = mapping->a_ops;
	int offset = off & (sb->s_blocksize - 1);
	size_t towrite = len;
	struct page *page;
	char *kaddr;
	int err = 0;
	int tocopy;

	while (towrite > 0) {
		tocopy = min_t(unsigned long, sb->s_blocksize - offset,
								towrite);
retry:
		err = a_ops->write_begin(NULL, mapping, off, tocopy, 0,
							&page, NULL);
		if (unlikely(err)) {
			if (err == -ENOMEM) {
				congestion_wait(BLK_RW_ASYNC, HZ/50);
				goto retry;
			}
			break;
		}

		kaddr = kmap_atomic(page);
		memcpy(kaddr + offset, data, tocopy);
		kunmap_atomic(kaddr);
		flush_dcache_page(page);

		a_ops->write_end(NULL, mapping, off, tocopy, tocopy,
						page, NULL);
		offset = 0;
		towrite -= tocopy;
		off += tocopy;
		data += tocopy;
		cond_resched();
	}

	if (len == towrite)
		return err;
	inode->i_mtime = inode->i_ctime = current_time(inode);
	f2fs_mark_inode_dirty_sync(inode, false);
	return len - towrite;
}

static struct dquot **f2fs_get_dquots(struct inode *inode)
{
	return F2FS_I(inode)->i_dquot;
}

static qsize_t *f2fs_get_reserved_space(struct inode *inode)
{
	return &F2FS_I(inode)->i_reserved_quota;
}

static int f2fs_quota_on_mount(struct f2fs_sb_info *sbi, int type)
{
	return dquot_quota_on_mount(sbi->sb, sbi->s_qf_names[type],
						sbi->s_jquota_fmt, type);
}

int f2fs_enable_quota_files(struct f2fs_sb_info *sbi, bool rdonly)
{
	int enabled = 0;
	int i, err;

	if (f2fs_sb_has_quota_ino(sbi->sb) && rdonly) {
		err = f2fs_enable_quotas(sbi->sb);
		if (err) {
			f2fs_msg(sbi->sb, KERN_ERR,
					"Cannot turn on quota_ino: %d", err);
			return 0;
		}
		return 1;
	}

	for (i = 0; i < MAXQUOTAS; i++) {
		if (sbi->s_qf_names[i]) {
			err = f2fs_quota_on_mount(sbi, i);
			if (!err) {
				enabled = 1;
				continue;
			}
			f2fs_msg(sbi->sb, KERN_ERR,
				"Cannot turn on quotas: %d on %d", err, i);
		}
	}
	return enabled;
}

static int f2fs_quota_enable(struct super_block *sb, int type, int format_id,
			     unsigned int flags)
{
	struct inode *qf_inode;
	unsigned long qf_inum;
	int err;

	BUG_ON(!f2fs_sb_has_quota_ino(sb));

	qf_inum = f2fs_qf_ino(sb, type);
	if (!qf_inum)
		return -EPERM;

	qf_inode = f2fs_iget(sb, qf_inum);
	if (IS_ERR(qf_inode)) {
		f2fs_msg(sb, KERN_ERR,
			"Bad quota inode %u:%lu", type, qf_inum);
		return PTR_ERR(qf_inode);
	}

	/* Don't account quota for quota files to avoid recursion */
	qf_inode->i_flags |= S_NOQUOTA;
	err = dquot_enable(qf_inode, type, format_id, flags);
	iput(qf_inode);
	return err;
}

static int f2fs_enable_quotas(struct super_block *sb)
{
	int type, err = 0;
	unsigned long qf_inum;
	bool quota_mopt[MAXQUOTAS] = {
		test_opt(F2FS_SB(sb), USRQUOTA),
		test_opt(F2FS_SB(sb), GRPQUOTA),
		test_opt(F2FS_SB(sb), PRJQUOTA),
	};

	sb_dqopt(sb)->flags |= DQUOT_QUOTA_SYS_FILE | DQUOT_NOLIST_DIRTY;
	for (type = 0; type < MAXQUOTAS; type++) {
		qf_inum = f2fs_qf_ino(sb, type);
		if (qf_inum) {
			err = f2fs_quota_enable(sb, type, QFMT_VFS_V1,
				DQUOT_USAGE_ENABLED |
				(quota_mopt[type] ? DQUOT_LIMITS_ENABLED : 0));
			if (err) {
				f2fs_msg(sb, KERN_ERR,
					"Failed to enable quota tracking "
					"(type=%d, err=%d). Please run "
					"fsck to fix.", type, err);
				for (type--; type >= 0; type--)
					dquot_quota_off(sb, type);
				return err;
			}
		}
	}
	return 0;
}

static int f2fs_quota_sync(struct super_block *sb, int type)
{
	struct quota_info *dqopt = sb_dqopt(sb);
	int cnt;
	int ret;

	ret = dquot_writeback_dquots(sb, type);
	if (ret)
		return ret;

	/*
	 * Now when everything is written we can discard the pagecache so
	 * that userspace sees the changes.
	 */
	for (cnt = 0; cnt < MAXQUOTAS; cnt++) {
		if (type != -1 && cnt != type)
			continue;
		if (!sb_has_quota_active(sb, cnt))
			continue;

		ret = filemap_write_and_wait(dqopt->files[cnt]->i_mapping);
		if (ret)
			return ret;

		inode_lock(dqopt->files[cnt]);
		truncate_inode_pages(&dqopt->files[cnt]->i_data, 0);
		inode_unlock(dqopt->files[cnt]);
	}
	return 0;
}

static int f2fs_quota_on(struct super_block *sb, int type, int format_id,
							const struct path *path)
{
	struct inode *inode;
	int err;

	err = f2fs_quota_sync(sb, type);
	if (err)
		return err;

	err = dquot_quota_on(sb, type, format_id, path);
	if (err)
		return err;

	inode = d_inode(path->dentry);

	inode_lock(inode);
	F2FS_I(inode)->i_flags |= FS_NOATIME_FL | FS_IMMUTABLE_FL;
	inode_set_flags(inode, S_NOATIME | S_IMMUTABLE,
					S_NOATIME | S_IMMUTABLE);
	inode_unlock(inode);
	f2fs_mark_inode_dirty_sync(inode, false);

	return 0;
}

static int f2fs_quota_off(struct super_block *sb, int type)
{
	struct inode *inode = sb_dqopt(sb)->files[type];
	int err;

	if (!inode || !igrab(inode))
		return dquot_quota_off(sb, type);

	f2fs_quota_sync(sb, type);

	err = dquot_quota_off(sb, type);
	if (err || f2fs_sb_has_quota_ino(sb))
		goto out_put;

	inode_lock(inode);
	F2FS_I(inode)->i_flags &= ~(FS_NOATIME_FL | FS_IMMUTABLE_FL);
	inode_set_flags(inode, 0, S_NOATIME | S_IMMUTABLE);
	inode_unlock(inode);
	f2fs_mark_inode_dirty_sync(inode, false);
out_put:
	iput(inode);
	return err;
}

void f2fs_quota_off_umount(struct super_block *sb)
{
	int type;

	for (type = 0; type < MAXQUOTAS; type++)
		f2fs_quota_off(sb, type);
}

int f2fs_get_projid(struct inode *inode, kprojid_t *projid)
{
	*projid = F2FS_I(inode)->i_projid;
	return 0;
}

static const struct dquot_operations f2fs_quota_operations = {
	.get_reserved_space = f2fs_get_reserved_space,
	.write_dquot	= dquot_commit,
	.acquire_dquot	= dquot_acquire,
	.release_dquot	= dquot_release,
	.mark_dirty	= dquot_mark_dquot_dirty,
	.write_info	= dquot_commit_info,
	.alloc_dquot	= dquot_alloc,
	.destroy_dquot	= dquot_destroy,
	.get_projid	= f2fs_get_projid,
	.get_next_id	= dquot_get_next_id,
};

static const struct quotactl_ops f2fs_quotactl_ops = {
	.quota_on	= f2fs_quota_on,
	.quota_off	= f2fs_quota_off,
	.quota_sync	= f2fs_quota_sync,
	.get_state	= dquot_get_state,
	.set_info	= dquot_set_dqinfo,
	.get_dqblk	= dquot_get_dqblk,
	.set_dqblk	= dquot_set_dqblk,
	.get_nextdqblk	= dquot_get_next_dqblk,
};
#else
void f2fs_quota_off_umount(struct super_block *sb)
{
}
#endif

static const struct super_operations f2fs_sops = {
	.alloc_inode	= f2fs_alloc_inode,
	.drop_inode	= f2fs_drop_inode,
	.destroy_inode	= f2fs_destroy_inode,
	.write_inode	= f2fs_write_inode,
	.dirty_inode	= f2fs_dirty_inode,
	.show_options	= f2fs_show_options,
#ifdef CONFIG_QUOTA
	.quota_read	= f2fs_quota_read,
	.quota_write	= f2fs_quota_write,
	.get_dquots	= f2fs_get_dquots,
#endif
	.evict_inode	= f2fs_evict_inode,
	.put_super	= f2fs_put_super,
	.sync_fs	= f2fs_sync_fs,
	.freeze_fs	= f2fs_freeze,
	.unfreeze_fs	= f2fs_unfreeze,
	.statfs		= f2fs_statfs,
	.remount_fs	= f2fs_remount,
};

#ifdef CONFIG_F2FS_FS_ENCRYPTION
static int f2fs_get_context(struct inode *inode, void *ctx, size_t len)
{
	return f2fs_getxattr(inode, F2FS_XATTR_INDEX_ENCRYPTION,
				F2FS_XATTR_NAME_ENCRYPTION_CONTEXT,
				ctx, len, NULL);
}

static int f2fs_set_context(struct inode *inode, const void *ctx, size_t len,
							void *fs_data)
{
	return f2fs_setxattr(inode, F2FS_XATTR_INDEX_ENCRYPTION,
				F2FS_XATTR_NAME_ENCRYPTION_CONTEXT,
				ctx, len, fs_data, XATTR_CREATE);
}

static unsigned f2fs_max_namelen(struct inode *inode)
{
	return S_ISLNK(inode->i_mode) ?
			inode->i_sb->s_blocksize : F2FS_NAME_LEN;
}

static const struct fscrypt_operations f2fs_cryptops = {
	.key_prefix	= "f2fs:",
	.get_context	= f2fs_get_context,
	.set_context	= f2fs_set_context,
	.empty_dir	= f2fs_empty_dir,
	.max_namelen	= f2fs_max_namelen,
};
#endif

static struct inode *f2fs_nfs_get_inode(struct super_block *sb,
		u64 ino, u32 generation)
{
	struct f2fs_sb_info *sbi = F2FS_SB(sb);
	struct inode *inode;

	if (check_nid_range(sbi, ino))
		return ERR_PTR(-ESTALE);

	/*
	 * f2fs_iget isn't quite right if the inode is currently unallocated!
	 * However f2fs_iget currently does appropriate checks to handle stale
	 * inodes so everything is OK.
	 */
	inode = f2fs_iget(sb, ino);
	if (IS_ERR(inode))
		return ERR_CAST(inode);
	if (unlikely(generation && inode->i_generation != generation)) {
		/* we didn't find the right inode.. */
		iput(inode);
		return ERR_PTR(-ESTALE);
	}
	return inode;
}

static struct dentry *f2fs_fh_to_dentry(struct super_block *sb, struct fid *fid,
		int fh_len, int fh_type)
{
	return generic_fh_to_dentry(sb, fid, fh_len, fh_type,
				    f2fs_nfs_get_inode);
}

static struct dentry *f2fs_fh_to_parent(struct super_block *sb, struct fid *fid,
		int fh_len, int fh_type)
{
	return generic_fh_to_parent(sb, fid, fh_len, fh_type,
				    f2fs_nfs_get_inode);
}

static const struct export_operations f2fs_export_ops = {
	.fh_to_dentry = f2fs_fh_to_dentry,
	.fh_to_parent = f2fs_fh_to_parent,
	.get_parent = f2fs_get_parent,
};

static loff_t max_file_blocks(void)
{
	loff_t result = 0;
	loff_t leaf_count = ADDRS_PER_BLOCK;

	/*
	 * note: previously, result is equal to (DEF_ADDRS_PER_INODE -
	 * DEFAULT_INLINE_XATTR_ADDRS), but now f2fs try to reserve more
	 * space in inode.i_addr, it will be more safe to reassign
	 * result as zero.
	 */

	/* two direct node blocks */
	result += (leaf_count * 2);

	/* two indirect node blocks */
	leaf_count *= NIDS_PER_BLOCK;
	result += (leaf_count * 2);

	/* one double indirect node block */
	leaf_count *= NIDS_PER_BLOCK;
	result += leaf_count;

	return result;
}

static int __f2fs_commit_super(struct buffer_head *bh,
			struct f2fs_super_block *super)
{
	lock_buffer(bh);
	if (super)
		memcpy(bh->b_data + F2FS_SUPER_OFFSET, super, sizeof(*super));
	set_buffer_uptodate(bh);
	set_buffer_dirty(bh);
	unlock_buffer(bh);

	/* it's rare case, we can do fua all the time */
	return __sync_dirty_buffer(bh, REQ_SYNC | REQ_PREFLUSH | REQ_FUA);
}

static inline bool sanity_check_area_boundary(struct f2fs_sb_info *sbi,
					struct buffer_head *bh)
{
	struct f2fs_super_block *raw_super = (struct f2fs_super_block *)
					(bh->b_data + F2FS_SUPER_OFFSET);
	struct super_block *sb = sbi->sb;
	u32 segment0_blkaddr = le32_to_cpu(raw_super->segment0_blkaddr);
	u32 cp_blkaddr = le32_to_cpu(raw_super->cp_blkaddr);
	u32 sit_blkaddr = le32_to_cpu(raw_super->sit_blkaddr);
	u32 nat_blkaddr = le32_to_cpu(raw_super->nat_blkaddr);
	u32 ssa_blkaddr = le32_to_cpu(raw_super->ssa_blkaddr);
	u32 main_blkaddr = le32_to_cpu(raw_super->main_blkaddr);
	u32 segment_count_ckpt = le32_to_cpu(raw_super->segment_count_ckpt);
	u32 segment_count_sit = le32_to_cpu(raw_super->segment_count_sit);
	u32 segment_count_nat = le32_to_cpu(raw_super->segment_count_nat);
	u32 segment_count_ssa = le32_to_cpu(raw_super->segment_count_ssa);
	u32 segment_count_main = le32_to_cpu(raw_super->segment_count_main);
	u32 segment_count = le32_to_cpu(raw_super->segment_count);
	u32 log_blocks_per_seg = le32_to_cpu(raw_super->log_blocks_per_seg);
	u64 main_end_blkaddr = main_blkaddr +
				(segment_count_main << log_blocks_per_seg);
	u64 seg_end_blkaddr = segment0_blkaddr +
				(segment_count << log_blocks_per_seg);

	if (segment0_blkaddr != cp_blkaddr) {
		f2fs_msg(sb, KERN_INFO,
			"Mismatch start address, segment0(%u) cp_blkaddr(%u)",
			segment0_blkaddr, cp_blkaddr);
		return true;
	}

	if (cp_blkaddr + (segment_count_ckpt << log_blocks_per_seg) !=
							sit_blkaddr) {
		f2fs_msg(sb, KERN_INFO,
			"Wrong CP boundary, start(%u) end(%u) blocks(%u)",
			cp_blkaddr, sit_blkaddr,
			segment_count_ckpt << log_blocks_per_seg);
		return true;
	}

	if (sit_blkaddr + (segment_count_sit << log_blocks_per_seg) !=
							nat_blkaddr) {
		f2fs_msg(sb, KERN_INFO,
			"Wrong SIT boundary, start(%u) end(%u) blocks(%u)",
			sit_blkaddr, nat_blkaddr,
			segment_count_sit << log_blocks_per_seg);
		return true;
	}

	if (nat_blkaddr + (segment_count_nat << log_blocks_per_seg) !=
							ssa_blkaddr) {
		f2fs_msg(sb, KERN_INFO,
			"Wrong NAT boundary, start(%u) end(%u) blocks(%u)",
			nat_blkaddr, ssa_blkaddr,
			segment_count_nat << log_blocks_per_seg);
		return true;
	}

	if (ssa_blkaddr + (segment_count_ssa << log_blocks_per_seg) !=
							main_blkaddr) {
		f2fs_msg(sb, KERN_INFO,
			"Wrong SSA boundary, start(%u) end(%u) blocks(%u)",
			ssa_blkaddr, main_blkaddr,
			segment_count_ssa << log_blocks_per_seg);
		return true;
	}

	if (main_end_blkaddr > seg_end_blkaddr) {
		f2fs_msg(sb, KERN_INFO,
			"Wrong MAIN_AREA boundary, start(%u) end(%u) block(%u)",
			main_blkaddr,
			segment0_blkaddr +
				(segment_count << log_blocks_per_seg),
			segment_count_main << log_blocks_per_seg);
		return true;
	} else if (main_end_blkaddr < seg_end_blkaddr) {
		int err = 0;
		char *res;

		/* fix in-memory information all the time */
		raw_super->segment_count = cpu_to_le32((main_end_blkaddr -
				segment0_blkaddr) >> log_blocks_per_seg);

		if (f2fs_readonly(sb) || bdev_read_only(sb->s_bdev)) {
			set_sbi_flag(sbi, SBI_NEED_SB_WRITE);
			res = "internally";
		} else {
			err = __f2fs_commit_super(bh, NULL);
			res = err ? "failed" : "done";
		}
		f2fs_msg(sb, KERN_INFO,
			"Fix alignment : %s, start(%u) end(%u) block(%u)",
			res, main_blkaddr,
			segment0_blkaddr +
				(segment_count << log_blocks_per_seg),
			segment_count_main << log_blocks_per_seg);
		if (err)
			return true;
	}
	return false;
}

static int sanity_check_raw_super(struct f2fs_sb_info *sbi,
				struct buffer_head *bh)
{
	struct f2fs_super_block *raw_super = (struct f2fs_super_block *)
					(bh->b_data + F2FS_SUPER_OFFSET);
	struct super_block *sb = sbi->sb;
	unsigned int blocksize;

	if (F2FS_SUPER_MAGIC != le32_to_cpu(raw_super->magic)) {
		f2fs_msg(sb, KERN_INFO,
			"Magic Mismatch, valid(0x%x) - read(0x%x)",
			F2FS_SUPER_MAGIC, le32_to_cpu(raw_super->magic));
		return 1;
	}

	/* Currently, support only 4KB page cache size */
	if (F2FS_BLKSIZE != PAGE_SIZE) {
		f2fs_msg(sb, KERN_INFO,
			"Invalid page_cache_size (%lu), supports only 4KB\n",
			PAGE_SIZE);
		return 1;
	}

	/* Currently, support only 4KB block size */
	blocksize = 1 << le32_to_cpu(raw_super->log_blocksize);
	if (blocksize != F2FS_BLKSIZE) {
		f2fs_msg(sb, KERN_INFO,
			"Invalid blocksize (%u), supports only 4KB\n",
			blocksize);
		return 1;
	}

	/* check log blocks per segment */
	if (le32_to_cpu(raw_super->log_blocks_per_seg) != 9) {
		f2fs_msg(sb, KERN_INFO,
			"Invalid log blocks per segment (%u)\n",
			le32_to_cpu(raw_super->log_blocks_per_seg));
		return 1;
	}

	/* Currently, support 512/1024/2048/4096 bytes sector size */
	if (le32_to_cpu(raw_super->log_sectorsize) >
				F2FS_MAX_LOG_SECTOR_SIZE ||
		le32_to_cpu(raw_super->log_sectorsize) <
				F2FS_MIN_LOG_SECTOR_SIZE) {
		f2fs_msg(sb, KERN_INFO, "Invalid log sectorsize (%u)",
			le32_to_cpu(raw_super->log_sectorsize));
		return 1;
	}
	if (le32_to_cpu(raw_super->log_sectors_per_block) +
		le32_to_cpu(raw_super->log_sectorsize) !=
			F2FS_MAX_LOG_SECTOR_SIZE) {
		f2fs_msg(sb, KERN_INFO,
			"Invalid log sectors per block(%u) log sectorsize(%u)",
			le32_to_cpu(raw_super->log_sectors_per_block),
			le32_to_cpu(raw_super->log_sectorsize));
		return 1;
	}

	/* check reserved ino info */
	if (le32_to_cpu(raw_super->node_ino) != 1 ||
		le32_to_cpu(raw_super->meta_ino) != 2 ||
		le32_to_cpu(raw_super->root_ino) != 3) {
		f2fs_msg(sb, KERN_INFO,
			"Invalid Fs Meta Ino: node(%u) meta(%u) root(%u)",
			le32_to_cpu(raw_super->node_ino),
			le32_to_cpu(raw_super->meta_ino),
			le32_to_cpu(raw_super->root_ino));
		return 1;
	}

	if (le32_to_cpu(raw_super->segment_count) > F2FS_MAX_SEGMENT) {
		f2fs_msg(sb, KERN_INFO,
			"Invalid segment count (%u)",
			le32_to_cpu(raw_super->segment_count));
		return 1;
	}

	/* check CP/SIT/NAT/SSA/MAIN_AREA area boundary */
	if (sanity_check_area_boundary(sbi, bh))
		return 1;

	return 0;
}

int sanity_check_ckpt(struct f2fs_sb_info *sbi)
{
	unsigned int total, fsmeta;
	struct f2fs_super_block *raw_super = F2FS_RAW_SUPER(sbi);
	struct f2fs_checkpoint *ckpt = F2FS_CKPT(sbi);
	unsigned int ovp_segments, reserved_segments;
	unsigned int main_segs, blocks_per_seg;
	int i;

	total = le32_to_cpu(raw_super->segment_count);
	fsmeta = le32_to_cpu(raw_super->segment_count_ckpt);
	fsmeta += le32_to_cpu(raw_super->segment_count_sit);
	fsmeta += le32_to_cpu(raw_super->segment_count_nat);
	fsmeta += le32_to_cpu(ckpt->rsvd_segment_count);
	fsmeta += le32_to_cpu(raw_super->segment_count_ssa);

	if (unlikely(fsmeta >= total))
		return 1;

	ovp_segments = le32_to_cpu(ckpt->overprov_segment_count);
	reserved_segments = le32_to_cpu(ckpt->rsvd_segment_count);

	if (unlikely(fsmeta < F2FS_MIN_SEGMENTS ||
			ovp_segments == 0 || reserved_segments == 0)) {
		f2fs_msg(sbi->sb, KERN_ERR,
			"Wrong layout: check mkfs.f2fs version");
		return 1;
	}

	main_segs = le32_to_cpu(raw_super->segment_count_main);
	blocks_per_seg = sbi->blocks_per_seg;

	for (i = 0; i < NR_CURSEG_NODE_TYPE; i++) {
		if (le32_to_cpu(ckpt->cur_node_segno[i]) >= main_segs ||
			le16_to_cpu(ckpt->cur_node_blkoff[i]) >= blocks_per_seg)
			return 1;
	}
	for (i = 0; i < NR_CURSEG_DATA_TYPE; i++) {
		if (le32_to_cpu(ckpt->cur_data_segno[i]) >= main_segs ||
			le16_to_cpu(ckpt->cur_data_blkoff[i]) >= blocks_per_seg)
			return 1;
	}

	if (unlikely(f2fs_cp_error(sbi))) {
		f2fs_msg(sbi->sb, KERN_ERR, "A bug case: need to run fsck");
		return 1;
	}
	return 0;
}

static void init_sb_info(struct f2fs_sb_info *sbi)
{
	struct f2fs_super_block *raw_super = sbi->raw_super;
	int i, j;

	sbi->log_sectors_per_block =
		le32_to_cpu(raw_super->log_sectors_per_block);
	sbi->log_blocksize = le32_to_cpu(raw_super->log_blocksize);
	sbi->blocksize = 1 << sbi->log_blocksize;
	sbi->log_blocks_per_seg = le32_to_cpu(raw_super->log_blocks_per_seg);
	sbi->blocks_per_seg = 1 << sbi->log_blocks_per_seg;
	sbi->segs_per_sec = le32_to_cpu(raw_super->segs_per_sec);
	sbi->secs_per_zone = le32_to_cpu(raw_super->secs_per_zone);
	sbi->total_sections = le32_to_cpu(raw_super->section_count);
	sbi->total_node_count =
		(le32_to_cpu(raw_super->segment_count_nat) / 2)
			* sbi->blocks_per_seg * NAT_ENTRY_PER_BLOCK;
	sbi->root_ino_num = le32_to_cpu(raw_super->root_ino);
	sbi->node_ino_num = le32_to_cpu(raw_super->node_ino);
	sbi->meta_ino_num = le32_to_cpu(raw_super->meta_ino);
	sbi->cur_victim_sec = NULL_SECNO;
	sbi->max_victim_search = DEF_MAX_VICTIM_SEARCH;

	sbi->dir_level = DEF_DIR_LEVEL;
	sbi->interval_time[CP_TIME] = DEF_CP_INTERVAL;
	sbi->interval_time[REQ_TIME] = DEF_IDLE_INTERVAL;
	clear_sbi_flag(sbi, SBI_NEED_FSCK);

	for (i = 0; i < NR_COUNT_TYPE; i++)
		atomic_set(&sbi->nr_pages[i], 0);

	atomic_set(&sbi->wb_sync_req, 0);

	INIT_LIST_HEAD(&sbi->s_list);
	mutex_init(&sbi->umount_mutex);
	for (i = 0; i < NR_PAGE_TYPE - 1; i++)
		for (j = HOT; j < NR_TEMP_TYPE; j++)
			mutex_init(&sbi->wio_mutex[i][j]);
	spin_lock_init(&sbi->cp_lock);

	sbi->dirty_device = 0;
	spin_lock_init(&sbi->dev_lock);
}

static int init_percpu_info(struct f2fs_sb_info *sbi)
{
	int err;

	err = percpu_counter_init(&sbi->alloc_valid_block_count, 0, GFP_KERNEL);
	if (err)
		return err;

	return percpu_counter_init(&sbi->total_valid_inode_count, 0,
								GFP_KERNEL);
}

#ifdef CONFIG_BLK_DEV_ZONED
static int init_blkz_info(struct f2fs_sb_info *sbi, int devi)
{
	struct block_device *bdev = FDEV(devi).bdev;
	sector_t nr_sectors = bdev->bd_part->nr_sects;
	sector_t sector = 0;
	struct blk_zone *zones;
	unsigned int i, nr_zones;
	unsigned int n = 0;
	int err = -EIO;

	if (!f2fs_sb_mounted_blkzoned(sbi->sb))
		return 0;

	if (sbi->blocks_per_blkz && sbi->blocks_per_blkz !=
				SECTOR_TO_BLOCK(bdev_zone_sectors(bdev)))
		return -EINVAL;
	sbi->blocks_per_blkz = SECTOR_TO_BLOCK(bdev_zone_sectors(bdev));
	if (sbi->log_blocks_per_blkz && sbi->log_blocks_per_blkz !=
				__ilog2_u32(sbi->blocks_per_blkz))
		return -EINVAL;
	sbi->log_blocks_per_blkz = __ilog2_u32(sbi->blocks_per_blkz);
	FDEV(devi).nr_blkz = SECTOR_TO_BLOCK(nr_sectors) >>
					sbi->log_blocks_per_blkz;
	if (nr_sectors & (bdev_zone_sectors(bdev) - 1))
		FDEV(devi).nr_blkz++;

	FDEV(devi).blkz_type = kmalloc(FDEV(devi).nr_blkz, GFP_KERNEL);
	if (!FDEV(devi).blkz_type)
		return -ENOMEM;

#define F2FS_REPORT_NR_ZONES   4096

	zones = kcalloc(F2FS_REPORT_NR_ZONES, sizeof(struct blk_zone),
			GFP_KERNEL);
	if (!zones)
		return -ENOMEM;

	/* Get block zones type */
	while (zones && sector < nr_sectors) {

		nr_zones = F2FS_REPORT_NR_ZONES;
		err = blkdev_report_zones(bdev, sector,
					  zones, &nr_zones,
					  GFP_KERNEL);
		if (err)
			break;
		if (!nr_zones) {
			err = -EIO;
			break;
		}

		for (i = 0; i < nr_zones; i++) {
			FDEV(devi).blkz_type[n] = zones[i].type;
			sector += zones[i].len;
			n++;
		}
	}

	kfree(zones);

	return err;
}
#endif

/*
 * Read f2fs raw super block.
 * Because we have two copies of super block, so read both of them
 * to get the first valid one. If any one of them is broken, we pass
 * them recovery flag back to the caller.
 */
static int read_raw_super_block(struct f2fs_sb_info *sbi,
			struct f2fs_super_block **raw_super,
			int *valid_super_block, int *recovery)
{
	struct super_block *sb = sbi->sb;
	int block;
	struct buffer_head *bh;
	struct f2fs_super_block *super;
	int err = 0;

	super = kzalloc(sizeof(struct f2fs_super_block), GFP_KERNEL);
	if (!super)
		return -ENOMEM;

	for (block = 0; block < 2; block++) {
		bh = sb_bread(sb, block);
		if (!bh) {
			f2fs_msg(sb, KERN_ERR, "Unable to read %dth superblock",
				block + 1);
			err = -EIO;
			continue;
		}

		/* sanity checking of raw super */
		if (sanity_check_raw_super(sbi, bh)) {
			f2fs_msg(sb, KERN_ERR,
				"Can't find valid F2FS filesystem in %dth superblock",
				block + 1);
			err = -EINVAL;
			brelse(bh);
			continue;
		}

		if (!*raw_super) {
			memcpy(super, bh->b_data + F2FS_SUPER_OFFSET,
							sizeof(*super));
			*valid_super_block = block;
			*raw_super = super;
		}
		brelse(bh);
	}

	/* Fail to read any one of the superblocks*/
	if (err < 0)
		*recovery = 1;

	/* No valid superblock */
	if (!*raw_super)
		kfree(super);
	else
		err = 0;

	return err;
}

int f2fs_commit_super(struct f2fs_sb_info *sbi, bool recover)
{
	struct buffer_head *bh;
	int err;

	if ((recover && f2fs_readonly(sbi->sb)) ||
				bdev_read_only(sbi->sb->s_bdev)) {
		set_sbi_flag(sbi, SBI_NEED_SB_WRITE);
		return -EROFS;
	}

	/* write back-up superblock first */
	bh = sb_getblk(sbi->sb, sbi->valid_super_block ? 0: 1);
	if (!bh)
		return -EIO;
	err = __f2fs_commit_super(bh, F2FS_RAW_SUPER(sbi));
	brelse(bh);

	/* if we are in recovery path, skip writing valid superblock */
	if (recover || err)
		return err;

	/* write current valid superblock */
	bh = sb_getblk(sbi->sb, sbi->valid_super_block);
	if (!bh)
		return -EIO;
	err = __f2fs_commit_super(bh, F2FS_RAW_SUPER(sbi));
	brelse(bh);
	return err;
}

static int f2fs_scan_devices(struct f2fs_sb_info *sbi)
{
	struct f2fs_super_block *raw_super = F2FS_RAW_SUPER(sbi);
	unsigned int max_devices = MAX_DEVICES;
	int i;

	/* Initialize single device information */
	if (!RDEV(0).path[0]) {
		if (!bdev_is_zoned(sbi->sb->s_bdev))
			return 0;
		max_devices = 1;
	}

	/*
	 * Initialize multiple devices information, or single
	 * zoned block device information.
	 */
	sbi->devs = kcalloc(max_devices, sizeof(struct f2fs_dev_info),
				GFP_KERNEL);
	if (!sbi->devs)
		return -ENOMEM;

	for (i = 0; i < max_devices; i++) {

		if (i > 0 && !RDEV(i).path[0])
			break;

		if (max_devices == 1) {
			/* Single zoned block device mount */
			FDEV(0).bdev =
				blkdev_get_by_dev(sbi->sb->s_bdev->bd_dev,
					sbi->sb->s_mode, sbi->sb->s_type);
		} else {
			/* Multi-device mount */
			memcpy(FDEV(i).path, RDEV(i).path, MAX_PATH_LEN);
			FDEV(i).total_segments =
				le32_to_cpu(RDEV(i).total_segments);
			if (i == 0) {
				FDEV(i).start_blk = 0;
				FDEV(i).end_blk = FDEV(i).start_blk +
				    (FDEV(i).total_segments <<
				    sbi->log_blocks_per_seg) - 1 +
				    le32_to_cpu(raw_super->segment0_blkaddr);
			} else {
				FDEV(i).start_blk = FDEV(i - 1).end_blk + 1;
				FDEV(i).end_blk = FDEV(i).start_blk +
					(FDEV(i).total_segments <<
					sbi->log_blocks_per_seg) - 1;
			}
			FDEV(i).bdev = blkdev_get_by_path(FDEV(i).path,
					sbi->sb->s_mode, sbi->sb->s_type);
		}
		if (IS_ERR(FDEV(i).bdev))
			return PTR_ERR(FDEV(i).bdev);

		/* to release errored devices */
		sbi->s_ndevs = i + 1;

#ifdef CONFIG_BLK_DEV_ZONED
		if (bdev_zoned_model(FDEV(i).bdev) == BLK_ZONED_HM &&
				!f2fs_sb_mounted_blkzoned(sbi->sb)) {
			f2fs_msg(sbi->sb, KERN_ERR,
				"Zoned block device feature not enabled\n");
			return -EINVAL;
		}
		if (bdev_zoned_model(FDEV(i).bdev) != BLK_ZONED_NONE) {
			if (init_blkz_info(sbi, i)) {
				f2fs_msg(sbi->sb, KERN_ERR,
					"Failed to initialize F2FS blkzone information");
				return -EINVAL;
			}
			if (max_devices == 1)
				break;
			f2fs_msg(sbi->sb, KERN_INFO,
				"Mount Device [%2d]: %20s, %8u, %8x - %8x (zone: %s)",
				i, FDEV(i).path,
				FDEV(i).total_segments,
				FDEV(i).start_blk, FDEV(i).end_blk,
				bdev_zoned_model(FDEV(i).bdev) == BLK_ZONED_HA ?
				"Host-aware" : "Host-managed");
			continue;
		}
#endif
		f2fs_msg(sbi->sb, KERN_INFO,
			"Mount Device [%2d]: %20s, %8u, %8x - %8x",
				i, FDEV(i).path,
				FDEV(i).total_segments,
				FDEV(i).start_blk, FDEV(i).end_blk);
	}
	f2fs_msg(sbi->sb, KERN_INFO,
			"IO Block Size: %8d KB", F2FS_IO_SIZE_KB(sbi));
	return 0;
}

static int f2fs_fill_super(struct super_block *sb, void *data, int silent)
{
	struct f2fs_sb_info *sbi;
	struct f2fs_super_block *raw_super;
	struct inode *root;
	int err;
	bool retry = true, need_fsck = false;
	char *options = NULL;
	int recovery, i, valid_super_block;
	struct curseg_info *seg_i;

try_onemore:
	err = -EINVAL;
	raw_super = NULL;
	valid_super_block = -1;
	recovery = 0;

	/* allocate memory for f2fs-specific super block info */
	sbi = kzalloc(sizeof(struct f2fs_sb_info), GFP_KERNEL);
	if (!sbi)
		return -ENOMEM;

	sbi->sb = sb;

	/* Load the checksum driver */
	sbi->s_chksum_driver = crypto_alloc_shash("crc32", 0, 0);
	if (IS_ERR(sbi->s_chksum_driver)) {
		f2fs_msg(sb, KERN_ERR, "Cannot load crc32 driver.");
		err = PTR_ERR(sbi->s_chksum_driver);
		sbi->s_chksum_driver = NULL;
		goto free_sbi;
	}

	/* set a block size */
	if (unlikely(!sb_set_blocksize(sb, F2FS_BLKSIZE))) {
		f2fs_msg(sb, KERN_ERR, "unable to set blocksize");
		goto free_sbi;
	}

	err = read_raw_super_block(sbi, &raw_super, &valid_super_block,
								&recovery);
	if (err)
		goto free_sbi;

	sb->s_fs_info = sbi;
	sbi->raw_super = raw_super;

	/* precompute checksum seed for metadata */
	if (f2fs_sb_has_inode_chksum(sb))
		sbi->s_chksum_seed = f2fs_chksum(sbi, ~0, raw_super->uuid,
						sizeof(raw_super->uuid));

	/*
	 * The BLKZONED feature indicates that the drive was formatted with
	 * zone alignment optimization. This is optional for host-aware
	 * devices, but mandatory for host-managed zoned block devices.
	 */
#ifndef CONFIG_BLK_DEV_ZONED
	if (f2fs_sb_mounted_blkzoned(sb)) {
		f2fs_msg(sb, KERN_ERR,
			 "Zoned block device support is not enabled\n");
		err = -EOPNOTSUPP;
		goto free_sb_buf;
	}
#endif
	default_options(sbi);
	/* parse mount options */
	options = kstrdup((const char *)data, GFP_KERNEL);
	if (data && !options) {
		err = -ENOMEM;
		goto free_sb_buf;
	}

	err = parse_options(sb, options);
	if (err)
		goto free_options;

	sbi->max_file_blocks = max_file_blocks();
	sb->s_maxbytes = sbi->max_file_blocks <<
				le32_to_cpu(raw_super->log_blocksize);
	sb->s_max_links = F2FS_LINK_MAX;
	get_random_bytes(&sbi->s_next_generation, sizeof(u32));

#ifdef CONFIG_QUOTA
	sb->dq_op = &f2fs_quota_operations;
	if (f2fs_sb_has_quota_ino(sb))
		sb->s_qcop = &dquot_quotactl_sysfile_ops;
	else
		sb->s_qcop = &f2fs_quotactl_ops;
	sb->s_quota_types = QTYPE_MASK_USR | QTYPE_MASK_GRP | QTYPE_MASK_PRJ;
#endif

	sb->s_op = &f2fs_sops;
#ifdef CONFIG_F2FS_FS_ENCRYPTION
	sb->s_cop = &f2fs_cryptops;
#endif
	sb->s_xattr = f2fs_xattr_handlers;
	sb->s_export_op = &f2fs_export_ops;
	sb->s_magic = F2FS_SUPER_MAGIC;
	sb->s_time_gran = 1;
	sb->s_flags = (sb->s_flags & ~MS_POSIXACL) |
		(test_opt(sbi, POSIX_ACL) ? MS_POSIXACL : 0);
	memcpy(&sb->s_uuid, raw_super->uuid, sizeof(raw_super->uuid));

	/* init f2fs-specific super block info */
	sbi->valid_super_block = valid_super_block;
	mutex_init(&sbi->gc_mutex);
	mutex_init(&sbi->cp_mutex);
	init_rwsem(&sbi->node_write);
	init_rwsem(&sbi->node_change);

	/* disallow all the data/node/meta page writes */
	set_sbi_flag(sbi, SBI_POR_DOING);
	spin_lock_init(&sbi->stat_lock);

	/* init iostat info */
	spin_lock_init(&sbi->iostat_lock);
	sbi->iostat_enable = false;

	for (i = 0; i < NR_PAGE_TYPE; i++) {
		int n = (i == META) ? 1: NR_TEMP_TYPE;
		int j;

		sbi->write_io[i] = kmalloc(n * sizeof(struct f2fs_bio_info),
								GFP_KERNEL);
		if (!sbi->write_io[i]) {
			err = -ENOMEM;
			goto free_options;
		}

		for (j = HOT; j < n; j++) {
			init_rwsem(&sbi->write_io[i][j].io_rwsem);
			sbi->write_io[i][j].sbi = sbi;
			sbi->write_io[i][j].bio = NULL;
			spin_lock_init(&sbi->write_io[i][j].io_lock);
			INIT_LIST_HEAD(&sbi->write_io[i][j].io_list);
		}
	}

	init_rwsem(&sbi->cp_rwsem);
	init_waitqueue_head(&sbi->cp_wait);
	init_sb_info(sbi);

	err = init_percpu_info(sbi);
	if (err)
		goto free_options;

	if (F2FS_IO_SIZE(sbi) > 1) {
		sbi->write_io_dummy =
			mempool_create_page_pool(2 * (F2FS_IO_SIZE(sbi) - 1), 0);
		if (!sbi->write_io_dummy) {
			err = -ENOMEM;
			goto free_options;
		}
	}

	/* get an inode for meta space */
	sbi->meta_inode = f2fs_iget(sb, F2FS_META_INO(sbi));
	if (IS_ERR(sbi->meta_inode)) {
		f2fs_msg(sb, KERN_ERR, "Failed to read F2FS meta data inode");
		err = PTR_ERR(sbi->meta_inode);
		goto free_io_dummy;
	}

	err = get_valid_checkpoint(sbi);
	if (err) {
		f2fs_msg(sb, KERN_ERR, "Failed to get valid F2FS checkpoint");
		goto free_meta_inode;
	}

	/* Initialize device list */
	err = f2fs_scan_devices(sbi);
	if (err) {
		f2fs_msg(sb, KERN_ERR, "Failed to find devices");
		goto free_devices;
	}

	sbi->total_valid_node_count =
				le32_to_cpu(sbi->ckpt->valid_node_count);
	percpu_counter_set(&sbi->total_valid_inode_count,
				le32_to_cpu(sbi->ckpt->valid_inode_count));
	sbi->user_block_count = le64_to_cpu(sbi->ckpt->user_block_count);
	sbi->total_valid_block_count =
				le64_to_cpu(sbi->ckpt->valid_block_count);
	sbi->last_valid_block_count = sbi->total_valid_block_count;
	sbi->reserved_blocks = 0;
	sbi->current_reserved_blocks = 0;

	for (i = 0; i < NR_INODE_TYPE; i++) {
		INIT_LIST_HEAD(&sbi->inode_list[i]);
		spin_lock_init(&sbi->inode_lock[i]);
	}

	init_extent_cache_info(sbi);

	init_ino_entry_info(sbi);

	/* setup f2fs internal modules */
	err = build_segment_manager(sbi);
	if (err) {
		f2fs_msg(sb, KERN_ERR,
			"Failed to initialize F2FS segment manager");
		goto free_sm;
	}
	err = build_node_manager(sbi);
	if (err) {
		f2fs_msg(sb, KERN_ERR,
			"Failed to initialize F2FS node manager");
		goto free_nm;
	}

	/* For write statistics */
	if (sb->s_bdev->bd_part)
		sbi->sectors_written_start =
			(u64)part_stat_read(sb->s_bdev->bd_part, sectors[1]);

	/* Read accumulated write IO statistics if exists */
	seg_i = CURSEG_I(sbi, CURSEG_HOT_NODE);
	if (__exist_node_summaries(sbi))
		sbi->kbytes_written =
			le64_to_cpu(seg_i->journal->info.kbytes_written);

	build_gc_manager(sbi);

	/* get an inode for node space */
	sbi->node_inode = f2fs_iget(sb, F2FS_NODE_INO(sbi));
	if (IS_ERR(sbi->node_inode)) {
		f2fs_msg(sb, KERN_ERR, "Failed to read node inode");
		err = PTR_ERR(sbi->node_inode);
		goto free_nm;
	}

	f2fs_join_shrinker(sbi);

	err = f2fs_build_stats(sbi);
	if (err)
		goto free_nm;

	/* read root inode and dentry */
	root = f2fs_iget(sb, F2FS_ROOT_INO(sbi));
	if (IS_ERR(root)) {
		f2fs_msg(sb, KERN_ERR, "Failed to read root inode");
		err = PTR_ERR(root);
		goto free_node_inode;
	}
	if (!S_ISDIR(root->i_mode) || !root->i_blocks || !root->i_size) {
		iput(root);
		err = -EINVAL;
		goto free_node_inode;
	}

	sb->s_root = d_make_root(root); /* allocate root dentry */
	if (!sb->s_root) {
		err = -ENOMEM;
		goto free_root_inode;
	}

	err = f2fs_register_sysfs(sbi);
	if (err)
		goto free_root_inode;

#ifdef CONFIG_QUOTA
	/*
	 * Turn on quotas which were not enabled for read-only mounts if
	 * filesystem has quota feature, so that they are updated correctly.
	 */
	if (f2fs_sb_has_quota_ino(sb) && !sb_rdonly(sb)) {
		err = f2fs_enable_quotas(sb);
		if (err) {
			f2fs_msg(sb, KERN_ERR,
				"Cannot turn on quotas: error %d", err);
			goto free_sysfs;
		}
	}
#endif
	/* if there are nt orphan nodes free them */
	err = recover_orphan_inodes(sbi);
	if (err)
		goto free_meta;

	/* recover fsynced data */
	if (!test_opt(sbi, DISABLE_ROLL_FORWARD)) {
		/*
		 * mount should be failed, when device has readonly mode, and
		 * previous checkpoint was not done by clean system shutdown.
		 */
		if (bdev_read_only(sb->s_bdev) &&
				!is_set_ckpt_flags(sbi, CP_UMOUNT_FLAG)) {
			err = -EROFS;
			goto free_meta;
		}

		if (need_fsck)
			set_sbi_flag(sbi, SBI_NEED_FSCK);

		if (!retry)
			goto skip_recovery;

		err = recover_fsync_data(sbi, false);
		if (err < 0) {
			need_fsck = true;
			f2fs_msg(sb, KERN_ERR,
				"Cannot recover all fsync data errno=%d", err);
			goto free_meta;
		}
	} else {
		err = recover_fsync_data(sbi, true);

		if (!f2fs_readonly(sb) && err > 0) {
			err = -EINVAL;
			f2fs_msg(sb, KERN_ERR,
				"Need to recover fsync data");
			goto free_meta;
		}
	}
skip_recovery:
	/* recover_fsync_data() cleared this already */
	clear_sbi_flag(sbi, SBI_POR_DOING);

	/*
	 * If filesystem is not mounted as read-only then
	 * do start the gc_thread.
	 */
	if (test_opt(sbi, BG_GC) && !f2fs_readonly(sb)) {
		/* After POR, we can run background GC thread.*/
		err = start_gc_thread(sbi);
		if (err)
			goto free_meta;
	}
	kfree(options);

	/* recover broken superblock */
	if (recovery) {
		err = f2fs_commit_super(sbi, true);
		f2fs_msg(sb, KERN_INFO,
			"Try to recover %dth superblock, ret: %d",
			sbi->valid_super_block ? 1 : 2, err);
	}

	f2fs_msg(sbi->sb, KERN_NOTICE, "Mounted with checkpoint version = %llx",
				cur_cp_version(F2FS_CKPT(sbi)));
	f2fs_update_time(sbi, CP_TIME);
	f2fs_update_time(sbi, REQ_TIME);
	return 0;

free_meta:
#ifdef CONFIG_QUOTA
	if (f2fs_sb_has_quota_ino(sb) && !sb_rdonly(sb))
		f2fs_quota_off_umount(sbi->sb);
#endif
	f2fs_sync_inode_meta(sbi);
	/*
	 * Some dirty meta pages can be produced by recover_orphan_inodes()
	 * failed by EIO. Then, iput(node_inode) can trigger balance_fs_bg()
	 * followed by write_checkpoint() through f2fs_write_node_pages(), which
	 * falls into an infinite loop in sync_meta_pages().
	 */
	truncate_inode_pages_final(META_MAPPING(sbi));
#ifdef CONFIG_QUOTA
free_sysfs:
#endif
	f2fs_unregister_sysfs(sbi);
free_root_inode:
	dput(sb->s_root);
	sb->s_root = NULL;
free_node_inode:
	truncate_inode_pages_final(NODE_MAPPING(sbi));
	mutex_lock(&sbi->umount_mutex);
	release_ino_entry(sbi, true);
	f2fs_leave_shrinker(sbi);
	iput(sbi->node_inode);
	mutex_unlock(&sbi->umount_mutex);
	f2fs_destroy_stats(sbi);
free_nm:
	destroy_node_manager(sbi);
free_sm:
	destroy_segment_manager(sbi);
free_devices:
	destroy_device_list(sbi);
	kfree(sbi->ckpt);
free_meta_inode:
	make_bad_inode(sbi->meta_inode);
	iput(sbi->meta_inode);
free_io_dummy:
	mempool_destroy(sbi->write_io_dummy);
free_options:
	for (i = 0; i < NR_PAGE_TYPE; i++)
		kfree(sbi->write_io[i]);
	destroy_percpu_info(sbi);
#ifdef CONFIG_QUOTA
	for (i = 0; i < MAXQUOTAS; i++)
		kfree(sbi->s_qf_names[i]);
#endif
	kfree(options);
free_sb_buf:
	kfree(raw_super);
free_sbi:
	if (sbi->s_chksum_driver)
		crypto_free_shash(sbi->s_chksum_driver);
	kfree(sbi);

	/* give only one another chance */
	if (retry) {
		retry = false;
		shrink_dcache_sb(sb);
		goto try_onemore;
	}
	return err;
}

static struct dentry *f2fs_mount(struct file_system_type *fs_type, int flags,
			const char *dev_name, void *data)
{
	return mount_bdev(fs_type, flags, dev_name, data, f2fs_fill_super);
}

static void kill_f2fs_super(struct super_block *sb)
{
	if (sb->s_root) {
		set_sbi_flag(F2FS_SB(sb), SBI_IS_CLOSE);
		stop_gc_thread(F2FS_SB(sb));
		stop_discard_thread(F2FS_SB(sb));
	}
	kill_block_super(sb);
}

static struct file_system_type f2fs_fs_type = {
	.owner		= THIS_MODULE,
	.name		= "f2fs",
	.mount		= f2fs_mount,
	.kill_sb	= kill_f2fs_super,
	.fs_flags	= FS_REQUIRES_DEV,
};
MODULE_ALIAS_FS("f2fs");

static int __init init_inodecache(void)
{
	f2fs_inode_cachep = kmem_cache_create("f2fs_inode_cache",
			sizeof(struct f2fs_inode_info), 0,
			SLAB_RECLAIM_ACCOUNT|SLAB_ACCOUNT, NULL);
	if (!f2fs_inode_cachep)
		return -ENOMEM;
	return 0;
}

static void destroy_inodecache(void)
{
	/*
	 * Make sure all delayed rcu free inodes are flushed before we
	 * destroy cache.
	 */
	rcu_barrier();
	kmem_cache_destroy(f2fs_inode_cachep);
}

static int __init init_f2fs_fs(void)
{
	int err;

	f2fs_build_trace_ios();

	err = init_inodecache();
	if (err)
		goto fail;
	err = create_node_manager_caches();
	if (err)
		goto free_inodecache;
	err = create_segment_manager_caches();
	if (err)
		goto free_node_manager_caches;
	err = create_checkpoint_caches();
	if (err)
		goto free_segment_manager_caches;
	err = create_extent_cache();
	if (err)
		goto free_checkpoint_caches;
	err = f2fs_init_sysfs();
	if (err)
		goto free_extent_cache;
	err = register_shrinker(&f2fs_shrinker_info);
	if (err)
		goto free_sysfs;
	err = register_filesystem(&f2fs_fs_type);
	if (err)
		goto free_shrinker;
	err = f2fs_create_root_stats();
	if (err)
		goto free_filesystem;
	return 0;

free_filesystem:
	unregister_filesystem(&f2fs_fs_type);
free_shrinker:
	unregister_shrinker(&f2fs_shrinker_info);
free_sysfs:
	f2fs_exit_sysfs();
free_extent_cache:
	destroy_extent_cache();
free_checkpoint_caches:
	destroy_checkpoint_caches();
free_segment_manager_caches:
	destroy_segment_manager_caches();
free_node_manager_caches:
	destroy_node_manager_caches();
free_inodecache:
	destroy_inodecache();
fail:
	return err;
}

static void __exit exit_f2fs_fs(void)
{
	f2fs_destroy_root_stats();
	unregister_filesystem(&f2fs_fs_type);
	unregister_shrinker(&f2fs_shrinker_info);
	f2fs_exit_sysfs();
	destroy_extent_cache();
	destroy_checkpoint_caches();
	destroy_segment_manager_caches();
	destroy_node_manager_caches();
	destroy_inodecache();
	f2fs_destroy_trace_ios();
}

module_init(init_f2fs_fs)
module_exit(exit_f2fs_fs)

MODULE_AUTHOR("Samsung Electronics's Praesto Team");
MODULE_DESCRIPTION("Flash Friendly File System");
MODULE_LICENSE("GPL");
<|MERGE_RESOLUTION|>--- conflicted
+++ resolved
@@ -847,11 +847,7 @@
 	}
 
 	/* be sure to wait for any on-going discard commands */
-<<<<<<< HEAD
-	f2fs_wait_discard_bios(sbi, true);
-=======
 	dropped = f2fs_wait_discard_bios(sbi);
->>>>>>> 0c86a6bd
 
 	if (f2fs_discard_en(sbi) && !sbi->discard_blks && !dropped) {
 		struct cp_control cpc = {
