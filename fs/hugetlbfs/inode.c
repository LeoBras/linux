--- conflicted
+++ resolved
@@ -138,12 +138,6 @@
 
 	/*
 	 * page based offset in vm_pgoff could be sufficiently large to
-<<<<<<< HEAD
-	 * overflow a (l)off_t when converted to byte offset.
-	 */
-	if (vma->vm_pgoff & PGOFF_LOFFT_MAX)
-		return -EINVAL;
-=======
 	 * overflow a loff_t when converted to byte offset.  This can
 	 * only happen on architectures where sizeof(loff_t) ==
 	 * sizeof(unsigned long).  So, only check in those instances.
@@ -152,7 +146,6 @@
 		if (vma->vm_pgoff & PGOFF_LOFFT_MAX)
 			return -EINVAL;
 	}
->>>>>>> 49a695ba
 
 	/* must be huge page aligned */
 	if (vma->vm_pgoff & (~huge_page_mask(h) >> PAGE_SHIFT))
