--- conflicted
+++ resolved
@@ -4314,11 +4314,7 @@
 
 			data_sinfo->force_alloc = CHUNK_ALLOC_FORCE;
 			spin_unlock(&data_sinfo->lock);
-<<<<<<< HEAD
-alloc:
-=======
-
->>>>>>> bb176f67
+
 			alloc_target = btrfs_data_alloc_profile(fs_info);
 			/*
 			 * It is ugly that we don't call nolock join
@@ -5014,11 +5010,7 @@
 		break;
 	case FLUSH_DELALLOC:
 	case FLUSH_DELALLOC_WAIT:
-<<<<<<< HEAD
-		shrink_delalloc(fs_info, num_bytes * 2, orig_bytes,
-=======
 		shrink_delalloc(fs_info, num_bytes * 2, num_bytes,
->>>>>>> bb176f67
 				state == FLUSH_DELALLOC_WAIT);
 		break;
 	case ALLOC_CHUNK:
@@ -5157,11 +5149,6 @@
 		to_reclaim = btrfs_calc_reclaim_metadata_size(fs_info,
 							      space_info,
 							      false);
-<<<<<<< HEAD
-		ticket = list_first_entry(&space_info->tickets,
-					  struct reserve_ticket, list);
-=======
->>>>>>> bb176f67
 		if (last_tickets_id == space_info->tickets_id) {
 			flush_state++;
 		} else {
