/*
 * Samsung's Exynos4412 based Trats 2 board device tree source
 *
 * Copyright (c) 2013 Samsung Electronics Co., Ltd.
 *		http://www.samsung.com
 *
 * Device tree source file for Samsung's Trats 2 board which is based on
 * Samsung's Exynos4412 SoC.
 *
 * This program is free software; you can redistribute it and/or modify
 * it under the terms of the GNU General Public License version 2 as
 * published by the Free Software Foundation.
*/

/dts-v1/;
#include "exynos4412.dtsi"

/ {
	model = "Samsung Trats 2 based on Exynos4412";
	compatible = "samsung,trats2", "samsung,exynos4412", "samsung,exynos4";

	aliases {
		i2c9 = &i2c_ak8975;
<<<<<<< HEAD
=======
		i2c10 = &i2c_cm36651;
>>>>>>> 0f16aa3c
	};

	memory {
		reg =  <0x40000000 0x40000000>;
	};

	chosen {
		bootargs = "console=ttySAC2,115200N8 root=/dev/mmcblk0p5 rootwait earlyprintk panic=5";
	};

	firmware@0204F000 {
		compatible = "samsung,secure-firmware";
		reg = <0x0204F000 0x1000>;
	};

	fixed-rate-clocks {
		xxti {
			compatible = "samsung,clock-xxti", "fixed-clock";
			clock-frequency = <0>;
		};

		xusbxti {
			compatible = "samsung,clock-xusbxti", "fixed-clock";
			clock-frequency = <24000000>;
		};
	};

	regulators {
		compatible = "simple-bus";
		#address-cells = <1>;
		#size-cells = <0>;

		vemmc_reg: regulator-0 {
			compatible = "regulator-fixed";
			regulator-name = "VMEM_VDD_2.8V";
			regulator-min-microvolt = <2800000>;
			regulator-max-microvolt = <2800000>;
			gpio = <&gpk0 2 0>;
			enable-active-high;
		};

		cam_io_reg: voltage-regulator-1 {
			compatible = "regulator-fixed";
			regulator-name = "CAM_SENSOR_A";
			regulator-min-microvolt = <2800000>;
			regulator-max-microvolt = <2800000>;
			gpio = <&gpm0 2 0>;
			enable-active-high;
		};

		lcd_vdd3_reg: voltage-regulator-2 {
			compatible = "regulator-fixed";
			regulator-name = "LCD_VDD_2.2V";
			regulator-min-microvolt = <2200000>;
			regulator-max-microvolt = <2200000>;
			gpio = <&gpc0 1 0>;
			enable-active-high;
		};

		cam_af_reg: voltage-regulator-3 {
			compatible = "regulator-fixed";
			regulator-name = "CAM_AF";
			regulator-min-microvolt = <2800000>;
			regulator-max-microvolt = <2800000>;
			gpio = <&gpm0 4 0>;
			enable-active-high;
		};

		cam_isp_core_reg: voltage-regulator-4 {
			compatible = "regulator-fixed";
			regulator-name = "CAM_ISP_CORE_1.2V_EN";
			regulator-min-microvolt = <1200000>;
			regulator-max-microvolt = <1200000>;
			gpio = <&gpm0 3 0>;
			enable-active-high;
			regulator-always-on;
		};
<<<<<<< HEAD
=======

		ps_als_reg: voltage-regulator-5 {
			compatible = "regulator-fixed";
			regulator-name = "LED_A_3.0V";
			regulator-min-microvolt = <3000000>;
			regulator-max-microvolt = <3000000>;
			gpio = <&gpj0 5 0>;
			enable-active-high;
		};
>>>>>>> 0f16aa3c
	};

	gpio-keys {
		compatible = "gpio-keys";

		key-down {
			gpios = <&gpx3 3 1>;
			linux,code = <114>;
			label = "volume down";
			debounce-interval = <10>;
		};

		key-up {
			gpios = <&gpx2 2 1>;
			linux,code = <115>;
			label = "volume up";
			debounce-interval = <10>;
		};

		key-power {
			gpios = <&gpx2 7 1>;
			linux,code = <116>;
			label = "power";
			debounce-interval = <10>;
			gpio-key,wakeup;
		};

		key-ok {
			gpios = <&gpx0 1 1>;
			linux,code = <139>;
			label = "ok";
			debounce-inteval = <10>;
			gpio-key,wakeup;
		};
	};

	adc: adc@126C0000 {
		vdd-supply = <&ldo3_reg>;
		status = "okay";
	};

	i2c@13890000 {
		samsung,i2c-sda-delay = <100>;
		samsung,i2c-slave-addr = <0x10>;
		samsung,i2c-max-bus-freq = <400000>;
		pinctrl-0 = <&i2c3_bus>;
		pinctrl-names = "default";
		status = "okay";

		mms114-touchscreen@48 {
			compatible = "melfas,mms114";
			reg = <0x48>;
			interrupt-parent = <&gpm2>;
			interrupts = <3 2>;
			x-size = <720>;
			y-size = <1280>;
			avdd-supply = <&ldo23_reg>;
			vdd-supply = <&ldo24_reg>;
		};
	};

	i2c_0: i2c@13860000 {
		samsung,i2c-sda-delay = <100>;
		samsung,i2c-slave-addr = <0x10>;
		samsung,i2c-max-bus-freq = <400000>;
		pinctrl-0 = <&i2c0_bus>;
		pinctrl-names = "default";
		status = "okay";

		s5c73m3@3c {
			compatible = "samsung,s5c73m3";
			reg = <0x3c>;
			standby-gpios = <&gpm0 1 1>;   /* ISP_STANDBY */
			xshutdown-gpios = <&gpf1 3 1>; /* ISP_RESET */
			vdd-int-supply = <&buck9_reg>;
			vddio-cis-supply = <&ldo9_reg>;
			vdda-supply = <&ldo17_reg>;
			vddio-host-supply = <&ldo18_reg>;
			vdd-af-supply = <&cam_af_reg>;
			vdd-reg-supply = <&cam_io_reg>;
			clock-frequency = <24000000>;
			/* CAM_A_CLKOUT */
			clocks = <&camera 0>;
			clock-names = "cis_extclk";
			port {
				s5c73m3_ep: endpoint {
					remote-endpoint = <&csis0_ep>;
					data-lanes = <1 2 3 4>;
				};
			};
		};
	};

	i2c@138D0000 {
		samsung,i2c-sda-delay = <100>;
		samsung,i2c-slave-addr = <0x10>;
		samsung,i2c-max-bus-freq = <100000>;
		pinctrl-0 = <&i2c7_bus>;
		pinctrl-names = "default";
		status = "okay";

		max77686_pmic@09 {
			compatible = "maxim,max77686";
			interrupt-parent = <&gpx0>;
			interrupts = <7 0>;
			reg = <0x09>;
			#clock-cells = <1>;

			voltage-regulators {
				ldo1_reg: ldo1 {
					regulator-compatible = "LDO1";
					regulator-name = "VALIVE_1.0V_AP";
					regulator-min-microvolt = <1000000>;
					regulator-max-microvolt = <1000000>;
					regulator-always-on;
					regulator-mem-on;
				};

				ldo2_reg: ldo2 {
					regulator-compatible = "LDO2";
					regulator-name = "VM1M2_1.2V_AP";
					regulator-min-microvolt = <1200000>;
					regulator-max-microvolt = <1200000>;
					regulator-always-on;
					regulator-mem-on;
				};

				ldo3_reg: ldo3 {
					regulator-compatible = "LDO3";
					regulator-name = "VCC_1.8V_AP";
					regulator-min-microvolt = <1800000>;
					regulator-max-microvolt = <1800000>;
					regulator-always-on;
					regulator-mem-on;
				};

				ldo4_reg: ldo4 {
					regulator-compatible = "LDO4";
					regulator-name = "VCC_2.8V_AP";
					regulator-min-microvolt = <2800000>;
					regulator-max-microvolt = <2800000>;
					regulator-always-on;
					regulator-mem-on;
				};

				ldo5_reg: ldo5 {
					regulator-compatible = "LDO5";
					regulator-name = "VCC_1.8V_IO";
					regulator-min-microvolt = <1800000>;
					regulator-max-microvolt = <1800000>;
					regulator-always-on;
					regulator-mem-on;
				};

				ldo6_reg: ldo6 {
					regulator-compatible = "LDO6";
					regulator-name = "VMPLL_1.0V_AP";
					regulator-min-microvolt = <1000000>;
					regulator-max-microvolt = <1000000>;
					regulator-always-on;
					regulator-mem-on;
				};

				ldo7_reg: ldo7 {
					regulator-compatible = "LDO7";
					regulator-name = "VPLL_1.0V_AP";
					regulator-min-microvolt = <1000000>;
					regulator-max-microvolt = <1000000>;
					regulator-always-on;
					regulator-mem-on;
				};

				ldo8_reg: ldo8 {
					regulator-compatible = "LDO8";
					regulator-name = "VMIPI_1.0V";
					regulator-min-microvolt = <1000000>;
					regulator-max-microvolt = <1000000>;
					regulator-mem-off;
				};

				ldo9_reg: ldo9 {
					regulator-compatible = "LDO9";
					regulator-name = "CAM_ISP_MIPI_1.2V";
					regulator-min-microvolt = <1200000>;
					regulator-max-microvolt = <1200000>;
					regulator-mem-idle;
				};

				ldo10_reg: ldo10 {
					regulator-compatible = "LDO10";
					regulator-name = "VMIPI_1.8V";
					regulator-min-microvolt = <1800000>;
					regulator-max-microvolt = <1800000>;
					regulator-mem-off;
				};

				ldo11_reg: ldo11 {
					regulator-compatible = "LDO11";
					regulator-name = "VABB1_1.95V";
					regulator-min-microvolt = <1950000>;
					regulator-max-microvolt = <1950000>;
					regulator-always-on;
					regulator-mem-off;
				};

				ldo12_reg: ldo12 {
					regulator-compatible = "LDO12";
					regulator-name = "VUOTG_3.0V";
					regulator-min-microvolt = <3000000>;
					regulator-max-microvolt = <3000000>;
					regulator-mem-off;
				};

				ldo13_reg: ldo13 {
					regulator-compatible = "LDO13";
					regulator-name = "NFC_AVDD_1.8V";
					regulator-min-microvolt = <1800000>;
					regulator-max-microvolt = <1800000>;
					regulator-mem-idle;
				};

				ldo14_reg: ldo14 {
					regulator-compatible = "LDO14";
					regulator-name = "VABB2_1.95V";
					regulator-min-microvolt = <1950000>;
					regulator-max-microvolt = <1950000>;
					regulator-always-on;
					regulator-mem-off;
				};

				ldo15_reg: ldo15 {
					regulator-compatible = "LDO15";
					regulator-name = "VHSIC_1.0V";
					regulator-min-microvolt = <1000000>;
					regulator-max-microvolt = <1000000>;
					regulator-mem-off;
				};

				ldo16_reg: ldo16 {
					regulator-compatible = "LDO16";
					regulator-name = "VHSIC_1.8V";
					regulator-min-microvolt = <1800000>;
					regulator-max-microvolt = <1800000>;
					regulator-mem-off;
				};

				ldo17_reg: ldo17 {
					regulator-compatible = "LDO17";
					regulator-name = "CAM_SENSOR_CORE_1.2V";
					regulator-min-microvolt = <1200000>;
					regulator-max-microvolt = <1200000>;
					regulator-mem-idle;
				};

				ldo18_reg: ldo18 {
					regulator-compatible = "LDO18";
					regulator-name = "CAM_ISP_SEN_IO_1.8V";
					regulator-min-microvolt = <1800000>;
					regulator-max-microvolt = <1800000>;
					regulator-mem-idle;
				};

				ldo19_reg: ldo19 {
					regulator-compatible = "LDO19";
					regulator-name = "VT_CAM_1.8V";
					regulator-min-microvolt = <1800000>;
					regulator-max-microvolt = <1800000>;
					regulator-mem-idle;
				};

				ldo20_reg: ldo20 {
					regulator-compatible = "LDO20";
					regulator-name = "VDDQ_PRE_1.8V";
					regulator-min-microvolt = <1800000>;
					regulator-max-microvolt = <1800000>;
					regulator-mem-idle;
				};

				ldo21_reg: ldo21 {
					regulator-compatible = "LDO21";
					regulator-name = "VTF_2.8V";
					regulator-min-microvolt = <2800000>;
					regulator-max-microvolt = <2800000>;
					regulator-mem-idle;
				};

				ldo22_reg: ldo22 {
					regulator-compatible = "LDO22";
					regulator-name = "VMEM_VDD_2.8V";
					regulator-min-microvolt = <2800000>;
					regulator-max-microvolt = <2800000>;
					regulator-always-on;
					regulator-mem-off;
				};

				ldo23_reg: ldo23 {
					regulator-compatible = "LDO23";
					regulator-name = "TSP_AVDD_3.3V";
					regulator-min-microvolt = <3300000>;
					regulator-max-microvolt = <3300000>;
					regulator-mem-idle;
				};

				ldo24_reg: ldo24 {
					regulator-compatible = "LDO24";
					regulator-name = "TSP_VDD_1.8V";
					regulator-min-microvolt = <1800000>;
					regulator-max-microvolt = <1800000>;
					regulator-mem-idle;
				};

				ldo25_reg: ldo25 {
					regulator-compatible = "LDO25";
					regulator-name = "LCD_VCC_3.3V";
					regulator-min-microvolt = <2800000>;
					regulator-max-microvolt = <2800000>;
					regulator-mem-idle;
				};

				ldo26_reg: ldo26 {
					regulator-compatible = "LDO26";
					regulator-name = "MOTOR_VCC_3.0V";
					regulator-min-microvolt = <3000000>;
					regulator-max-microvolt = <3000000>;
					regulator-mem-idle;
				};

				buck1_reg: buck1 {
					regulator-compatible = "BUCK1";
					regulator-name = "vdd_mif";
					regulator-min-microvolt = <850000>;
					regulator-max-microvolt = <1100000>;
					regulator-always-on;
					regulator-boot-on;
					regulator-mem-off;
				};

				buck2_reg: buck2 {
					regulator-compatible = "BUCK2";
					regulator-name = "vdd_arm";
					regulator-min-microvolt = <850000>;
					regulator-max-microvolt = <1500000>;
					regulator-always-on;
					regulator-boot-on;
					regulator-mem-off;
				};

				buck3_reg: buck3 {
					regulator-compatible = "BUCK3";
					regulator-name = "vdd_int";
					regulator-min-microvolt = <850000>;
					regulator-max-microvolt = <1150000>;
					regulator-always-on;
					regulator-boot-on;
					regulator-mem-off;
				};

				buck4_reg: buck4 {
					regulator-compatible = "BUCK4";
					regulator-name = "vdd_g3d";
					regulator-min-microvolt = <850000>;
					regulator-max-microvolt = <1150000>;
					regulator-boot-on;
					regulator-mem-off;
				};

				buck5_reg: buck5 {
					regulator-compatible = "BUCK5";
					regulator-name = "VMEM_1.2V_AP";
					regulator-min-microvolt = <1200000>;
					regulator-max-microvolt = <1200000>;
					regulator-always-on;
				};

				buck6_reg: buck6 {
					regulator-compatible = "BUCK6";
					regulator-name = "VCC_SUB_1.35V";
					regulator-min-microvolt = <1350000>;
					regulator-max-microvolt = <1350000>;
					regulator-always-on;
				};

				buck7_reg: buck7 {
					regulator-compatible = "BUCK7";
					regulator-name = "VCC_SUB_2.0V";
					regulator-min-microvolt = <2000000>;
					regulator-max-microvolt = <2000000>;
					regulator-always-on;
				};

				buck8_reg: buck8 {
					regulator-compatible = "BUCK8";
					regulator-name = "VMEM_VDDF_3.0V";
					regulator-min-microvolt = <2850000>;
					regulator-max-microvolt = <2850000>;
					regulator-always-on;
					regulator-mem-off;
				};

				buck9_reg: buck9 {
					regulator-compatible = "BUCK9";
					regulator-name = "CAM_ISP_CORE_1.2V";
					regulator-min-microvolt = <1000000>;
					regulator-max-microvolt = <1200000>;
					regulator-mem-off;
				};
			};
		};
	};

	mmc@12550000 {
		num-slots = <1>;
		supports-highspeed;
		broken-cd;
		non-removable;
		card-detect-delay = <200>;
		vmmc-supply = <&vemmc_reg>;
		clock-frequency = <400000000>;
		samsung,dw-mshc-ciu-div = <0>;
		samsung,dw-mshc-sdr-timing = <2 3>;
		samsung,dw-mshc-ddr-timing = <1 2>;
		pinctrl-0 = <&sd4_clk &sd4_cmd &sd4_bus4 &sd4_bus8>;
		pinctrl-names = "default";
		status = "okay";

		slot@0 {
			reg = <0>;
			bus-width = <8>;
		};
	};

	serial@13800000 {
		status = "okay";
	};

	serial@13810000 {
		status = "okay";
	};

	serial@13820000 {
		status = "okay";
	};

	serial@13830000 {
		status = "okay";
	};

	i2c_ak8975: i2c-gpio-0 {
		compatible = "i2c-gpio";
		gpios = <&gpy2 4 0>, <&gpy2 5 0>;
		i2c-gpio,delay-us = <2>;
		#address-cells = <1>;
		#size-cells = <0>;
		status = "okay";

		ak8975@0c {
			compatible = "asahi-kasei,ak8975";
			reg = <0x0c>;
			gpios = <&gpj0 7 0>;
		};
	};

	i2c_cm36651: i2c-gpio-2 {
		compatible = "i2c-gpio";
		gpios = <&gpf0 0 1>, <&gpf0 1 1>;
		i2c-gpio,delay-us = <2>;
		#address-cells = <1>;
		#size-cells = <0>;

		cm36651@18 {
			compatible = "capella,cm36651";
			reg = <0x18>;
			interrupt-parent = <&gpx0>;
			interrupts = <2 2>;
			vled-supply = <&ps_als_reg>;
		};
	};

	spi_1: spi@13930000 {
		pinctrl-names = "default";
		pinctrl-0 = <&spi1_bus>;
		status = "okay";

		s5c73m3_spi: s5c73m3 {
			compatible = "samsung,s5c73m3";
			spi-max-frequency = <50000000>;
			reg = <0>;
			controller-data {
				cs-gpio = <&gpb 5 0>;
				samsung,spi-feedback-delay = <2>;
			};
		};
	};

	dsi_0: dsi@11C80000 {
		vddcore-supply = <&ldo8_reg>;
		vddio-supply = <&ldo10_reg>;
		samsung,pll-clock-frequency = <24000000>;
		status = "okay";

		ports {
			#address-cells = <1>;
			#size-cells = <0>;

			port@1 {
				reg = <1>;

				dsi_out: endpoint {
					remote-endpoint = <&dsi_in>;
					samsung,burst-clock-frequency = <500000000>;
					samsung,esc-clock-frequency = <20000000>;
				};
			};
		};

		panel@0 {
			compatible = "samsung,s6e8aa0";
			reg = <0>;
			vdd3-supply = <&lcd_vdd3_reg>;
			vci-supply = <&ldo25_reg>;
			reset-gpios = <&gpy4 5 0>;
			power-on-delay= <50>;
			reset-delay = <100>;
			init-delay = <100>;
			flip-horizontal;
			flip-vertical;
			panel-width-mm = <58>;
			panel-height-mm = <103>;

			display-timings {
				timing-0 {
					clock-frequency = <0>;
					hactive = <720>;
					vactive = <1280>;
					hfront-porch = <5>;
					hback-porch = <5>;
					hsync-len = <5>;
					vfront-porch = <13>;
					vback-porch = <1>;
					vsync-len = <2>;
				};
			};

			port {
				dsi_in: endpoint {
					remote-endpoint = <&dsi_out>;
				};
			};
		};
	};

	fimd@11c00000 {
		status = "okay";
	};

	camera: camera {
		pinctrl-0 = <&cam_port_a_clk_active &cam_port_b_clk_active>;
		pinctrl-names = "default";
		status = "okay";

		fimc_0: fimc@11800000 {
			status = "okay";
		};

		fimc_1: fimc@11810000 {
			status = "okay";
		};

		fimc_2: fimc@11820000 {
			status = "okay";
		};

		fimc_3: fimc@11830000 {
			status = "okay";
		};

		csis_0: csis@11880000 {
			status = "okay";
			vddcore-supply = <&ldo8_reg>;
			vddio-supply = <&ldo10_reg>;
			clock-frequency = <176000000>;

			/* Camera C (3) MIPI CSI-2 (CSIS0) */
			port@3 {
				reg = <3>;
				csis0_ep: endpoint {
					remote-endpoint = <&s5c73m3_ep>;
					data-lanes = <1 2 3 4>;
					samsung,csis-hs-settle = <12>;
				};
			};
		};

		csis_1: csis@11890000 {
			vddcore-supply = <&ldo8_reg>;
			vddio-supply = <&ldo10_reg>;
			clock-frequency = <160000000>;
			status = "okay";

			/* Camera D (4) MIPI CSI-2 (CSIS1) */
			port@4 {
				reg = <4>;
				csis1_ep: endpoint {
					remote-endpoint = <&is_s5k6a3_ep>;
					data-lanes = <1>;
					samsung,csis-hs-settle = <18>;
					samsung,csis-wclk;
				};
			};
		};

		fimc_lite_0: fimc-lite@12390000 {
			status = "okay";
		};

		fimc_lite_1: fimc-lite@123A0000 {
			status = "okay";
		};

		fimc-is@12000000 {
			pinctrl-0 = <&fimc_is_uart>;
			pinctrl-names = "default";
			status = "okay";

			i2c1_isp: i2c-isp@12140000 {
				pinctrl-0 = <&fimc_is_i2c1>;
				pinctrl-names = "default";

				s5k6a3@10 {
					compatible = "samsung,s5k6a3";
					reg = <0x10>;
					svdda-supply = <&cam_io_reg>;
					svddio-supply = <&ldo19_reg>;
					afvdd-supply = <&ldo19_reg>;
					clock-frequency = <24000000>;
					/* CAM_B_CLKOUT */
					clocks = <&camera 1>;
					clock-names = "extclk";
					samsung,camclk-out = <1>;
					gpios = <&gpm1 6 0>;

					port {
						is_s5k6a3_ep: endpoint {
							remote-endpoint = <&csis1_ep>;
							data-lanes = <1>;
						};
					};
				};
			};
		};
	};

	exynos-usbphy@125B0000 {
		status = "okay";
	};

	hsotg@12480000 {
		vusb_d-supply = <&ldo15_reg>;
		vusb_a-supply = <&ldo12_reg>;
		status = "okay";
	};

	thermistor-ap@0 {
		compatible = "ntc,ncp15wb473";
		pullup-uv = <1800000>;	 /* VCC_1.8V_AP */
		pullup-ohm = <100000>;	 /* 100K */
		pulldown-ohm = <100000>; /* 100K */
		io-channels = <&adc 1>;  /* AP temperature */
	};

	thermistor-battery@1 {
		compatible = "ntc,ncp15wb473";
		pullup-uv = <1800000>;	 /* VCC_1.8V_AP */
		pullup-ohm = <100000>;	 /* 100K */
		pulldown-ohm = <100000>; /* 100K */
		io-channels = <&adc 2>;  /* Battery temperature */
	};
};<|MERGE_RESOLUTION|>--- conflicted
+++ resolved
@@ -21,10 +21,7 @@
 
 	aliases {
 		i2c9 = &i2c_ak8975;
-<<<<<<< HEAD
-=======
 		i2c10 = &i2c_cm36651;
->>>>>>> 0f16aa3c
 	};
 
 	memory {
@@ -102,8 +99,6 @@
 			enable-active-high;
 			regulator-always-on;
 		};
-<<<<<<< HEAD
-=======
 
 		ps_als_reg: voltage-regulator-5 {
 			compatible = "regulator-fixed";
@@ -113,7 +108,6 @@
 			gpio = <&gpj0 5 0>;
 			enable-active-high;
 		};
->>>>>>> 0f16aa3c
 	};
 
 	gpio-keys {
