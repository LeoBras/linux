--- conflicted
+++ resolved
@@ -24,24 +24,6 @@
 
 #define segment_eq(a, b)	((a).seg == (b).seg)
 
-<<<<<<< HEAD
-#define __kernel_ok (uaccess_kernel())
-/*
- * Explicitly allow NULL pointers here. Parts of the kernel such
- * as readv/writev use access_ok to validate pointers, but want
- * to allow NULL pointers for various reasons. NULL pointers are
- * safe to allow through because the first page is not mappable on
- * Meta.
- *
- * We also wish to avoid letting user code access the system area
- * and the kernel half of the address space.
- */
-#define __user_bad(addr, size) (((addr) > 0 && (addr) < META_MEMORY_BASE) || \
-				((addr) > PAGE_OFFSET &&		\
-				 (addr) < LINCORE_BASE))
-
-=======
->>>>>>> e3cd7f01
 static inline int __access_ok(unsigned long addr, unsigned long size)
 {
 	/*
