--- conflicted
+++ resolved
@@ -928,11 +928,9 @@
 	  the chance of application behavior change because of timing
 	  differences. The counts are reported via debugfs.
 
-<<<<<<< HEAD
 config ARCH_HAS_MEM_ENCRYPT
 	bool
 
-=======
 # Select if the architecture has support for applying RELR relocations.
 config ARCH_HAS_RELR
 	bool
@@ -947,7 +945,6 @@
 	  well as compatible NM and OBJCOPY utilities (llvm-nm and llvm-objcopy
 	  are compatible).
 
->>>>>>> 35f7a952
 source "kernel/gcov/Kconfig"
 
 source "scripts/gcc-plugins/Kconfig"
