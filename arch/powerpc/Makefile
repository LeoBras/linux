# This file is included by the global makefile so that you can add your own
# architecture-specific flags and dependencies. Remember to do have actions
# for "archclean" and "archdep" for cleaning up and making dependencies for
# this architecture.
#
# This file is subject to the terms and conditions of the GNU General Public
# License.  See the file "COPYING" in the main directory of this archive
# for more details.
#
# Copyright (C) 1994 by Linus Torvalds
# Changes for PPC by Gary Thomas
# Rewritten by Cort Dougan and Paul Mackerras
#

HAS_BIARCH	:= $(call cc-option-yn, -m32)

# Set default 32 bits cross compilers for vdso and boot wrapper
CROSS32_COMPILE ?=

ifeq ($(HAS_BIARCH),y)
ifeq ($(CROSS32_COMPILE),)
ifdef CONFIG_PPC32
# These options will be overridden by any -mcpu option that the CPU
# or platform code sets later on the command line, but they are needed
# to set a sane 32-bit cpu target for the 64-bit cross compiler which
# may default to the wrong ISA.
KBUILD_CFLAGS		+= -mcpu=powerpc
KBUILD_AFLAGS		+= -mcpu=powerpc
endif
endif
endif

ifdef CONFIG_PPC_BOOK3S_32
KBUILD_CFLAGS		+= -mcpu=powerpc
endif

ifeq ($(CROSS_COMPILE),)
KBUILD_DEFCONFIG := $(shell uname -m)_defconfig
else
KBUILD_DEFCONFIG := ppc64_defconfig
endif

ifdef CONFIG_PPC64
new_nm := $(shell if $(NM) --help 2>&1 | grep -- '--synthetic' > /dev/null; then echo y; else echo n; fi)

ifeq ($(new_nm),y)
NM		:= $(NM) --synthetic
endif
endif

# BITS is used as extension for files which are available in a 32 bit
# and a 64 bit version to simplify shared Makefiles.
# e.g.: obj-y += foo_$(BITS).o
export BITS

ifdef CONFIG_PPC64
        BITS := 64
else
        BITS := 32
endif

machine-y = ppc
machine-$(CONFIG_PPC64) += 64
machine-$(CONFIG_CPU_LITTLE_ENDIAN) += le
UTS_MACHINE := $(subst $(space),,$(machine-y))

# XXX This needs to be before we override LD below
ifdef CONFIG_PPC32
KBUILD_LDFLAGS_MODULE += arch/powerpc/lib/crtsavres.o
else
KBUILD_LDFLAGS_MODULE += -T $(srctree)/arch/powerpc/kernel/module.lds
ifeq ($(call ld-ifversion, -ge, 225000000, y),y)
# Have the linker provide sfpr if possible.
# There is a corresponding test in arch/powerpc/lib/Makefile
KBUILD_LDFLAGS_MODULE += --save-restore-funcs
else
KBUILD_LDFLAGS_MODULE += arch/powerpc/lib/crtsavres.o
endif
endif

ifdef CONFIG_CPU_LITTLE_ENDIAN
KBUILD_CFLAGS	+= -mlittle-endian
KBUILD_LDFLAGS	+= -EL
LDEMULATION	:= lppc
GNUTARGET	:= powerpcle
MULTIPLEWORD	:= -mno-multiple
KBUILD_CFLAGS_MODULE += $(call cc-option,-mno-save-toc-indirect)
else
KBUILD_CFLAGS += $(call cc-option,-mbig-endian)
KBUILD_LDFLAGS	+= -EB
LDEMULATION	:= ppc
GNUTARGET	:= powerpc
MULTIPLEWORD	:= -mmultiple
endif

ifdef CONFIG_PPC64
cflags-$(CONFIG_CPU_BIG_ENDIAN)		+= $(call cc-option,-mabi=elfv1)
cflags-$(CONFIG_CPU_BIG_ENDIAN)		+= $(call cc-option,-mcall-aixdesc)
aflags-$(CONFIG_CPU_BIG_ENDIAN)		+= $(call cc-option,-mabi=elfv1)
aflags-$(CONFIG_CPU_LITTLE_ENDIAN)	+= -mabi=elfv2
endif

ifndef CONFIG_CC_IS_CLANG
  cflags-$(CONFIG_CPU_LITTLE_ENDIAN)	+= -mno-strict-align
endif

cflags-$(CONFIG_CPU_BIG_ENDIAN)		+= $(call cc-option,-mbig-endian)
cflags-$(CONFIG_CPU_LITTLE_ENDIAN)	+= -mlittle-endian
aflags-$(CONFIG_CPU_BIG_ENDIAN)		+= $(call cc-option,-mbig-endian)
aflags-$(CONFIG_CPU_LITTLE_ENDIAN)	+= -mlittle-endian

ifeq ($(HAS_BIARCH),y)
KBUILD_CFLAGS	+= -m$(BITS)
KBUILD_AFLAGS	+= -m$(BITS) -Wl,-a$(BITS)
KBUILD_LDFLAGS	+= -m elf$(BITS)$(LDEMULATION)
KBUILD_ARFLAGS	+= --target=elf$(BITS)-$(GNUTARGET)
endif

cflags-$(CONFIG_STACKPROTECTOR)	+= -mstack-protector-guard=tls
ifdef CONFIG_PPC64
cflags-$(CONFIG_STACKPROTECTOR)	+= -mstack-protector-guard-reg=r13
else
cflags-$(CONFIG_STACKPROTECTOR)	+= -mstack-protector-guard-reg=r2
endif

LDFLAGS_vmlinux-y := -Bstatic
LDFLAGS_vmlinux-$(CONFIG_RELOCATABLE) := -pie
LDFLAGS_vmlinux	:= $(LDFLAGS_vmlinux-y)
LDFLAGS_vmlinux += $(call ld-option,--orphan-handling=warn)

ifdef CONFIG_PPC64
ifeq ($(call cc-option-yn,-mcmodel=medium),y)
	# -mcmodel=medium breaks modules because it uses 32bit offsets from
	# the TOC pointer to create pointers where possible. Pointers into the
	# percpu data area are created by this method.
	#
	# The kernel module loader relocates the percpu data section from the
	# original location (starting with 0xd...) to somewhere in the base
	# kernel percpu data space (starting with 0xc...). We need a full
	# 64bit relocation for this to work, hence -mcmodel=large.
	KBUILD_CFLAGS_MODULE += -mcmodel=large
else
	export NO_MINIMAL_TOC := -mno-minimal-toc
endif
endif

CFLAGS-$(CONFIG_PPC64)	:= $(call cc-option,-mtraceback=no)
ifdef CONFIG_CPU_LITTLE_ENDIAN
CFLAGS-$(CONFIG_PPC64)	+= $(call cc-option,-mabi=elfv2,$(call cc-option,-mcall-aixdesc))
AFLAGS-$(CONFIG_PPC64)	+= $(call cc-option,-mabi=elfv2)
else
CFLAGS-$(CONFIG_PPC64)	+= $(call cc-option,-mabi=elfv1)
CFLAGS-$(CONFIG_PPC64)	+= $(call cc-option,-mcall-aixdesc)
AFLAGS-$(CONFIG_PPC64)	+= $(call cc-option,-mabi=elfv1)
endif
CFLAGS-$(CONFIG_PPC64)	+= $(call cc-option,-mcmodel=medium,$(call cc-option,-mminimal-toc))
CFLAGS-$(CONFIG_PPC64)	+= $(call cc-option,-mno-pointers-to-nested-functions)

# Clang unconditionally reserves r2 on ppc32 and does not support the flag
# https://bugs.llvm.org/show_bug.cgi?id=39555
CFLAGS-$(CONFIG_PPC32)	:= $(call cc-option, -ffixed-r2)

# Clang doesn't support -mmultiple / -mno-multiple
# https://bugs.llvm.org/show_bug.cgi?id=39556
CFLAGS-$(CONFIG_PPC32)	+= $(call cc-option, $(MULTIPLEWORD))

CFLAGS-$(CONFIG_PPC32)	+= $(call cc-option,-mno-readonly-in-sdata)

ifdef CONFIG_PPC_BOOK3S_64
ifdef CONFIG_CPU_LITTLE_ENDIAN
CFLAGS-$(CONFIG_GENERIC_CPU) += -mcpu=power8
CFLAGS-$(CONFIG_GENERIC_CPU) += $(call cc-option,-mtune=power9,-mtune=power8)
else
CFLAGS-$(CONFIG_GENERIC_CPU) += $(call cc-option,-mtune=power7,$(call cc-option,-mtune=power5))
CFLAGS-$(CONFIG_GENERIC_CPU) += $(call cc-option,-mcpu=power5,-mcpu=power4)
endif
else
CFLAGS-$(CONFIG_GENERIC_CPU) += -mcpu=powerpc64
endif

ifdef CONFIG_FUNCTION_TRACER
CC_FLAGS_FTRACE := -pg
ifdef CONFIG_MPROFILE_KERNEL
CC_FLAGS_FTRACE += -mprofile-kernel
endif
# Work around gcc code-gen bugs with -pg / -fno-omit-frame-pointer in gcc <= 4.8
# https://gcc.gnu.org/bugzilla/show_bug.cgi?id=44199
# https://gcc.gnu.org/bugzilla/show_bug.cgi?id=52828
ifndef CONFIG_CC_IS_CLANG
CC_FLAGS_FTRACE	+= $(call cc-ifversion, -lt, 0409, -mno-sched-epilog)
endif
endif

CFLAGS-$(CONFIG_TARGET_CPU_BOOL) += $(call cc-option,-mcpu=$(CONFIG_TARGET_CPU))

# Altivec option not allowed with e500mc64 in GCC.
ifdef CONFIG_ALTIVEC
E5500_CPU := -mcpu=powerpc64
else
E5500_CPU := $(call cc-option,-mcpu=e500mc64,-mcpu=powerpc64)
endif
CFLAGS-$(CONFIG_E5500_CPU) += $(E5500_CPU)
CFLAGS-$(CONFIG_E6500_CPU) += $(call cc-option,-mcpu=e6500,$(E5500_CPU))

ifdef CONFIG_PPC32
ifdef CONFIG_PPC_E500MC
CFLAGS-y += $(call cc-option,-mcpu=e500mc,-mcpu=powerpc)
else
CFLAGS-$(CONFIG_E500) += $(call cc-option,-mcpu=8540 -msoft-float,-mcpu=powerpc)
endif
endif

asinstr := $(call as-instr,lis 9$(comma)foo@high,-DHAVE_AS_ATHIGH=1)

KBUILD_CPPFLAGS	+= -Iarch/$(ARCH) $(asinstr)
KBUILD_AFLAGS	+= -Iarch/$(ARCH) $(AFLAGS-y)
KBUILD_CFLAGS	+= $(call cc-option,-msoft-float)
KBUILD_CFLAGS	+= -pipe -Iarch/$(ARCH) $(CFLAGS-y)
CPP		= $(CC) -E $(KBUILD_CFLAGS)

CHECKFLAGS	+= -m$(BITS) -D__powerpc__ -D__powerpc$(BITS)__
ifdef CONFIG_CPU_BIG_ENDIAN
CHECKFLAGS	+= -D__BIG_ENDIAN__
else
CHECKFLAGS	+= -D__LITTLE_ENDIAN__
endif

ifdef CONFIG_476FPE_ERR46
	KBUILD_LDFLAGS_MODULE += --ppc476-workaround \
		-T $(srctree)/arch/powerpc/platforms/44x/ppc476_modules.lds
endif

# No AltiVec or VSX instructions when building kernel
KBUILD_CFLAGS += $(call cc-option,-mno-altivec)
KBUILD_CFLAGS += $(call cc-option,-mno-vsx)

# No SPE instruction when building kernel
# (We use all available options to help semi-broken compilers)
KBUILD_CFLAGS += $(call cc-option,-mno-spe)
KBUILD_CFLAGS += $(call cc-option,-mspe=no)

# Enable unit-at-a-time mode when possible. It shrinks the
# kernel considerably.
KBUILD_CFLAGS += $(call cc-option,-funit-at-a-time)

# FIXME: the module load should be taught about the additional relocs
# generated by this.
# revert to pre-gcc-4.4 behaviour of .eh_frame
KBUILD_CFLAGS	+= $(call cc-option,-fno-dwarf2-cfi-asm)

# Never use string load/store instructions as they are
# often slow when they are implemented at all
KBUILD_CFLAGS		+= $(call cc-option,-mno-string)

<<<<<<< HEAD
ifdef CONFIG_PPC_BOOK3S_32
KBUILD_CFLAGS		+= -mcpu=powerpc
endif

=======
>>>>>>> 9bbc7e4c
cpu-as-$(CONFIG_4xx)		+= -Wa,-m405
cpu-as-$(CONFIG_ALTIVEC)	+= $(call as-option,-Wa$(comma)-maltivec)
cpu-as-$(CONFIG_E200)		+= -Wa,-me200
cpu-as-$(CONFIG_E500)		+= -Wa,-me500

# When using '-many -mpower4' gas will first try and find a matching power4
# mnemonic and failing that it will allow any valid mnemonic that GAS knows
# about. GCC will pass -many to GAS when assembling, clang does not.
cpu-as-$(CONFIG_PPC_BOOK3S_64)	+= -Wa,-mpower4 -Wa,-many
cpu-as-$(CONFIG_PPC_E500MC)	+= $(call as-option,-Wa$(comma)-me500mc)

KBUILD_AFLAGS += $(cpu-as-y)
KBUILD_CFLAGS += $(cpu-as-y)

KBUILD_AFLAGS += $(aflags-y)
KBUILD_CFLAGS += $(cflags-y)

head-y				:= arch/powerpc/kernel/head_$(BITS).o
head-$(CONFIG_PPC_8xx)		:= arch/powerpc/kernel/head_8xx.o
head-$(CONFIG_40x)		:= arch/powerpc/kernel/head_40x.o
head-$(CONFIG_44x)		:= arch/powerpc/kernel/head_44x.o
head-$(CONFIG_FSL_BOOKE)	:= arch/powerpc/kernel/head_fsl_booke.o

head-$(CONFIG_PPC64)		+= arch/powerpc/kernel/entry_64.o
head-$(CONFIG_PPC_FPU)		+= arch/powerpc/kernel/fpu.o
head-$(CONFIG_ALTIVEC)		+= arch/powerpc/kernel/vector.o
head-$(CONFIG_PPC_OF_BOOT_TRAMPOLINE)  += arch/powerpc/kernel/prom_init.o

# See arch/powerpc/Kbuild for content of core part of the kernel
core-y += arch/powerpc/

drivers-$(CONFIG_OPROFILE)	+= arch/powerpc/oprofile/

# Default to zImage, override when needed
all: zImage

# With make 3.82 we cannot mix normal and wildcard targets
BOOT_TARGETS1 := zImage zImage.initrd uImage
BOOT_TARGETS2 := zImage% dtbImage% treeImage.% cuImage.% simpleImage.% uImage.%

PHONY += $(BOOT_TARGETS1) $(BOOT_TARGETS2)

boot := arch/$(ARCH)/boot

$(BOOT_TARGETS1): vmlinux
	$(Q)$(MAKE) $(build)=$(boot) $(patsubst %,$(boot)/%,$@)
$(BOOT_TARGETS2): vmlinux
	$(Q)$(MAKE) $(build)=$(boot) $(patsubst %,$(boot)/%,$@)


bootwrapper_install:
	$(Q)$(MAKE) $(build)=$(boot) $(patsubst %,$(boot)/%,$@)

# Used to create 'merged defconfigs'
# To use it $(call) it with the first argument as the base defconfig
# and the second argument as a space separated list of .config files to merge,
# without the .config suffix.
define merge_into_defconfig
	$(Q)$(CONFIG_SHELL) $(srctree)/scripts/kconfig/merge_config.sh \
		-m -O $(objtree) $(srctree)/arch/$(ARCH)/configs/$(1) \
		$(foreach config,$(2),$(srctree)/arch/$(ARCH)/configs/$(config).config)
	+$(Q)$(MAKE) -f $(srctree)/Makefile olddefconfig
endef

PHONY += pseries_le_defconfig
pseries_le_defconfig:
	$(call merge_into_defconfig,pseries_defconfig,le)

PHONY += ppc64le_defconfig
ppc64le_defconfig:
	$(call merge_into_defconfig,ppc64_defconfig,le)

PHONY += ppc64le_guest_defconfig
ppc64le_guest_defconfig:
	$(call merge_into_defconfig,ppc64_defconfig,le guest)

PHONY += ppc64_guest_defconfig
ppc64_guest_defconfig:
	$(call merge_into_defconfig,ppc64_defconfig,be guest)

PHONY += powernv_be_defconfig
powernv_be_defconfig:
	$(call merge_into_defconfig,powernv_defconfig,be)

PHONY += mpc85xx_defconfig
mpc85xx_defconfig:
	$(call merge_into_defconfig,mpc85xx_basic_defconfig,\
		85xx-32bit 85xx-hw fsl-emb-nonhw)

PHONY += mpc85xx_smp_defconfig
mpc85xx_smp_defconfig:
	$(call merge_into_defconfig,mpc85xx_basic_defconfig,\
		85xx-32bit 85xx-smp 85xx-hw fsl-emb-nonhw)

PHONY += corenet32_smp_defconfig
corenet32_smp_defconfig:
	$(call merge_into_defconfig,corenet_basic_defconfig,\
		85xx-32bit 85xx-smp 85xx-hw fsl-emb-nonhw dpaa)

PHONY += corenet64_smp_defconfig
corenet64_smp_defconfig:
	$(call merge_into_defconfig,corenet_basic_defconfig,\
		85xx-64bit 85xx-smp altivec 85xx-hw fsl-emb-nonhw dpaa)

PHONY += mpc86xx_defconfig
mpc86xx_defconfig:
	$(call merge_into_defconfig,mpc86xx_basic_defconfig,\
		86xx-hw fsl-emb-nonhw)

PHONY += mpc86xx_smp_defconfig
mpc86xx_smp_defconfig:
	$(call merge_into_defconfig,mpc86xx_basic_defconfig,\
		86xx-smp 86xx-hw fsl-emb-nonhw)

PHONY += ppc32_allmodconfig
ppc32_allmodconfig:
	$(Q)$(MAKE) KCONFIG_ALLCONFIG=$(srctree)/arch/powerpc/configs/book3s_32.config \
		-f $(srctree)/Makefile allmodconfig

PHONY += ppc64le_allmodconfig
ppc64le_allmodconfig:
	$(Q)$(MAKE) KCONFIG_ALLCONFIG=$(srctree)/arch/powerpc/configs/le.config \
		-f $(srctree)/Makefile allmodconfig

PHONY += ppc64_book3e_allmodconfig
ppc64_book3e_allmodconfig:
	$(Q)$(MAKE) KCONFIG_ALLCONFIG=$(srctree)/arch/powerpc/configs/85xx-64bit.config \
		-f $(srctree)/Makefile allmodconfig

define archhelp
  @echo '* zImage          - Build default images selected by kernel config'
  @echo '  zImage.*        - Compressed kernel image (arch/$(ARCH)/boot/zImage.*)'
  @echo '  uImage          - U-Boot native image format'
  @echo '  cuImage.<dt>    - Backwards compatible U-Boot image for older'
  @echo '                    versions which do not support device trees'
  @echo '  dtbImage.<dt>   - zImage with an embedded device tree blob'
  @echo '  simpleImage.<dt> - Firmware independent image.'
  @echo '  treeImage.<dt>  - Support for older IBM 4xx firmware (not U-Boot)'
  @echo '  install         - Install kernel using'
  @echo '                    (your) ~/bin/$(INSTALLKERNEL) or'
  @echo '                    (distribution) /sbin/$(INSTALLKERNEL) or'
  @echo '                    install to $$(INSTALL_PATH) and run lilo'
  @echo '  *_defconfig     - Select default config from arch/$(ARCH)/configs'
  @echo ''
  @echo '  Targets with <dt> embed a device tree blob inside the image'
  @echo '  These targets support board with firmware that does not'
  @echo '  support passing a device tree directly.  Replace <dt> with the'
  @echo '  name of a dts file from the arch/$(ARCH)/boot/dts/ directory'
  @echo '  (minus the .dts extension).'
endef

install:
	$(Q)$(MAKE) $(build)=$(boot) install

vdso_install:
ifdef CONFIG_PPC64
	$(Q)$(MAKE) $(build)=arch/$(ARCH)/kernel/vdso64 $@
endif
	$(Q)$(MAKE) $(build)=arch/$(ARCH)/kernel/vdso32 $@

archclean:
	$(Q)$(MAKE) $(clean)=$(boot)

archprepare: checkbin

archheaders:
	$(Q)$(MAKE) $(build)=arch/powerpc/kernel/syscalls all

ifdef CONFIG_STACKPROTECTOR
prepare: stack_protector_prepare

stack_protector_prepare: prepare0
ifdef CONFIG_PPC64
	$(eval KBUILD_CFLAGS += -mstack-protector-guard-offset=$(shell awk '{if ($$2 == "PACA_CANARY") print $$3;}' include/generated/asm-offsets.h))
else
	$(eval KBUILD_CFLAGS += -mstack-protector-guard-offset=$(shell awk '{if ($$2 == "TASK_CANARY") print $$3;}' include/generated/asm-offsets.h))
endif
endif

# Check toolchain versions:
# - gcc-4.6 is the minimum kernel-wide version so nothing required.
checkbin:
	@if test "x${CONFIG_CPU_LITTLE_ENDIAN}" = "xy" \
	    && $(LD) --version | head -1 | grep ' 2\.24$$' >/dev/null ; then \
		echo -n '*** binutils 2.24 miscompiles weak symbols ' ; \
		echo 'in some circumstances.' ; \
		echo -n '*** Please use a different binutils version.' ; \
		false ; \
	fi<|MERGE_RESOLUTION|>--- conflicted
+++ resolved
@@ -252,13 +252,6 @@
 # often slow when they are implemented at all
 KBUILD_CFLAGS		+= $(call cc-option,-mno-string)
 
-<<<<<<< HEAD
-ifdef CONFIG_PPC_BOOK3S_32
-KBUILD_CFLAGS		+= -mcpu=powerpc
-endif
-
-=======
->>>>>>> 9bbc7e4c
 cpu-as-$(CONFIG_4xx)		+= -Wa,-m405
 cpu-as-$(CONFIG_ALTIVEC)	+= $(call as-option,-Wa$(comma)-maltivec)
 cpu-as-$(CONFIG_E200)		+= -Wa,-me200
