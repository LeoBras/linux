--- conflicted
+++ resolved
@@ -68,11 +68,7 @@
 
 static int patch_feature_section(unsigned long value, struct fixup_entry *fcur)
 {
-<<<<<<< HEAD
-	struct ppc_inst *start, *end, *alt_start, *alt_end, *src, *dest;
-=======
 	struct ppc_inst *start, *end, *alt_start, *alt_end, *src, *dest, nop;
->>>>>>> 1395375c
 
 	start = calc_addr(fcur, fcur->start_off);
 	end = calc_addr(fcur, fcur->end_off);
@@ -88,25 +84,15 @@
 	src = alt_start;
 	dest = start;
 
-<<<<<<< HEAD
-	for (; src < alt_end; src = (void *)src + ppc_inst_len(ppc_inst_read(src)),
-	     (dest = (void *)dest + ppc_inst_len(ppc_inst_read(dest)))) {
-=======
 	for (; src < alt_end; src = ppc_inst_next(src, src),
 			      dest = ppc_inst_next(dest, dest)) {
->>>>>>> 1395375c
 		if (patch_alt_instruction(src, dest, alt_start, alt_end))
 			return 1;
 	}
 
-<<<<<<< HEAD
-	for (; dest < end; dest = (void *)dest + ppc_inst_len(ppc_inst(PPC_INST_NOP)))
-		raw_patch_instruction(dest, ppc_inst(PPC_INST_NOP));
-=======
 	nop = ppc_inst(PPC_INST_NOP);
 	for (; dest < end; dest = ppc_inst_next(dest, &nop))
 		raw_patch_instruction(dest, nop);
->>>>>>> 1395375c
 
 	return 0;
 }
@@ -420,13 +406,8 @@
 	while (src < end) {
 		inst = ppc_inst_read(src);
 		raw_patch_instruction(dest, inst);
-<<<<<<< HEAD
-		src = (void *)src + ppc_inst_len(inst);
-		dest = (void *)dest + ppc_inst_len(inst);
-=======
 		src = ppc_inst_next(src, src);
 		dest = ppc_inst_next(dest, dest);
->>>>>>> 1395375c
 	}
 #endif
 }
