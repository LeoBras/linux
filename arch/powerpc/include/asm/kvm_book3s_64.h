--- conflicted
+++ resolved
@@ -635,8 +635,6 @@
 				unsigned long gpa, unsigned long hpa,
 				unsigned long nbytes);
 
-<<<<<<< HEAD
-=======
 static inline pte_t *
 find_kvm_secondary_pte_unlocked(struct kvm *kvm, unsigned long ea,
 				unsigned *hshift)
@@ -647,7 +645,6 @@
 	return pte;
 }
 
->>>>>>> 1395375c
 static inline pte_t *find_kvm_secondary_pte(struct kvm *kvm, unsigned long ea,
 					    unsigned *hshift)
 {
