// SPDX-License-Identifier: GPL-2.0-or-later
/*
 * User-space Probes (UProbes) for powerpc
 *
 * Copyright IBM Corporation, 2007-2012
 *
 * Adapted from the x86 port by Ananth N Mavinakayanahalli <ananth@in.ibm.com>
 */
#include <linux/kernel.h>
#include <linux/sched.h>
#include <linux/ptrace.h>
#include <linux/uprobes.h>
#include <linux/uaccess.h>
#include <linux/kdebug.h>

#include <asm/sstep.h>
#include <asm/inst.h>

#define UPROBE_TRAP_NR	UINT_MAX

/**
 * is_trap_insn - check if the instruction is a trap variant
 * @insn: instruction to be checked.
 * Returns true if @insn is a trap variant.
 */
bool is_trap_insn(uprobe_opcode_t *insn)
{
	return (is_trap(*insn));
}

/**
 * arch_uprobe_analyze_insn
 * @mm: the probed address space.
 * @arch_uprobe: the probepoint information.
 * @addr: vaddr to probe.
 * Return 0 on success or a -ve number on error.
 */
int arch_uprobe_analyze_insn(struct arch_uprobe *auprobe,
		struct mm_struct *mm, unsigned long addr)
{
	if (addr & 0x03)
		return -EINVAL;

	return 0;
}

/*
 * arch_uprobe_pre_xol - prepare to execute out of line.
 * @auprobe: the probepoint information.
 * @regs: reflects the saved user state of current task.
 */
int arch_uprobe_pre_xol(struct arch_uprobe *auprobe, struct pt_regs *regs)
{
	struct arch_uprobe_task *autask = &current->utask->autask;

	autask->saved_trap_nr = current->thread.trap_nr;
	current->thread.trap_nr = UPROBE_TRAP_NR;
	regs->nip = current->utask->xol_vaddr;

	user_enable_single_step(current);
	return 0;
}

/**
 * uprobe_get_swbp_addr - compute address of swbp given post-swbp regs
 * @regs: Reflects the saved state of the task after it has hit a breakpoint
 * instruction.
 * Return the address of the breakpoint instruction.
 */
unsigned long uprobe_get_swbp_addr(struct pt_regs *regs)
{
	return instruction_pointer(regs);
}

/*
 * If xol insn itself traps and generates a signal (SIGILL/SIGSEGV/etc),
 * then detect the case where a singlestepped instruction jumps back to its
 * own address. It is assumed that anything like do_page_fault/do_trap/etc
 * sets thread.trap_nr != UINT_MAX.
 *
 * arch_uprobe_pre_xol/arch_uprobe_post_xol save/restore thread.trap_nr,
 * arch_uprobe_xol_was_trapped() simply checks that ->trap_nr is not equal to
 * UPROBE_TRAP_NR == UINT_MAX set by arch_uprobe_pre_xol().
 */
bool arch_uprobe_xol_was_trapped(struct task_struct *t)
{
	if (t->thread.trap_nr != UPROBE_TRAP_NR)
		return true;

	return false;
}

/*
 * Called after single-stepping. To avoid the SMP problems that can
 * occur when we temporarily put back the original opcode to
 * single-step, we single-stepped a copy of the instruction.
 *
 * This function prepares to resume execution after the single-step.
 */
int arch_uprobe_post_xol(struct arch_uprobe *auprobe, struct pt_regs *regs)
{
	struct uprobe_task *utask = current->utask;

	WARN_ON_ONCE(current->thread.trap_nr != UPROBE_TRAP_NR);

	current->thread.trap_nr = utask->autask.saved_trap_nr;

	/*
	 * On powerpc, except for loads and stores, most instructions
	 * including ones that alter code flow (branches, calls, returns)
	 * are emulated in the kernel. We get here only if the emulation
	 * support doesn't exist and have to fix-up the next instruction
	 * to be executed.
	 */
<<<<<<< HEAD
	regs->nip = utask->vaddr + ppc_inst_len(ppc_inst_read(&auprobe->insn));
=======
	regs->nip = (unsigned long)ppc_inst_next((void *)utask->vaddr, &auprobe->insn);
>>>>>>> 1395375c

	user_disable_single_step(current);
	return 0;
}

/* callback routine for handling exceptions. */
int arch_uprobe_exception_notify(struct notifier_block *self,
				unsigned long val, void *data)
{
	struct die_args *args = data;
	struct pt_regs *regs = args->regs;

	/* regs == NULL is a kernel bug */
	if (WARN_ON(!regs))
		return NOTIFY_DONE;

	/* We are only interested in userspace traps */
	if (!user_mode(regs))
		return NOTIFY_DONE;

	switch (val) {
	case DIE_BPT:
		if (uprobe_pre_sstep_notifier(regs))
			return NOTIFY_STOP;
		break;
	case DIE_SSTEP:
		if (uprobe_post_sstep_notifier(regs))
			return NOTIFY_STOP;
	default:
		break;
	}
	return NOTIFY_DONE;
}

/*
 * This function gets called when XOL instruction either gets trapped or
 * the thread has a fatal signal, so reset the instruction pointer to its
 * probed address.
 */
void arch_uprobe_abort_xol(struct arch_uprobe *auprobe, struct pt_regs *regs)
{
	struct uprobe_task *utask = current->utask;

	current->thread.trap_nr = utask->autask.saved_trap_nr;
	instruction_pointer_set(regs, utask->vaddr);

	user_disable_single_step(current);
}

/*
 * See if the instruction can be emulated.
 * Returns true if instruction was emulated, false otherwise.
 */
bool arch_uprobe_skip_sstep(struct arch_uprobe *auprobe, struct pt_regs *regs)
{
	int ret;

	/*
	 * emulate_step() returns 1 if the insn was successfully emulated.
	 * For all other cases, we need to single-step in hardware.
	 */
	ret = emulate_step(regs, ppc_inst_read(&auprobe->insn));
	if (ret > 0)
		return true;

	return false;
}

unsigned long
arch_uretprobe_hijack_return_addr(unsigned long trampoline_vaddr, struct pt_regs *regs)
{
	unsigned long orig_ret_vaddr;

	orig_ret_vaddr = regs->link;

	/* Replace the return addr with trampoline addr */
	regs->link = trampoline_vaddr;

	return orig_ret_vaddr;
}

bool arch_uretprobe_is_alive(struct return_instance *ret, enum rp_check ctx,
				struct pt_regs *regs)
{
	if (ctx == RP_CHECK_CHAIN_CALL)
		return regs->gpr[1] <= ret->stack;
	else
		return regs->gpr[1] < ret->stack;
}<|MERGE_RESOLUTION|>--- conflicted
+++ resolved
@@ -112,11 +112,7 @@
 	 * support doesn't exist and have to fix-up the next instruction
 	 * to be executed.
 	 */
-<<<<<<< HEAD
-	regs->nip = utask->vaddr + ppc_inst_len(ppc_inst_read(&auprobe->insn));
-=======
 	regs->nip = (unsigned long)ppc_inst_next((void *)utask->vaddr, &auprobe->insn);
->>>>>>> 1395375c
 
 	user_disable_single_step(current);
 	return 0;
