// SPDX-License-Identifier: GPL-2.0-or-later
/*
 *  Copyright (C) 1995-1996  Gary Thomas (gdt@linuxppc.org)
 *  Copyright 2007-2010 Freescale Semiconductor, Inc.
 *
 *  Modified by Cort Dougan (cort@cs.nmt.edu)
 *  and Paul Mackerras (paulus@samba.org)
 */

/*
 * This file handles the architecture-dependent parts of hardware exceptions
 */

#include <linux/errno.h>
#include <linux/sched.h>
#include <linux/sched/debug.h>
#include <linux/kernel.h>
#include <linux/mm.h>
#include <linux/pkeys.h>
#include <linux/stddef.h>
#include <linux/unistd.h>
#include <linux/ptrace.h>
#include <linux/user.h>
#include <linux/interrupt.h>
#include <linux/init.h>
#include <linux/extable.h>
#include <linux/module.h>	/* print_modules */
#include <linux/prctl.h>
#include <linux/delay.h>
#include <linux/kprobes.h>
#include <linux/kexec.h>
#include <linux/backlight.h>
#include <linux/bug.h>
#include <linux/kdebug.h>
#include <linux/ratelimit.h>
#include <linux/context_tracking.h>
#include <linux/smp.h>
#include <linux/console.h>
#include <linux/kmsg_dump.h>

#include <asm/emulated_ops.h>
#include <asm/pgtable.h>
#include <linux/uaccess.h>
#include <asm/debugfs.h>
#include <asm/io.h>
#include <asm/machdep.h>
#include <asm/rtas.h>
#include <asm/pmc.h>
#include <asm/reg.h>
#ifdef CONFIG_PMAC_BACKLIGHT
#include <asm/backlight.h>
#endif
#ifdef CONFIG_PPC64
#include <asm/firmware.h>
#include <asm/processor.h>
#include <asm/tm.h>
#endif
#include <asm/kexec.h>
#include <asm/ppc-opcode.h>
#include <asm/rio.h>
#include <asm/fadump.h>
#include <asm/switch_to.h>
#include <asm/tm.h>
#include <asm/debug.h>
#include <asm/asm-prototypes.h>
#include <asm/hmi.h>
#include <sysdev/fsl_pci.h>
#include <asm/kprobes.h>
#include <asm/stacktrace.h>
#include <asm/nmi.h>

#if defined(CONFIG_DEBUGGER) || defined(CONFIG_KEXEC_CORE)
int (*__debugger)(struct pt_regs *regs) __read_mostly;
int (*__debugger_ipi)(struct pt_regs *regs) __read_mostly;
int (*__debugger_bpt)(struct pt_regs *regs) __read_mostly;
int (*__debugger_sstep)(struct pt_regs *regs) __read_mostly;
int (*__debugger_iabr_match)(struct pt_regs *regs) __read_mostly;
int (*__debugger_break_match)(struct pt_regs *regs) __read_mostly;
int (*__debugger_fault_handler)(struct pt_regs *regs) __read_mostly;

EXPORT_SYMBOL(__debugger);
EXPORT_SYMBOL(__debugger_ipi);
EXPORT_SYMBOL(__debugger_bpt);
EXPORT_SYMBOL(__debugger_sstep);
EXPORT_SYMBOL(__debugger_iabr_match);
EXPORT_SYMBOL(__debugger_break_match);
EXPORT_SYMBOL(__debugger_fault_handler);
#endif

/* Transactional Memory trap debug */
#ifdef TM_DEBUG_SW
#define TM_DEBUG(x...) printk(KERN_INFO x)
#else
#define TM_DEBUG(x...) do { } while(0)
#endif

static const char *signame(int signr)
{
	switch (signr) {
	case SIGBUS:	return "bus error";
	case SIGFPE:	return "floating point exception";
	case SIGILL:	return "illegal instruction";
	case SIGSEGV:	return "segfault";
	case SIGTRAP:	return "unhandled trap";
	}

	return "unknown signal";
}

/*
 * Trap & Exception support
 */

#ifdef CONFIG_PMAC_BACKLIGHT
static void pmac_backlight_unblank(void)
{
	mutex_lock(&pmac_backlight_mutex);
	if (pmac_backlight) {
		struct backlight_properties *props;

		props = &pmac_backlight->props;
		props->brightness = props->max_brightness;
		props->power = FB_BLANK_UNBLANK;
		backlight_update_status(pmac_backlight);
	}
	mutex_unlock(&pmac_backlight_mutex);
}
#else
static inline void pmac_backlight_unblank(void) { }
#endif

/*
 * If oops/die is expected to crash the machine, return true here.
 *
 * This should not be expected to be 100% accurate, there may be
 * notifiers registered or other unexpected conditions that may bring
 * down the kernel. Or if the current process in the kernel is holding
 * locks or has other critical state, the kernel may become effectively
 * unusable anyway.
 */
bool die_will_crash(void)
{
	if (should_fadump_crash())
		return true;
	if (kexec_should_crash(current))
		return true;
	if (in_interrupt() || panic_on_oops ||
			!current->pid || is_global_init(current))
		return true;

	return false;
}

static arch_spinlock_t die_lock = __ARCH_SPIN_LOCK_UNLOCKED;
static int die_owner = -1;
static unsigned int die_nest_count;
static int die_counter;

extern void panic_flush_kmsg_start(void)
{
	/*
	 * These are mostly taken from kernel/panic.c, but tries to do
	 * relatively minimal work. Don't use delay functions (TB may
	 * be broken), don't crash dump (need to set a firmware log),
	 * don't run notifiers. We do want to get some information to
	 * Linux console.
	 */
	console_verbose();
	bust_spinlocks(1);
}

extern void panic_flush_kmsg_end(void)
{
	printk_safe_flush_on_panic();
	kmsg_dump(KMSG_DUMP_PANIC);
	bust_spinlocks(0);
	debug_locks_off();
	console_flush_on_panic(CONSOLE_FLUSH_PENDING);
}

static unsigned long oops_begin(struct pt_regs *regs)
{
	int cpu;
	unsigned long flags;

	oops_enter();

	/* racy, but better than risking deadlock. */
	raw_local_irq_save(flags);
	cpu = smp_processor_id();
	if (!arch_spin_trylock(&die_lock)) {
		if (cpu == die_owner)
			/* nested oops. should stop eventually */;
		else
			arch_spin_lock(&die_lock);
	}
	die_nest_count++;
	die_owner = cpu;
	console_verbose();
	bust_spinlocks(1);
	if (machine_is(powermac))
		pmac_backlight_unblank();
	return flags;
}
NOKPROBE_SYMBOL(oops_begin);

static void oops_end(unsigned long flags, struct pt_regs *regs,
			       int signr)
{
	bust_spinlocks(0);
	add_taint(TAINT_DIE, LOCKDEP_NOW_UNRELIABLE);
	die_nest_count--;
	oops_exit();
	printk("\n");
	if (!die_nest_count) {
		/* Nest count reaches zero, release the lock. */
		die_owner = -1;
		arch_spin_unlock(&die_lock);
	}
	raw_local_irq_restore(flags);

	/*
	 * system_reset_excption handles debugger, crash dump, panic, for 0x100
	 */
	if (TRAP(regs) == 0x100)
		return;

	crash_fadump(regs, "die oops");

	if (kexec_should_crash(current))
		crash_kexec(regs);

	if (!signr)
		return;

	/*
	 * While our oops output is serialised by a spinlock, output
	 * from panic() called below can race and corrupt it. If we
	 * know we are going to panic, delay for 1 second so we have a
	 * chance to get clean backtraces from all CPUs that are oopsing.
	 */
	if (in_interrupt() || panic_on_oops || !current->pid ||
	    is_global_init(current)) {
		mdelay(MSEC_PER_SEC);
	}

	if (panic_on_oops)
		panic("Fatal exception");
	do_exit(signr);
}
NOKPROBE_SYMBOL(oops_end);

static char *get_mmu_str(void)
{
	if (early_radix_enabled())
		return " MMU=Radix";
	if (early_mmu_has_feature(MMU_FTR_HPTE_TABLE))
		return " MMU=Hash";
	return "";
}

static int __die(const char *str, struct pt_regs *regs, long err)
{
	printk("Oops: %s, sig: %ld [#%d]\n", str, err, ++die_counter);

	printk("%s PAGE_SIZE=%luK%s%s%s%s%s%s %s\n",
	       IS_ENABLED(CONFIG_CPU_LITTLE_ENDIAN) ? "LE" : "BE",
	       PAGE_SIZE / 1024, get_mmu_str(),
	       IS_ENABLED(CONFIG_PREEMPT) ? " PREEMPT" : "",
	       IS_ENABLED(CONFIG_SMP) ? " SMP" : "",
	       IS_ENABLED(CONFIG_SMP) ? (" NR_CPUS=" __stringify(NR_CPUS)) : "",
	       debug_pagealloc_enabled() ? " DEBUG_PAGEALLOC" : "",
	       IS_ENABLED(CONFIG_NUMA) ? " NUMA" : "",
	       ppc_md.name ? ppc_md.name : "");

	if (notify_die(DIE_OOPS, str, regs, err, 255, SIGSEGV) == NOTIFY_STOP)
		return 1;

	print_modules();
	show_regs(regs);

	return 0;
}
NOKPROBE_SYMBOL(__die);

void die(const char *str, struct pt_regs *regs, long err)
{
	unsigned long flags;

	/*
	 * system_reset_excption handles debugger, crash dump, panic, for 0x100
	 */
	if (TRAP(regs) != 0x100) {
		if (debugger(regs))
			return;
	}

	flags = oops_begin(regs);
	if (__die(str, regs, err))
		err = 0;
	oops_end(flags, regs, err);
}
NOKPROBE_SYMBOL(die);

void user_single_step_report(struct pt_regs *regs)
{
	force_sig_fault(SIGTRAP, TRAP_TRACE, (void __user *)regs->nip);
}

static void show_signal_msg(int signr, struct pt_regs *regs, int code,
			    unsigned long addr)
{
	static DEFINE_RATELIMIT_STATE(rs, DEFAULT_RATELIMIT_INTERVAL,
				      DEFAULT_RATELIMIT_BURST);

	if (!show_unhandled_signals)
		return;

	if (!unhandled_signal(current, signr))
		return;

	if (!__ratelimit(&rs))
		return;

	pr_info("%s[%d]: %s (%d) at %lx nip %lx lr %lx code %x",
		current->comm, current->pid, signame(signr), signr,
		addr, regs->nip, regs->link, code);

	print_vma_addr(KERN_CONT " in ", regs->nip);

	pr_cont("\n");

	show_user_instructions(regs);
}

static bool exception_common(int signr, struct pt_regs *regs, int code,
			      unsigned long addr)
{
	if (!user_mode(regs)) {
		die("Exception in kernel mode", regs, signr);
		return false;
	}

	show_signal_msg(signr, regs, code, addr);

	if (arch_irqs_disabled() && !arch_irq_disabled_regs(regs))
		local_irq_enable();

	current->thread.trap_nr = code;

	/*
	 * Save all the pkey registers AMR/IAMR/UAMOR. Eg: Core dumps need
	 * to capture the content, if the task gets killed.
	 */
	thread_pkey_regs_save(&current->thread);

	return true;
}

void _exception_pkey(struct pt_regs *regs, unsigned long addr, int key)
{
	if (!exception_common(SIGSEGV, regs, SEGV_PKUERR, addr))
		return;

	force_sig_pkuerr((void __user *) addr, key);
}

void _exception(int signr, struct pt_regs *regs, int code, unsigned long addr)
{
	if (!exception_common(signr, regs, code, addr))
		return;

	force_sig_fault(signr, code, (void __user *)addr);
}

/*
 * The interrupt architecture has a quirk in that the HV interrupts excluding
 * the NMIs (0x100 and 0x200) do not clear MSR[RI] at entry. The first thing
 * that an interrupt handler must do is save off a GPR into a scratch register,
 * and all interrupts on POWERNV (HV=1) use the HSPRG1 register as scratch.
 * Therefore an NMI can clobber an HV interrupt's live HSPRG1 without noticing
 * that it is non-reentrant, which leads to random data corruption.
 *
 * The solution is for NMI interrupts in HV mode to check if they originated
 * from these critical HV interrupt regions. If so, then mark them not
 * recoverable.
 *
 * An alternative would be for HV NMIs to use SPRG for scratch to avoid the
 * HSPRG1 clobber, however this would cause guest SPRG to be clobbered. Linux
 * guests should always have MSR[RI]=0 when its scratch SPRG is in use, so
 * that would work. However any other guest OS that may have the SPRG live
 * and MSR[RI]=1 could encounter silent corruption.
 *
 * Builds that do not support KVM could take this second option to increase
 * the recoverability of NMIs.
 */
void hv_nmi_check_nonrecoverable(struct pt_regs *regs)
{
#ifdef CONFIG_PPC_POWERNV
	unsigned long kbase = (unsigned long)_stext;
	unsigned long nip = regs->nip;

	if (!(regs->msr & MSR_RI))
		return;
	if (!(regs->msr & MSR_HV))
		return;
	if (regs->msr & MSR_PR)
		return;

	/*
	 * Now test if the interrupt has hit a range that may be using
	 * HSPRG1 without having RI=0 (i.e., an HSRR interrupt). The
	 * problem ranges all run un-relocated. Test real and virt modes
	 * at the same time by droping the high bit of the nip (virt mode
	 * entry points still have the +0x4000 offset).
	 */
	nip &= ~0xc000000000000000ULL;
	if ((nip >= 0x500 && nip < 0x600) || (nip >= 0x4500 && nip < 0x4600))
		goto nonrecoverable;
	if ((nip >= 0x980 && nip < 0xa00) || (nip >= 0x4980 && nip < 0x4a00))
		goto nonrecoverable;
	if ((nip >= 0xe00 && nip < 0xec0) || (nip >= 0x4e00 && nip < 0x4ec0))
		goto nonrecoverable;
	if ((nip >= 0xf80 && nip < 0xfa0) || (nip >= 0x4f80 && nip < 0x4fa0))
		goto nonrecoverable;

	/* Trampoline code runs un-relocated so subtract kbase. */
	if (nip >= (unsigned long)(start_real_trampolines - kbase) &&
			nip < (unsigned long)(end_real_trampolines - kbase))
		goto nonrecoverable;
	if (nip >= (unsigned long)(start_virt_trampolines - kbase) &&
			nip < (unsigned long)(end_virt_trampolines - kbase))
		goto nonrecoverable;
	return;

nonrecoverable:
	regs->msr &= ~MSR_RI;
#endif
}

void system_reset_exception(struct pt_regs *regs)
{
	unsigned long hsrr0, hsrr1;
	bool saved_hsrrs = false;
	u8 ftrace_enabled = this_cpu_get_ftrace_enabled();

	this_cpu_set_ftrace_enabled(0);

	nmi_enter();

	/*
	 * System reset can interrupt code where HSRRs are live and MSR[RI]=1.
	 * The system reset interrupt itself may clobber HSRRs (e.g., to call
	 * OPAL), so save them here and restore them before returning.
	 *
	 * Machine checks don't need to save HSRRs, as the real mode handler
	 * is careful to avoid them, and the regular handler is not delivered
	 * as an NMI.
	 */
	if (cpu_has_feature(CPU_FTR_HVMODE)) {
		hsrr0 = mfspr(SPRN_HSRR0);
		hsrr1 = mfspr(SPRN_HSRR1);
		saved_hsrrs = true;
	}

	hv_nmi_check_nonrecoverable(regs);

	__this_cpu_inc(irq_stat.sreset_irqs);

	/* See if any machine dependent calls */
	if (ppc_md.system_reset_exception) {
		if (ppc_md.system_reset_exception(regs))
			goto out;
	}

	if (debugger(regs))
		goto out;

	kmsg_dump(KMSG_DUMP_OOPS);
	/*
	 * A system reset is a request to dump, so we always send
	 * it through the crashdump code (if fadump or kdump are
	 * registered).
	 */
	crash_fadump(regs, "System Reset");

	crash_kexec(regs);

	/*
	 * We aren't the primary crash CPU. We need to send it
	 * to a holding pattern to avoid it ending up in the panic
	 * code.
	 */
	crash_kexec_secondary(regs);

	/*
	 * No debugger or crash dump registered, print logs then
	 * panic.
	 */
	die("System Reset", regs, SIGABRT);

	mdelay(2*MSEC_PER_SEC); /* Wait a little while for others to print */
	add_taint(TAINT_DIE, LOCKDEP_NOW_UNRELIABLE);
	nmi_panic(regs, "System Reset");

out:
#ifdef CONFIG_PPC_BOOK3S_64
	BUG_ON(get_paca()->in_nmi == 0);
	if (get_paca()->in_nmi > 1)
		die("Unrecoverable nested System Reset", regs, SIGABRT);
#endif
	/* Must die if the interrupt is not recoverable */
	if (!(regs->msr & MSR_RI))
		die("Unrecoverable System Reset", regs, SIGABRT);

	if (saved_hsrrs) {
		mtspr(SPRN_HSRR0, hsrr0);
		mtspr(SPRN_HSRR1, hsrr1);
	}

	nmi_exit();

	this_cpu_set_ftrace_enabled(ftrace_enabled);

	/* What should we do here? We could issue a shutdown or hard reset. */
}

/*
 * I/O accesses can cause machine checks on powermacs.
 * Check if the NIP corresponds to the address of a sync
 * instruction for which there is an entry in the exception
 * table.
 * Note that the 601 only takes a machine check on TEA
 * (transfer error ack) signal assertion, and does not
 * set any of the top 16 bits of SRR1.
 *  -- paulus.
 */
static inline int check_io_access(struct pt_regs *regs)
{
#ifdef CONFIG_PPC32
	unsigned long msr = regs->msr;
	const struct exception_table_entry *entry;
	unsigned int *nip = (unsigned int *)regs->nip;

	if (((msr & 0xffff0000) == 0 || (msr & (0x80000 | 0x40000)))
	    && (entry = search_exception_tables(regs->nip)) != NULL) {
		/*
		 * Check that it's a sync instruction, or somewhere
		 * in the twi; isync; nop sequence that inb/inw/inl uses.
		 * As the address is in the exception table
		 * we should be able to read the instr there.
		 * For the debug message, we look at the preceding
		 * load or store.
		 */
		if (*nip == PPC_INST_NOP)
			nip -= 2;
		else if (*nip == PPC_INST_ISYNC)
			--nip;
		if (*nip == PPC_INST_SYNC || (*nip >> 26) == OP_TRAP) {
			unsigned int rb;

			--nip;
			rb = (*nip >> 11) & 0x1f;
			printk(KERN_DEBUG "%s bad port %lx at %p\n",
			       (*nip & 0x100)? "OUT to": "IN from",
			       regs->gpr[rb] - _IO_BASE, nip);
			regs->msr |= MSR_RI;
			regs->nip = extable_fixup(entry);
			return 1;
		}
	}
#endif /* CONFIG_PPC32 */
	return 0;
}

#ifdef CONFIG_PPC_ADV_DEBUG_REGS
/* On 4xx, the reason for the machine check or program exception
   is in the ESR. */
#define get_reason(regs)	((regs)->dsisr)
#define REASON_FP		ESR_FP
#define REASON_ILLEGAL		(ESR_PIL | ESR_PUO)
#define REASON_PRIVILEGED	ESR_PPR
#define REASON_TRAP		ESR_PTR
#define REASON_PREFIXED		0
#define REASON_BOUNDARY		0

/* single-step stuff */
#define single_stepping(regs)	(current->thread.debug.dbcr0 & DBCR0_IC)
#define clear_single_step(regs)	(current->thread.debug.dbcr0 &= ~DBCR0_IC)
#define clear_br_trace(regs)	do {} while(0)
#else
/* On non-4xx, the reason for the machine check or program
   exception is in the MSR. */
#define get_reason(regs)	((regs)->msr)
#define REASON_TM		SRR1_PROGTM
#define REASON_FP		SRR1_PROGFPE
#define REASON_ILLEGAL		SRR1_PROGILL
#define REASON_PRIVILEGED	SRR1_PROGPRIV
#define REASON_TRAP		SRR1_PROGTRAP
#define REASON_PREFIXED		SRR1_PREFIXED
#define REASON_BOUNDARY		SRR1_BOUNDARY

#define single_stepping(regs)	((regs)->msr & MSR_SE)
#define clear_single_step(regs)	((regs)->msr &= ~MSR_SE)
#define clear_br_trace(regs)	((regs)->msr &= ~MSR_BE)
#endif

#define inst_length(reason)	(((reason) & REASON_PREFIXED) ? 8 : 4)

#if defined(CONFIG_E500)
int machine_check_e500mc(struct pt_regs *regs)
{
	unsigned long mcsr = mfspr(SPRN_MCSR);
	unsigned long pvr = mfspr(SPRN_PVR);
	unsigned long reason = mcsr;
	int recoverable = 1;

	if (reason & MCSR_LD) {
		recoverable = fsl_rio_mcheck_exception(regs);
		if (recoverable == 1)
			goto silent_out;
	}

	printk("Machine check in kernel mode.\n");
	printk("Caused by (from MCSR=%lx): ", reason);

	if (reason & MCSR_MCP)
		pr_cont("Machine Check Signal\n");

	if (reason & MCSR_ICPERR) {
		pr_cont("Instruction Cache Parity Error\n");

		/*
		 * This is recoverable by invalidating the i-cache.
		 */
		mtspr(SPRN_L1CSR1, mfspr(SPRN_L1CSR1) | L1CSR1_ICFI);
		while (mfspr(SPRN_L1CSR1) & L1CSR1_ICFI)
			;

		/*
		 * This will generally be accompanied by an instruction
		 * fetch error report -- only treat MCSR_IF as fatal
		 * if it wasn't due to an L1 parity error.
		 */
		reason &= ~MCSR_IF;
	}

	if (reason & MCSR_DCPERR_MC) {
		pr_cont("Data Cache Parity Error\n");

		/*
		 * In write shadow mode we auto-recover from the error, but it
		 * may still get logged and cause a machine check.  We should
		 * only treat the non-write shadow case as non-recoverable.
		 */
		/* On e6500 core, L1 DCWS (Data cache write shadow mode) bit
		 * is not implemented but L1 data cache always runs in write
		 * shadow mode. Hence on data cache parity errors HW will
		 * automatically invalidate the L1 Data Cache.
		 */
		if (PVR_VER(pvr) != PVR_VER_E6500) {
			if (!(mfspr(SPRN_L1CSR2) & L1CSR2_DCWS))
				recoverable = 0;
		}
	}

	if (reason & MCSR_L2MMU_MHIT) {
		pr_cont("Hit on multiple TLB entries\n");
		recoverable = 0;
	}

	if (reason & MCSR_NMI)
		pr_cont("Non-maskable interrupt\n");

	if (reason & MCSR_IF) {
		pr_cont("Instruction Fetch Error Report\n");
		recoverable = 0;
	}

	if (reason & MCSR_LD) {
		pr_cont("Load Error Report\n");
		recoverable = 0;
	}

	if (reason & MCSR_ST) {
		pr_cont("Store Error Report\n");
		recoverable = 0;
	}

	if (reason & MCSR_LDG) {
		pr_cont("Guarded Load Error Report\n");
		recoverable = 0;
	}

	if (reason & MCSR_TLBSYNC)
		pr_cont("Simultaneous tlbsync operations\n");

	if (reason & MCSR_BSL2_ERR) {
		pr_cont("Level 2 Cache Error\n");
		recoverable = 0;
	}

	if (reason & MCSR_MAV) {
		u64 addr;

		addr = mfspr(SPRN_MCAR);
		addr |= (u64)mfspr(SPRN_MCARU) << 32;

		pr_cont("Machine Check %s Address: %#llx\n",
		       reason & MCSR_MEA ? "Effective" : "Physical", addr);
	}

silent_out:
	mtspr(SPRN_MCSR, mcsr);
	return mfspr(SPRN_MCSR) == 0 && recoverable;
}

int machine_check_e500(struct pt_regs *regs)
{
	unsigned long reason = mfspr(SPRN_MCSR);

	if (reason & MCSR_BUS_RBERR) {
		if (fsl_rio_mcheck_exception(regs))
			return 1;
		if (fsl_pci_mcheck_exception(regs))
			return 1;
	}

	printk("Machine check in kernel mode.\n");
	printk("Caused by (from MCSR=%lx): ", reason);

	if (reason & MCSR_MCP)
		pr_cont("Machine Check Signal\n");
	if (reason & MCSR_ICPERR)
		pr_cont("Instruction Cache Parity Error\n");
	if (reason & MCSR_DCP_PERR)
		pr_cont("Data Cache Push Parity Error\n");
	if (reason & MCSR_DCPERR)
		pr_cont("Data Cache Parity Error\n");
	if (reason & MCSR_BUS_IAERR)
		pr_cont("Bus - Instruction Address Error\n");
	if (reason & MCSR_BUS_RAERR)
		pr_cont("Bus - Read Address Error\n");
	if (reason & MCSR_BUS_WAERR)
		pr_cont("Bus - Write Address Error\n");
	if (reason & MCSR_BUS_IBERR)
		pr_cont("Bus - Instruction Data Error\n");
	if (reason & MCSR_BUS_RBERR)
		pr_cont("Bus - Read Data Bus Error\n");
	if (reason & MCSR_BUS_WBERR)
		pr_cont("Bus - Write Data Bus Error\n");
	if (reason & MCSR_BUS_IPERR)
		pr_cont("Bus - Instruction Parity Error\n");
	if (reason & MCSR_BUS_RPERR)
		pr_cont("Bus - Read Parity Error\n");

	return 0;
}

int machine_check_generic(struct pt_regs *regs)
{
	return 0;
}
#elif defined(CONFIG_E200)
int machine_check_e200(struct pt_regs *regs)
{
	unsigned long reason = mfspr(SPRN_MCSR);

	printk("Machine check in kernel mode.\n");
	printk("Caused by (from MCSR=%lx): ", reason);

	if (reason & MCSR_MCP)
		pr_cont("Machine Check Signal\n");
	if (reason & MCSR_CP_PERR)
		pr_cont("Cache Push Parity Error\n");
	if (reason & MCSR_CPERR)
		pr_cont("Cache Parity Error\n");
	if (reason & MCSR_EXCP_ERR)
		pr_cont("ISI, ITLB, or Bus Error on first instruction fetch for an exception handler\n");
	if (reason & MCSR_BUS_IRERR)
		pr_cont("Bus - Read Bus Error on instruction fetch\n");
	if (reason & MCSR_BUS_DRERR)
		pr_cont("Bus - Read Bus Error on data load\n");
	if (reason & MCSR_BUS_WRERR)
		pr_cont("Bus - Write Bus Error on buffered store or cache line push\n");

	return 0;
}
#elif defined(CONFIG_PPC32)
int machine_check_generic(struct pt_regs *regs)
{
	unsigned long reason = regs->msr;

	printk("Machine check in kernel mode.\n");
	printk("Caused by (from SRR1=%lx): ", reason);
	switch (reason & 0x601F0000) {
	case 0x80000:
		pr_cont("Machine check signal\n");
		break;
	case 0:		/* for 601 */
	case 0x40000:
	case 0x140000:	/* 7450 MSS error and TEA */
		pr_cont("Transfer error ack signal\n");
		break;
	case 0x20000:
		pr_cont("Data parity error signal\n");
		break;
	case 0x10000:
		pr_cont("Address parity error signal\n");
		break;
	case 0x20000000:
		pr_cont("L1 Data Cache error\n");
		break;
	case 0x40000000:
		pr_cont("L1 Instruction Cache error\n");
		break;
	case 0x00100000:
		pr_cont("L2 data cache parity error\n");
		break;
	default:
		pr_cont("Unknown values in msr\n");
	}
	return 0;
}
#endif /* everything else */

void machine_check_exception(struct pt_regs *regs)
{
	int recover = 0;

	/*
	 * BOOK3S_64 does not call this handler as a non-maskable interrupt
	 * (it uses its own early real-mode handler to handle the MCE proper
	 * and then raises irq_work to call this handler when interrupts are
	 * enabled).
<<<<<<< HEAD
	 */
	if (!IS_ENABLED(CONFIG_PPC_BOOK3S_64))
		nmi_enter();
=======
	 *
	 * This is silly. The BOOK3S_64 should just call a different function
	 * rather than expecting semantics to magically change. Something
	 * like 'non_nmi_machine_check_exception()', perhaps?
	 */
	const bool nmi = !IS_ENABLED(CONFIG_PPC_BOOK3S_64);

	if (nmi) nmi_enter();
>>>>>>> 7ae77150

	__this_cpu_inc(irq_stat.mce_exceptions);

	add_taint(TAINT_MACHINE_CHECK, LOCKDEP_NOW_UNRELIABLE);

	/* See if any machine dependent calls. In theory, we would want
	 * to call the CPU first, and call the ppc_md. one if the CPU
	 * one returns a positive number. However there is existing code
	 * that assumes the board gets a first chance, so let's keep it
	 * that way for now and fix things later. --BenH.
	 */
	if (ppc_md.machine_check_exception)
		recover = ppc_md.machine_check_exception(regs);
	else if (cur_cpu_spec->machine_check)
		recover = cur_cpu_spec->machine_check(regs);

	if (recover > 0)
		goto bail;

	if (debugger_fault_handler(regs))
		goto bail;

	if (check_io_access(regs))
		goto bail;

<<<<<<< HEAD
	if (!IS_ENABLED(CONFIG_PPC_BOOK3S_64))
		nmi_exit();
=======
	if (nmi) nmi_exit();
>>>>>>> 7ae77150

	die("Machine check", regs, SIGBUS);

	/* Must die if the interrupt is not recoverable */
	if (!(regs->msr & MSR_RI))
		die("Unrecoverable Machine check", regs, SIGBUS);

	return;

bail:
<<<<<<< HEAD
	if (!IS_ENABLED(CONFIG_PPC_BOOK3S_64))
		nmi_exit();
=======
	if (nmi) nmi_exit();
>>>>>>> 7ae77150
}

void SMIException(struct pt_regs *regs)
{
	die("System Management Interrupt", regs, SIGABRT);
}

#ifdef CONFIG_VSX
static void p9_hmi_special_emu(struct pt_regs *regs)
{
	unsigned int ra, rb, t, i, sel, instr, rc;
	const void __user *addr;
	u8 vbuf[16], *vdst;
	unsigned long ea, msr, msr_mask;
	bool swap;

	if (__get_user_inatomic(instr, (unsigned int __user *)regs->nip))
		return;

	/*
	 * lxvb16x	opcode: 0x7c0006d8
	 * lxvd2x	opcode: 0x7c000698
	 * lxvh8x	opcode: 0x7c000658
	 * lxvw4x	opcode: 0x7c000618
	 */
	if ((instr & 0xfc00073e) != 0x7c000618) {
		pr_devel("HMI vec emu: not vector CI %i:%s[%d] nip=%016lx"
			 " instr=%08x\n",
			 smp_processor_id(), current->comm, current->pid,
			 regs->nip, instr);
		return;
	}

	/* Grab vector registers into the task struct */
	msr = regs->msr; /* Grab msr before we flush the bits */
	flush_vsx_to_thread(current);
	enable_kernel_altivec();

	/*
	 * Is userspace running with a different endian (this is rare but
	 * not impossible)
	 */
	swap = (msr & MSR_LE) != (MSR_KERNEL & MSR_LE);

	/* Decode the instruction */
	ra = (instr >> 16) & 0x1f;
	rb = (instr >> 11) & 0x1f;
	t = (instr >> 21) & 0x1f;
	if (instr & 1)
		vdst = (u8 *)&current->thread.vr_state.vr[t];
	else
		vdst = (u8 *)&current->thread.fp_state.fpr[t][0];

	/* Grab the vector address */
	ea = regs->gpr[rb] + (ra ? regs->gpr[ra] : 0);
	if (is_32bit_task())
		ea &= 0xfffffffful;
	addr = (__force const void __user *)ea;

	/* Check it */
	if (!access_ok(addr, 16)) {
		pr_devel("HMI vec emu: bad access %i:%s[%d] nip=%016lx"
			 " instr=%08x addr=%016lx\n",
			 smp_processor_id(), current->comm, current->pid,
			 regs->nip, instr, (unsigned long)addr);
		return;
	}

	/* Read the vector */
	rc = 0;
	if ((unsigned long)addr & 0xfUL)
		/* unaligned case */
		rc = __copy_from_user_inatomic(vbuf, addr, 16);
	else
		__get_user_atomic_128_aligned(vbuf, addr, rc);
	if (rc) {
		pr_devel("HMI vec emu: page fault %i:%s[%d] nip=%016lx"
			 " instr=%08x addr=%016lx\n",
			 smp_processor_id(), current->comm, current->pid,
			 regs->nip, instr, (unsigned long)addr);
		return;
	}

	pr_devel("HMI vec emu: emulated vector CI %i:%s[%d] nip=%016lx"
		 " instr=%08x addr=%016lx\n",
		 smp_processor_id(), current->comm, current->pid, regs->nip,
		 instr, (unsigned long) addr);

	/* Grab instruction "selector" */
	sel = (instr >> 6) & 3;

	/*
	 * Check to make sure the facility is actually enabled. This
	 * could happen if we get a false positive hit.
	 *
	 * lxvd2x/lxvw4x always check MSR VSX sel = 0,2
	 * lxvh8x/lxvb16x check MSR VSX or VEC depending on VSR used sel = 1,3
	 */
	msr_mask = MSR_VSX;
	if ((sel & 1) && (instr & 1)) /* lxvh8x & lxvb16x + VSR >= 32 */
		msr_mask = MSR_VEC;
	if (!(msr & msr_mask)) {
		pr_devel("HMI vec emu: MSR fac clear %i:%s[%d] nip=%016lx"
			 " instr=%08x msr:%016lx\n",
			 smp_processor_id(), current->comm, current->pid,
			 regs->nip, instr, msr);
		return;
	}

	/* Do logging here before we modify sel based on endian */
	switch (sel) {
	case 0:	/* lxvw4x */
		PPC_WARN_EMULATED(lxvw4x, regs);
		break;
	case 1: /* lxvh8x */
		PPC_WARN_EMULATED(lxvh8x, regs);
		break;
	case 2: /* lxvd2x */
		PPC_WARN_EMULATED(lxvd2x, regs);
		break;
	case 3: /* lxvb16x */
		PPC_WARN_EMULATED(lxvb16x, regs);
		break;
	}

#ifdef __LITTLE_ENDIAN__
	/*
	 * An LE kernel stores the vector in the task struct as an LE
	 * byte array (effectively swapping both the components and
	 * the content of the components). Those instructions expect
	 * the components to remain in ascending address order, so we
	 * swap them back.
	 *
	 * If we are running a BE user space, the expectation is that
	 * of a simple memcpy, so forcing the emulation to look like
	 * a lxvb16x should do the trick.
	 */
	if (swap)
		sel = 3;

	switch (sel) {
	case 0:	/* lxvw4x */
		for (i = 0; i < 4; i++)
			((u32 *)vdst)[i] = ((u32 *)vbuf)[3-i];
		break;
	case 1: /* lxvh8x */
		for (i = 0; i < 8; i++)
			((u16 *)vdst)[i] = ((u16 *)vbuf)[7-i];
		break;
	case 2: /* lxvd2x */
		for (i = 0; i < 2; i++)
			((u64 *)vdst)[i] = ((u64 *)vbuf)[1-i];
		break;
	case 3: /* lxvb16x */
		for (i = 0; i < 16; i++)
			vdst[i] = vbuf[15-i];
		break;
	}
#else /* __LITTLE_ENDIAN__ */
	/* On a big endian kernel, a BE userspace only needs a memcpy */
	if (!swap)
		sel = 3;

	/* Otherwise, we need to swap the content of the components */
	switch (sel) {
	case 0:	/* lxvw4x */
		for (i = 0; i < 4; i++)
			((u32 *)vdst)[i] = cpu_to_le32(((u32 *)vbuf)[i]);
		break;
	case 1: /* lxvh8x */
		for (i = 0; i < 8; i++)
			((u16 *)vdst)[i] = cpu_to_le16(((u16 *)vbuf)[i]);
		break;
	case 2: /* lxvd2x */
		for (i = 0; i < 2; i++)
			((u64 *)vdst)[i] = cpu_to_le64(((u64 *)vbuf)[i]);
		break;
	case 3: /* lxvb16x */
		memcpy(vdst, vbuf, 16);
		break;
	}
#endif /* !__LITTLE_ENDIAN__ */

	/* Go to next instruction */
	regs->nip += 4;
}
#endif /* CONFIG_VSX */

void handle_hmi_exception(struct pt_regs *regs)
{
	struct pt_regs *old_regs;

	old_regs = set_irq_regs(regs);
	irq_enter();

#ifdef CONFIG_VSX
	/* Real mode flagged P9 special emu is needed */
	if (local_paca->hmi_p9_special_emu) {
		local_paca->hmi_p9_special_emu = 0;

		/*
		 * We don't want to take page faults while doing the
		 * emulation, we just replay the instruction if necessary.
		 */
		pagefault_disable();
		p9_hmi_special_emu(regs);
		pagefault_enable();
	}
#endif /* CONFIG_VSX */

	if (ppc_md.handle_hmi_exception)
		ppc_md.handle_hmi_exception(regs);

	irq_exit();
	set_irq_regs(old_regs);
}

void unknown_exception(struct pt_regs *regs)
{
	enum ctx_state prev_state = exception_enter();

	printk("Bad trap at PC: %lx, SR: %lx, vector=%lx\n",
	       regs->nip, regs->msr, regs->trap);

	_exception(SIGTRAP, regs, TRAP_UNK, 0);

	exception_exit(prev_state);
}

void instruction_breakpoint_exception(struct pt_regs *regs)
{
	enum ctx_state prev_state = exception_enter();

	if (notify_die(DIE_IABR_MATCH, "iabr_match", regs, 5,
					5, SIGTRAP) == NOTIFY_STOP)
		goto bail;
	if (debugger_iabr_match(regs))
		goto bail;
	_exception(SIGTRAP, regs, TRAP_BRKPT, regs->nip);

bail:
	exception_exit(prev_state);
}

void RunModeException(struct pt_regs *regs)
{
	_exception(SIGTRAP, regs, TRAP_UNK, 0);
}

void single_step_exception(struct pt_regs *regs)
{
	enum ctx_state prev_state = exception_enter();

	clear_single_step(regs);
	clear_br_trace(regs);

	if (kprobe_post_handler(regs))
		return;

	if (notify_die(DIE_SSTEP, "single_step", regs, 5,
					5, SIGTRAP) == NOTIFY_STOP)
		goto bail;
	if (debugger_sstep(regs))
		goto bail;

	_exception(SIGTRAP, regs, TRAP_TRACE, regs->nip);

bail:
	exception_exit(prev_state);
}
NOKPROBE_SYMBOL(single_step_exception);

/*
 * After we have successfully emulated an instruction, we have to
 * check if the instruction was being single-stepped, and if so,
 * pretend we got a single-step exception.  This was pointed out
 * by Kumar Gala.  -- paulus
 */
static void emulate_single_step(struct pt_regs *regs)
{
	if (single_stepping(regs))
		single_step_exception(regs);
}

static inline int __parse_fpscr(unsigned long fpscr)
{
	int ret = FPE_FLTUNK;

	/* Invalid operation */
	if ((fpscr & FPSCR_VE) && (fpscr & FPSCR_VX))
		ret = FPE_FLTINV;

	/* Overflow */
	else if ((fpscr & FPSCR_OE) && (fpscr & FPSCR_OX))
		ret = FPE_FLTOVF;

	/* Underflow */
	else if ((fpscr & FPSCR_UE) && (fpscr & FPSCR_UX))
		ret = FPE_FLTUND;

	/* Divide by zero */
	else if ((fpscr & FPSCR_ZE) && (fpscr & FPSCR_ZX))
		ret = FPE_FLTDIV;

	/* Inexact result */
	else if ((fpscr & FPSCR_XE) && (fpscr & FPSCR_XX))
		ret = FPE_FLTRES;

	return ret;
}

static void parse_fpe(struct pt_regs *regs)
{
	int code = 0;

	flush_fp_to_thread(current);

	code = __parse_fpscr(current->thread.fp_state.fpscr);

	_exception(SIGFPE, regs, code, regs->nip);
}

/*
 * Illegal instruction emulation support.  Originally written to
 * provide the PVR to user applications using the mfspr rd, PVR.
 * Return non-zero if we can't emulate, or -EFAULT if the associated
 * memory access caused an access fault.  Return zero on success.
 *
 * There are a couple of ways to do this, either "decode" the instruction
 * or directly match lots of bits.  In this case, matching lots of
 * bits is faster and easier.
 *
 */
static int emulate_string_inst(struct pt_regs *regs, u32 instword)
{
	u8 rT = (instword >> 21) & 0x1f;
	u8 rA = (instword >> 16) & 0x1f;
	u8 NB_RB = (instword >> 11) & 0x1f;
	u32 num_bytes;
	unsigned long EA;
	int pos = 0;

	/* Early out if we are an invalid form of lswx */
	if ((instword & PPC_INST_STRING_MASK) == PPC_INST_LSWX)
		if ((rT == rA) || (rT == NB_RB))
			return -EINVAL;

	EA = (rA == 0) ? 0 : regs->gpr[rA];

	switch (instword & PPC_INST_STRING_MASK) {
		case PPC_INST_LSWX:
		case PPC_INST_STSWX:
			EA += NB_RB;
			num_bytes = regs->xer & 0x7f;
			break;
		case PPC_INST_LSWI:
		case PPC_INST_STSWI:
			num_bytes = (NB_RB == 0) ? 32 : NB_RB;
			break;
		default:
			return -EINVAL;
	}

	while (num_bytes != 0)
	{
		u8 val;
		u32 shift = 8 * (3 - (pos & 0x3));

		/* if process is 32-bit, clear upper 32 bits of EA */
		if ((regs->msr & MSR_64BIT) == 0)
			EA &= 0xFFFFFFFF;

		switch ((instword & PPC_INST_STRING_MASK)) {
			case PPC_INST_LSWX:
			case PPC_INST_LSWI:
				if (get_user(val, (u8 __user *)EA))
					return -EFAULT;
				/* first time updating this reg,
				 * zero it out */
				if (pos == 0)
					regs->gpr[rT] = 0;
				regs->gpr[rT] |= val << shift;
				break;
			case PPC_INST_STSWI:
			case PPC_INST_STSWX:
				val = regs->gpr[rT] >> shift;
				if (put_user(val, (u8 __user *)EA))
					return -EFAULT;
				break;
		}
		/* move EA to next address */
		EA += 1;
		num_bytes--;

		/* manage our position within the register */
		if (++pos == 4) {
			pos = 0;
			if (++rT == 32)
				rT = 0;
		}
	}

	return 0;
}

static int emulate_popcntb_inst(struct pt_regs *regs, u32 instword)
{
	u32 ra,rs;
	unsigned long tmp;

	ra = (instword >> 16) & 0x1f;
	rs = (instword >> 21) & 0x1f;

	tmp = regs->gpr[rs];
	tmp = tmp - ((tmp >> 1) & 0x5555555555555555ULL);
	tmp = (tmp & 0x3333333333333333ULL) + ((tmp >> 2) & 0x3333333333333333ULL);
	tmp = (tmp + (tmp >> 4)) & 0x0f0f0f0f0f0f0f0fULL;
	regs->gpr[ra] = tmp;

	return 0;
}

static int emulate_isel(struct pt_regs *regs, u32 instword)
{
	u8 rT = (instword >> 21) & 0x1f;
	u8 rA = (instword >> 16) & 0x1f;
	u8 rB = (instword >> 11) & 0x1f;
	u8 BC = (instword >> 6) & 0x1f;
	u8 bit;
	unsigned long tmp;

	tmp = (rA == 0) ? 0 : regs->gpr[rA];
	bit = (regs->ccr >> (31 - BC)) & 0x1;

	regs->gpr[rT] = bit ? tmp : regs->gpr[rB];

	return 0;
}

#ifdef CONFIG_PPC_TRANSACTIONAL_MEM
static inline bool tm_abort_check(struct pt_regs *regs, int cause)
{
        /* If we're emulating a load/store in an active transaction, we cannot
         * emulate it as the kernel operates in transaction suspended context.
         * We need to abort the transaction.  This creates a persistent TM
         * abort so tell the user what caused it with a new code.
	 */
	if (MSR_TM_TRANSACTIONAL(regs->msr)) {
		tm_enable();
		tm_abort(cause);
		return true;
	}
	return false;
}
#else
static inline bool tm_abort_check(struct pt_regs *regs, int reason)
{
	return false;
}
#endif

static int emulate_instruction(struct pt_regs *regs)
{
	u32 instword;
	u32 rd;

	if (!user_mode(regs))
		return -EINVAL;
	CHECK_FULL_REGS(regs);

	if (get_user(instword, (u32 __user *)(regs->nip)))
		return -EFAULT;

	/* Emulate the mfspr rD, PVR. */
	if ((instword & PPC_INST_MFSPR_PVR_MASK) == PPC_INST_MFSPR_PVR) {
		PPC_WARN_EMULATED(mfpvr, regs);
		rd = (instword >> 21) & 0x1f;
		regs->gpr[rd] = mfspr(SPRN_PVR);
		return 0;
	}

	/* Emulating the dcba insn is just a no-op.  */
	if ((instword & PPC_INST_DCBA_MASK) == PPC_INST_DCBA) {
		PPC_WARN_EMULATED(dcba, regs);
		return 0;
	}

	/* Emulate the mcrxr insn.  */
	if ((instword & PPC_INST_MCRXR_MASK) == PPC_INST_MCRXR) {
		int shift = (instword >> 21) & 0x1c;
		unsigned long msk = 0xf0000000UL >> shift;

		PPC_WARN_EMULATED(mcrxr, regs);
		regs->ccr = (regs->ccr & ~msk) | ((regs->xer >> shift) & msk);
		regs->xer &= ~0xf0000000UL;
		return 0;
	}

	/* Emulate load/store string insn. */
	if ((instword & PPC_INST_STRING_GEN_MASK) == PPC_INST_STRING) {
		if (tm_abort_check(regs,
				   TM_CAUSE_EMULATE | TM_CAUSE_PERSISTENT))
			return -EINVAL;
		PPC_WARN_EMULATED(string, regs);
		return emulate_string_inst(regs, instword);
	}

	/* Emulate the popcntb (Population Count Bytes) instruction. */
	if ((instword & PPC_INST_POPCNTB_MASK) == PPC_INST_POPCNTB) {
		PPC_WARN_EMULATED(popcntb, regs);
		return emulate_popcntb_inst(regs, instword);
	}

	/* Emulate isel (Integer Select) instruction */
	if ((instword & PPC_INST_ISEL_MASK) == PPC_INST_ISEL) {
		PPC_WARN_EMULATED(isel, regs);
		return emulate_isel(regs, instword);
	}

	/* Emulate sync instruction variants */
	if ((instword & PPC_INST_SYNC_MASK) == PPC_INST_SYNC) {
		PPC_WARN_EMULATED(sync, regs);
		asm volatile("sync");
		return 0;
	}

#ifdef CONFIG_PPC64
	/* Emulate the mfspr rD, DSCR. */
	if ((((instword & PPC_INST_MFSPR_DSCR_USER_MASK) ==
		PPC_INST_MFSPR_DSCR_USER) ||
	     ((instword & PPC_INST_MFSPR_DSCR_MASK) ==
		PPC_INST_MFSPR_DSCR)) &&
			cpu_has_feature(CPU_FTR_DSCR)) {
		PPC_WARN_EMULATED(mfdscr, regs);
		rd = (instword >> 21) & 0x1f;
		regs->gpr[rd] = mfspr(SPRN_DSCR);
		return 0;
	}
	/* Emulate the mtspr DSCR, rD. */
	if ((((instword & PPC_INST_MTSPR_DSCR_USER_MASK) ==
		PPC_INST_MTSPR_DSCR_USER) ||
	     ((instword & PPC_INST_MTSPR_DSCR_MASK) ==
		PPC_INST_MTSPR_DSCR)) &&
			cpu_has_feature(CPU_FTR_DSCR)) {
		PPC_WARN_EMULATED(mtdscr, regs);
		rd = (instword >> 21) & 0x1f;
		current->thread.dscr = regs->gpr[rd];
		current->thread.dscr_inherit = 1;
		mtspr(SPRN_DSCR, current->thread.dscr);
		return 0;
	}
#endif

	return -EINVAL;
}

int is_valid_bugaddr(unsigned long addr)
{
	return is_kernel_addr(addr);
}

#ifdef CONFIG_MATH_EMULATION
static int emulate_math(struct pt_regs *regs)
{
	int ret;
	extern int do_mathemu(struct pt_regs *regs);

	ret = do_mathemu(regs);
	if (ret >= 0)
		PPC_WARN_EMULATED(math, regs);

	switch (ret) {
	case 0:
		emulate_single_step(regs);
		return 0;
	case 1: {
			int code = 0;
			code = __parse_fpscr(current->thread.fp_state.fpscr);
			_exception(SIGFPE, regs, code, regs->nip);
			return 0;
		}
	case -EFAULT:
		_exception(SIGSEGV, regs, SEGV_MAPERR, regs->nip);
		return 0;
	}

	return -1;
}
#else
static inline int emulate_math(struct pt_regs *regs) { return -1; }
#endif

void program_check_exception(struct pt_regs *regs)
{
	enum ctx_state prev_state = exception_enter();
	unsigned int reason = get_reason(regs);

	/* We can now get here via a FP Unavailable exception if the core
	 * has no FPU, in that case the reason flags will be 0 */

	if (reason & REASON_FP) {
		/* IEEE FP exception */
		parse_fpe(regs);
		goto bail;
	}
	if (reason & REASON_TRAP) {
		unsigned long bugaddr;
		/* Debugger is first in line to stop recursive faults in
		 * rcu_lock, notify_die, or atomic_notifier_call_chain */
		if (debugger_bpt(regs))
			goto bail;

		if (kprobe_handler(regs))
			goto bail;

		/* trap exception */
		if (notify_die(DIE_BPT, "breakpoint", regs, 5, 5, SIGTRAP)
				== NOTIFY_STOP)
			goto bail;

		bugaddr = regs->nip;
		/*
		 * Fixup bugaddr for BUG_ON() in real mode
		 */
		if (!is_kernel_addr(bugaddr) && !(regs->msr & MSR_IR))
			bugaddr += PAGE_OFFSET;

		if (!(regs->msr & MSR_PR) &&  /* not user-mode */
		    report_bug(bugaddr, regs) == BUG_TRAP_TYPE_WARN) {
			regs->nip += 4;
			goto bail;
		}
		_exception(SIGTRAP, regs, TRAP_BRKPT, regs->nip);
		goto bail;
	}
#ifdef CONFIG_PPC_TRANSACTIONAL_MEM
	if (reason & REASON_TM) {
		/* This is a TM "Bad Thing Exception" program check.
		 * This occurs when:
		 * -  An rfid/hrfid/mtmsrd attempts to cause an illegal
		 *    transition in TM states.
		 * -  A trechkpt is attempted when transactional.
		 * -  A treclaim is attempted when non transactional.
		 * -  A tend is illegally attempted.
		 * -  writing a TM SPR when transactional.
		 *
		 * If usermode caused this, it's done something illegal and
		 * gets a SIGILL slap on the wrist.  We call it an illegal
		 * operand to distinguish from the instruction just being bad
		 * (e.g. executing a 'tend' on a CPU without TM!); it's an
		 * illegal /placement/ of a valid instruction.
		 */
		if (user_mode(regs)) {
			_exception(SIGILL, regs, ILL_ILLOPN, regs->nip);
			goto bail;
		} else {
			printk(KERN_EMERG "Unexpected TM Bad Thing exception "
			       "at %lx (msr 0x%lx) tm_scratch=%llx\n",
			       regs->nip, regs->msr, get_paca()->tm_scratch);
			die("Unrecoverable exception", regs, SIGABRT);
		}
	}
#endif

	/*
	 * If we took the program check in the kernel skip down to sending a
	 * SIGILL. The subsequent cases all relate to emulating instructions
	 * which we should only do for userspace. We also do not want to enable
	 * interrupts for kernel faults because that might lead to further
	 * faults, and loose the context of the original exception.
	 */
	if (!user_mode(regs))
		goto sigill;

	/* We restore the interrupt state now */
	if (!arch_irq_disabled_regs(regs))
		local_irq_enable();

	/* (reason & REASON_ILLEGAL) would be the obvious thing here,
	 * but there seems to be a hardware bug on the 405GP (RevD)
	 * that means ESR is sometimes set incorrectly - either to
	 * ESR_DST (!?) or 0.  In the process of chasing this with the
	 * hardware people - not sure if it can happen on any illegal
	 * instruction or only on FP instructions, whether there is a
	 * pattern to occurrences etc. -dgibson 31/Mar/2003
	 */
	if (!emulate_math(regs))
		goto bail;

	/* Try to emulate it if we should. */
	if (reason & (REASON_ILLEGAL | REASON_PRIVILEGED)) {
		switch (emulate_instruction(regs)) {
		case 0:
			regs->nip += 4;
			emulate_single_step(regs);
			goto bail;
		case -EFAULT:
			_exception(SIGSEGV, regs, SEGV_MAPERR, regs->nip);
			goto bail;
		}
	}

sigill:
	if (reason & REASON_PRIVILEGED)
		_exception(SIGILL, regs, ILL_PRVOPC, regs->nip);
	else
		_exception(SIGILL, regs, ILL_ILLOPC, regs->nip);

bail:
	exception_exit(prev_state);
}
NOKPROBE_SYMBOL(program_check_exception);

/*
 * This occurs when running in hypervisor mode on POWER6 or later
 * and an illegal instruction is encountered.
 */
void emulation_assist_interrupt(struct pt_regs *regs)
{
	regs->msr |= REASON_ILLEGAL;
	program_check_exception(regs);
}
NOKPROBE_SYMBOL(emulation_assist_interrupt);

void alignment_exception(struct pt_regs *regs)
{
	enum ctx_state prev_state = exception_enter();
	int sig, code, fixed = 0;
	unsigned long  reason;

	/* We restore the interrupt state now */
	if (!arch_irq_disabled_regs(regs))
		local_irq_enable();

	reason = get_reason(regs);

	if (reason & REASON_BOUNDARY) {
		sig = SIGBUS;
		code = BUS_ADRALN;
		goto bad;
	}

	if (tm_abort_check(regs, TM_CAUSE_ALIGNMENT | TM_CAUSE_PERSISTENT))
		goto bail;

	/* we don't implement logging of alignment exceptions */
	if (!(current->thread.align_ctl & PR_UNALIGN_SIGBUS))
		fixed = fix_alignment(regs);

	if (fixed == 1) {
		/* skip over emulated instruction */
		regs->nip += inst_length(reason);
		emulate_single_step(regs);
		goto bail;
	}

	/* Operand address was bad */
	if (fixed == -EFAULT) {
		sig = SIGSEGV;
		code = SEGV_ACCERR;
	} else {
		sig = SIGBUS;
		code = BUS_ADRALN;
	}
bad:
	if (user_mode(regs))
		_exception(sig, regs, code, regs->dar);
	else
		bad_page_fault(regs, regs->dar, sig);

bail:
	exception_exit(prev_state);
}

void StackOverflow(struct pt_regs *regs)
{
	pr_crit("Kernel stack overflow in process %s[%d], r1=%lx\n",
		current->comm, task_pid_nr(current), regs->gpr[1]);
	debugger(regs);
	show_regs(regs);
	panic("kernel stack overflow");
}

void stack_overflow_exception(struct pt_regs *regs)
{
	enum ctx_state prev_state = exception_enter();

	die("Kernel stack overflow", regs, SIGSEGV);

	exception_exit(prev_state);
}

void kernel_fp_unavailable_exception(struct pt_regs *regs)
{
	enum ctx_state prev_state = exception_enter();

	printk(KERN_EMERG "Unrecoverable FP Unavailable Exception "
			  "%lx at %lx\n", regs->trap, regs->nip);
	die("Unrecoverable FP Unavailable Exception", regs, SIGABRT);

	exception_exit(prev_state);
}

void altivec_unavailable_exception(struct pt_regs *regs)
{
	enum ctx_state prev_state = exception_enter();

	if (user_mode(regs)) {
		/* A user program has executed an altivec instruction,
		   but this kernel doesn't support altivec. */
		_exception(SIGILL, regs, ILL_ILLOPC, regs->nip);
		goto bail;
	}

	printk(KERN_EMERG "Unrecoverable VMX/Altivec Unavailable Exception "
			"%lx at %lx\n", regs->trap, regs->nip);
	die("Unrecoverable VMX/Altivec Unavailable Exception", regs, SIGABRT);

bail:
	exception_exit(prev_state);
}

void vsx_unavailable_exception(struct pt_regs *regs)
{
	if (user_mode(regs)) {
		/* A user program has executed an vsx instruction,
		   but this kernel doesn't support vsx. */
		_exception(SIGILL, regs, ILL_ILLOPC, regs->nip);
		return;
	}

	printk(KERN_EMERG "Unrecoverable VSX Unavailable Exception "
			"%lx at %lx\n", regs->trap, regs->nip);
	die("Unrecoverable VSX Unavailable Exception", regs, SIGABRT);
}

#ifdef CONFIG_PPC64
static void tm_unavailable(struct pt_regs *regs)
{
#ifdef CONFIG_PPC_TRANSACTIONAL_MEM
	if (user_mode(regs)) {
		current->thread.load_tm++;
		regs->msr |= MSR_TM;
		tm_enable();
		tm_restore_sprs(&current->thread);
		return;
	}
#endif
	pr_emerg("Unrecoverable TM Unavailable Exception "
			"%lx at %lx\n", regs->trap, regs->nip);
	die("Unrecoverable TM Unavailable Exception", regs, SIGABRT);
}

void facility_unavailable_exception(struct pt_regs *regs)
{
	static char *facility_strings[] = {
		[FSCR_FP_LG] = "FPU",
		[FSCR_VECVSX_LG] = "VMX/VSX",
		[FSCR_DSCR_LG] = "DSCR",
		[FSCR_PM_LG] = "PMU SPRs",
		[FSCR_BHRB_LG] = "BHRB",
		[FSCR_TM_LG] = "TM",
		[FSCR_EBB_LG] = "EBB",
		[FSCR_TAR_LG] = "TAR",
		[FSCR_MSGP_LG] = "MSGP",
		[FSCR_SCV_LG] = "SCV",
		[FSCR_PREFIX_LG] = "PREFIX",
	};
	char *facility = "unknown";
	u64 value;
	u32 instword, rd;
	u8 status;
	bool hv;

	hv = (TRAP(regs) == 0xf80);
	if (hv)
		value = mfspr(SPRN_HFSCR);
	else
		value = mfspr(SPRN_FSCR);

	status = value >> 56;
	if ((hv || status >= 2) &&
	    (status < ARRAY_SIZE(facility_strings)) &&
	    facility_strings[status])
		facility = facility_strings[status];

	/* We should not have taken this interrupt in kernel */
	if (!user_mode(regs)) {
		pr_emerg("Facility '%s' unavailable (%d) exception in kernel mode at %lx\n",
			 facility, status, regs->nip);
		die("Unexpected facility unavailable exception", regs, SIGABRT);
	}

	/* We restore the interrupt state now */
	if (!arch_irq_disabled_regs(regs))
		local_irq_enable();

	if (status == FSCR_DSCR_LG) {
		/*
		 * User is accessing the DSCR register using the problem
		 * state only SPR number (0x03) either through a mfspr or
		 * a mtspr instruction. If it is a write attempt through
		 * a mtspr, then we set the inherit bit. This also allows
		 * the user to write or read the register directly in the
		 * future by setting via the FSCR DSCR bit. But in case it
		 * is a read DSCR attempt through a mfspr instruction, we
		 * just emulate the instruction instead. This code path will
		 * always emulate all the mfspr instructions till the user
		 * has attempted at least one mtspr instruction. This way it
		 * preserves the same behaviour when the user is accessing
		 * the DSCR through privilege level only SPR number (0x11)
		 * which is emulated through illegal instruction exception.
		 * We always leave HFSCR DSCR set.
		 */
		if (get_user(instword, (u32 __user *)(regs->nip))) {
			pr_err("Failed to fetch the user instruction\n");
			return;
		}

		/* Write into DSCR (mtspr 0x03, RS) */
		if ((instword & PPC_INST_MTSPR_DSCR_USER_MASK)
				== PPC_INST_MTSPR_DSCR_USER) {
			rd = (instword >> 21) & 0x1f;
			current->thread.dscr = regs->gpr[rd];
			current->thread.dscr_inherit = 1;
			current->thread.fscr |= FSCR_DSCR;
			mtspr(SPRN_FSCR, current->thread.fscr);
		}

		/* Read from DSCR (mfspr RT, 0x03) */
		if ((instword & PPC_INST_MFSPR_DSCR_USER_MASK)
				== PPC_INST_MFSPR_DSCR_USER) {
			if (emulate_instruction(regs)) {
				pr_err("DSCR based mfspr emulation failed\n");
				return;
			}
			regs->nip += 4;
			emulate_single_step(regs);
		}
		return;
	}

	if (status == FSCR_TM_LG) {
		/*
		 * If we're here then the hardware is TM aware because it
		 * generated an exception with FSRM_TM set.
		 *
		 * If cpu_has_feature(CPU_FTR_TM) is false, then either firmware
		 * told us not to do TM, or the kernel is not built with TM
		 * support.
		 *
		 * If both of those things are true, then userspace can spam the
		 * console by triggering the printk() below just by continually
		 * doing tbegin (or any TM instruction). So in that case just
		 * send the process a SIGILL immediately.
		 */
		if (!cpu_has_feature(CPU_FTR_TM))
			goto out;

		tm_unavailable(regs);
		return;
	}

	pr_err_ratelimited("%sFacility '%s' unavailable (%d), exception at 0x%lx, MSR=%lx\n",
		hv ? "Hypervisor " : "", facility, status, regs->nip, regs->msr);

out:
	_exception(SIGILL, regs, ILL_ILLOPC, regs->nip);
}
#endif

#ifdef CONFIG_PPC_TRANSACTIONAL_MEM

void fp_unavailable_tm(struct pt_regs *regs)
{
	/* Note:  This does not handle any kind of FP laziness. */

	TM_DEBUG("FP Unavailable trap whilst transactional at 0x%lx, MSR=%lx\n",
		 regs->nip, regs->msr);

        /* We can only have got here if the task started using FP after
         * beginning the transaction.  So, the transactional regs are just a
         * copy of the checkpointed ones.  But, we still need to recheckpoint
         * as we're enabling FP for the process; it will return, abort the
         * transaction, and probably retry but now with FP enabled.  So the
         * checkpointed FP registers need to be loaded.
	 */
	tm_reclaim_current(TM_CAUSE_FAC_UNAV);

	/*
	 * Reclaim initially saved out bogus (lazy) FPRs to ckfp_state, and
	 * then it was overwrite by the thr->fp_state by tm_reclaim_thread().
	 *
	 * At this point, ck{fp,vr}_state contains the exact values we want to
	 * recheckpoint.
	 */

	/* Enable FP for the task: */
	current->thread.load_fp = 1;

	/*
	 * Recheckpoint all the checkpointed ckpt, ck{fp, vr}_state registers.
	 */
	tm_recheckpoint(&current->thread);
}

void altivec_unavailable_tm(struct pt_regs *regs)
{
	/* See the comments in fp_unavailable_tm().  This function operates
	 * the same way.
	 */

	TM_DEBUG("Vector Unavailable trap whilst transactional at 0x%lx,"
		 "MSR=%lx\n",
		 regs->nip, regs->msr);
	tm_reclaim_current(TM_CAUSE_FAC_UNAV);
	current->thread.load_vec = 1;
	tm_recheckpoint(&current->thread);
	current->thread.used_vr = 1;
}

void vsx_unavailable_tm(struct pt_regs *regs)
{
	/* See the comments in fp_unavailable_tm().  This works similarly,
	 * though we're loading both FP and VEC registers in here.
	 *
	 * If FP isn't in use, load FP regs.  If VEC isn't in use, load VEC
	 * regs.  Either way, set MSR_VSX.
	 */

	TM_DEBUG("VSX Unavailable trap whilst transactional at 0x%lx,"
		 "MSR=%lx\n",
		 regs->nip, regs->msr);

	current->thread.used_vsr = 1;

	/* This reclaims FP and/or VR regs if they're already enabled */
	tm_reclaim_current(TM_CAUSE_FAC_UNAV);

	current->thread.load_vec = 1;
	current->thread.load_fp = 1;

	tm_recheckpoint(&current->thread);
}
#endif /* CONFIG_PPC_TRANSACTIONAL_MEM */

void performance_monitor_exception(struct pt_regs *regs)
{
	__this_cpu_inc(irq_stat.pmu_irqs);

	perf_irq(regs);
}

#ifdef CONFIG_PPC_ADV_DEBUG_REGS
static void handle_debug(struct pt_regs *regs, unsigned long debug_status)
{
	int changed = 0;
	/*
	 * Determine the cause of the debug event, clear the
	 * event flags and send a trap to the handler. Torez
	 */
	if (debug_status & (DBSR_DAC1R | DBSR_DAC1W)) {
		dbcr_dac(current) &= ~(DBCR_DAC1R | DBCR_DAC1W);
#ifdef CONFIG_PPC_ADV_DEBUG_DAC_RANGE
		current->thread.debug.dbcr2 &= ~DBCR2_DAC12MODE;
#endif
		do_send_trap(regs, mfspr(SPRN_DAC1), debug_status,
			     5);
		changed |= 0x01;
	}  else if (debug_status & (DBSR_DAC2R | DBSR_DAC2W)) {
		dbcr_dac(current) &= ~(DBCR_DAC2R | DBCR_DAC2W);
		do_send_trap(regs, mfspr(SPRN_DAC2), debug_status,
			     6);
		changed |= 0x01;
	}  else if (debug_status & DBSR_IAC1) {
		current->thread.debug.dbcr0 &= ~DBCR0_IAC1;
		dbcr_iac_range(current) &= ~DBCR_IAC12MODE;
		do_send_trap(regs, mfspr(SPRN_IAC1), debug_status,
			     1);
		changed |= 0x01;
	}  else if (debug_status & DBSR_IAC2) {
		current->thread.debug.dbcr0 &= ~DBCR0_IAC2;
		do_send_trap(regs, mfspr(SPRN_IAC2), debug_status,
			     2);
		changed |= 0x01;
	}  else if (debug_status & DBSR_IAC3) {
		current->thread.debug.dbcr0 &= ~DBCR0_IAC3;
		dbcr_iac_range(current) &= ~DBCR_IAC34MODE;
		do_send_trap(regs, mfspr(SPRN_IAC3), debug_status,
			     3);
		changed |= 0x01;
	}  else if (debug_status & DBSR_IAC4) {
		current->thread.debug.dbcr0 &= ~DBCR0_IAC4;
		do_send_trap(regs, mfspr(SPRN_IAC4), debug_status,
			     4);
		changed |= 0x01;
	}
	/*
	 * At the point this routine was called, the MSR(DE) was turned off.
	 * Check all other debug flags and see if that bit needs to be turned
	 * back on or not.
	 */
	if (DBCR_ACTIVE_EVENTS(current->thread.debug.dbcr0,
			       current->thread.debug.dbcr1))
		regs->msr |= MSR_DE;
	else
		/* Make sure the IDM flag is off */
		current->thread.debug.dbcr0 &= ~DBCR0_IDM;

	if (changed & 0x01)
		mtspr(SPRN_DBCR0, current->thread.debug.dbcr0);
}

void DebugException(struct pt_regs *regs, unsigned long debug_status)
{
	current->thread.debug.dbsr = debug_status;

	/* Hack alert: On BookE, Branch Taken stops on the branch itself, while
	 * on server, it stops on the target of the branch. In order to simulate
	 * the server behaviour, we thus restart right away with a single step
	 * instead of stopping here when hitting a BT
	 */
	if (debug_status & DBSR_BT) {
		regs->msr &= ~MSR_DE;

		/* Disable BT */
		mtspr(SPRN_DBCR0, mfspr(SPRN_DBCR0) & ~DBCR0_BT);
		/* Clear the BT event */
		mtspr(SPRN_DBSR, DBSR_BT);

		/* Do the single step trick only when coming from userspace */
		if (user_mode(regs)) {
			current->thread.debug.dbcr0 &= ~DBCR0_BT;
			current->thread.debug.dbcr0 |= DBCR0_IDM | DBCR0_IC;
			regs->msr |= MSR_DE;
			return;
		}

		if (kprobe_post_handler(regs))
			return;

		if (notify_die(DIE_SSTEP, "block_step", regs, 5,
			       5, SIGTRAP) == NOTIFY_STOP) {
			return;
		}
		if (debugger_sstep(regs))
			return;
	} else if (debug_status & DBSR_IC) { 	/* Instruction complete */
		regs->msr &= ~MSR_DE;

		/* Disable instruction completion */
		mtspr(SPRN_DBCR0, mfspr(SPRN_DBCR0) & ~DBCR0_IC);
		/* Clear the instruction completion event */
		mtspr(SPRN_DBSR, DBSR_IC);

		if (kprobe_post_handler(regs))
			return;

		if (notify_die(DIE_SSTEP, "single_step", regs, 5,
			       5, SIGTRAP) == NOTIFY_STOP) {
			return;
		}

		if (debugger_sstep(regs))
			return;

		if (user_mode(regs)) {
			current->thread.debug.dbcr0 &= ~DBCR0_IC;
			if (DBCR_ACTIVE_EVENTS(current->thread.debug.dbcr0,
					       current->thread.debug.dbcr1))
				regs->msr |= MSR_DE;
			else
				/* Make sure the IDM bit is off */
				current->thread.debug.dbcr0 &= ~DBCR0_IDM;
		}

		_exception(SIGTRAP, regs, TRAP_TRACE, regs->nip);
	} else
		handle_debug(regs, debug_status);
}
NOKPROBE_SYMBOL(DebugException);
#endif /* CONFIG_PPC_ADV_DEBUG_REGS */

#if !defined(CONFIG_TAU_INT)
void TAUException(struct pt_regs *regs)
{
	printk("TAU trap at PC: %lx, MSR: %lx, vector=%lx    %s\n",
	       regs->nip, regs->msr, regs->trap, print_tainted());
}
#endif /* CONFIG_INT_TAU */

#ifdef CONFIG_ALTIVEC
void altivec_assist_exception(struct pt_regs *regs)
{
	int err;

	if (!user_mode(regs)) {
		printk(KERN_EMERG "VMX/Altivec assist exception in kernel mode"
		       " at %lx\n", regs->nip);
		die("Kernel VMX/Altivec assist exception", regs, SIGILL);
	}

	flush_altivec_to_thread(current);

	PPC_WARN_EMULATED(altivec, regs);
	err = emulate_altivec(regs);
	if (err == 0) {
		regs->nip += 4;		/* skip emulated instruction */
		emulate_single_step(regs);
		return;
	}

	if (err == -EFAULT) {
		/* got an error reading the instruction */
		_exception(SIGSEGV, regs, SEGV_ACCERR, regs->nip);
	} else {
		/* didn't recognize the instruction */
		/* XXX quick hack for now: set the non-Java bit in the VSCR */
		printk_ratelimited(KERN_ERR "Unrecognized altivec instruction "
				   "in %s at %lx\n", current->comm, regs->nip);
		current->thread.vr_state.vscr.u[3] |= 0x10000;
	}
}
#endif /* CONFIG_ALTIVEC */

#ifdef CONFIG_FSL_BOOKE
void CacheLockingException(struct pt_regs *regs, unsigned long address,
			   unsigned long error_code)
{
	/* We treat cache locking instructions from the user
	 * as priv ops, in the future we could try to do
	 * something smarter
	 */
	if (error_code & (ESR_DLK|ESR_ILK))
		_exception(SIGILL, regs, ILL_PRVOPC, regs->nip);
	return;
}
#endif /* CONFIG_FSL_BOOKE */

#ifdef CONFIG_SPE
void SPEFloatingPointException(struct pt_regs *regs)
{
	extern int do_spe_mathemu(struct pt_regs *regs);
	unsigned long spefscr;
	int fpexc_mode;
	int code = FPE_FLTUNK;
	int err;

	/* We restore the interrupt state now */
	if (!arch_irq_disabled_regs(regs))
		local_irq_enable();

	flush_spe_to_thread(current);

	spefscr = current->thread.spefscr;
	fpexc_mode = current->thread.fpexc_mode;

	if ((spefscr & SPEFSCR_FOVF) && (fpexc_mode & PR_FP_EXC_OVF)) {
		code = FPE_FLTOVF;
	}
	else if ((spefscr & SPEFSCR_FUNF) && (fpexc_mode & PR_FP_EXC_UND)) {
		code = FPE_FLTUND;
	}
	else if ((spefscr & SPEFSCR_FDBZ) && (fpexc_mode & PR_FP_EXC_DIV))
		code = FPE_FLTDIV;
	else if ((spefscr & SPEFSCR_FINV) && (fpexc_mode & PR_FP_EXC_INV)) {
		code = FPE_FLTINV;
	}
	else if ((spefscr & (SPEFSCR_FG | SPEFSCR_FX)) && (fpexc_mode & PR_FP_EXC_RES))
		code = FPE_FLTRES;

	err = do_spe_mathemu(regs);
	if (err == 0) {
		regs->nip += 4;		/* skip emulated instruction */
		emulate_single_step(regs);
		return;
	}

	if (err == -EFAULT) {
		/* got an error reading the instruction */
		_exception(SIGSEGV, regs, SEGV_ACCERR, regs->nip);
	} else if (err == -EINVAL) {
		/* didn't recognize the instruction */
		printk(KERN_ERR "unrecognized spe instruction "
		       "in %s at %lx\n", current->comm, regs->nip);
	} else {
		_exception(SIGFPE, regs, code, regs->nip);
	}

	return;
}

void SPEFloatingPointRoundException(struct pt_regs *regs)
{
	extern int speround_handler(struct pt_regs *regs);
	int err;

	/* We restore the interrupt state now */
	if (!arch_irq_disabled_regs(regs))
		local_irq_enable();

	preempt_disable();
	if (regs->msr & MSR_SPE)
		giveup_spe(current);
	preempt_enable();

	regs->nip -= 4;
	err = speround_handler(regs);
	if (err == 0) {
		regs->nip += 4;		/* skip emulated instruction */
		emulate_single_step(regs);
		return;
	}

	if (err == -EFAULT) {
		/* got an error reading the instruction */
		_exception(SIGSEGV, regs, SEGV_ACCERR, regs->nip);
	} else if (err == -EINVAL) {
		/* didn't recognize the instruction */
		printk(KERN_ERR "unrecognized spe instruction "
		       "in %s at %lx\n", current->comm, regs->nip);
	} else {
		_exception(SIGFPE, regs, FPE_FLTUNK, regs->nip);
		return;
	}
}
#endif

/*
 * We enter here if we get an unrecoverable exception, that is, one
 * that happened at a point where the RI (recoverable interrupt) bit
 * in the MSR is 0.  This indicates that SRR0/1 are live, and that
 * we therefore lost state by taking this exception.
 */
void unrecoverable_exception(struct pt_regs *regs)
{
	pr_emerg("Unrecoverable exception %lx at %lx (msr=%lx)\n",
		 regs->trap, regs->nip, regs->msr);
	die("Unrecoverable exception", regs, SIGABRT);
}
NOKPROBE_SYMBOL(unrecoverable_exception);

#if defined(CONFIG_BOOKE_WDT) || defined(CONFIG_40x)
/*
 * Default handler for a Watchdog exception,
 * spins until a reboot occurs
 */
void __attribute__ ((weak)) WatchdogHandler(struct pt_regs *regs)
{
	/* Generic WatchdogHandler, implement your own */
	mtspr(SPRN_TCR, mfspr(SPRN_TCR)&(~TCR_WIE));
	return;
}

void WatchdogException(struct pt_regs *regs)
{
	printk (KERN_EMERG "PowerPC Book-E Watchdog Exception\n");
	WatchdogHandler(regs);
}
#endif

/*
 * We enter here if we discover during exception entry that we are
 * running in supervisor mode with a userspace value in the stack pointer.
 */
void kernel_bad_stack(struct pt_regs *regs)
{
	printk(KERN_EMERG "Bad kernel stack pointer %lx at %lx\n",
	       regs->gpr[1], regs->nip);
	die("Bad kernel stack pointer", regs, SIGABRT);
}
NOKPROBE_SYMBOL(kernel_bad_stack);

void __init trap_init(void)
{
}


#ifdef CONFIG_PPC_EMULATED_STATS

#define WARN_EMULATED_SETUP(type)	.type = { .name = #type }

struct ppc_emulated ppc_emulated = {
#ifdef CONFIG_ALTIVEC
	WARN_EMULATED_SETUP(altivec),
#endif
	WARN_EMULATED_SETUP(dcba),
	WARN_EMULATED_SETUP(dcbz),
	WARN_EMULATED_SETUP(fp_pair),
	WARN_EMULATED_SETUP(isel),
	WARN_EMULATED_SETUP(mcrxr),
	WARN_EMULATED_SETUP(mfpvr),
	WARN_EMULATED_SETUP(multiple),
	WARN_EMULATED_SETUP(popcntb),
	WARN_EMULATED_SETUP(spe),
	WARN_EMULATED_SETUP(string),
	WARN_EMULATED_SETUP(sync),
	WARN_EMULATED_SETUP(unaligned),
#ifdef CONFIG_MATH_EMULATION
	WARN_EMULATED_SETUP(math),
#endif
#ifdef CONFIG_VSX
	WARN_EMULATED_SETUP(vsx),
#endif
#ifdef CONFIG_PPC64
	WARN_EMULATED_SETUP(mfdscr),
	WARN_EMULATED_SETUP(mtdscr),
	WARN_EMULATED_SETUP(lq_stq),
	WARN_EMULATED_SETUP(lxvw4x),
	WARN_EMULATED_SETUP(lxvh8x),
	WARN_EMULATED_SETUP(lxvd2x),
	WARN_EMULATED_SETUP(lxvb16x),
#endif
};

u32 ppc_warn_emulated;

void ppc_warn_emulated_print(const char *type)
{
	pr_warn_ratelimited("%s used emulated %s instruction\n", current->comm,
			    type);
}

static int __init ppc_warn_emulated_init(void)
{
	struct dentry *dir;
	unsigned int i;
	struct ppc_emulated_entry *entries = (void *)&ppc_emulated;

	dir = debugfs_create_dir("emulated_instructions",
				 powerpc_debugfs_root);

	debugfs_create_u32("do_warn", 0644, dir, &ppc_warn_emulated);

	for (i = 0; i < sizeof(ppc_emulated)/sizeof(*entries); i++)
		debugfs_create_u32(entries[i].name, 0644, dir,
				   (u32 *)&entries[i].val.counter);

	return 0;
}

device_initcall(ppc_warn_emulated_init);

#endif /* CONFIG_PPC_EMULATED_STATS */<|MERGE_RESOLUTION|>--- conflicted
+++ resolved
@@ -833,11 +833,6 @@
 	 * (it uses its own early real-mode handler to handle the MCE proper
 	 * and then raises irq_work to call this handler when interrupts are
 	 * enabled).
-<<<<<<< HEAD
-	 */
-	if (!IS_ENABLED(CONFIG_PPC_BOOK3S_64))
-		nmi_enter();
-=======
 	 *
 	 * This is silly. The BOOK3S_64 should just call a different function
 	 * rather than expecting semantics to magically change. Something
@@ -846,7 +841,6 @@
 	const bool nmi = !IS_ENABLED(CONFIG_PPC_BOOK3S_64);
 
 	if (nmi) nmi_enter();
->>>>>>> 7ae77150
 
 	__this_cpu_inc(irq_stat.mce_exceptions);
 
@@ -872,12 +866,7 @@
 	if (check_io_access(regs))
 		goto bail;
 
-<<<<<<< HEAD
-	if (!IS_ENABLED(CONFIG_PPC_BOOK3S_64))
-		nmi_exit();
-=======
 	if (nmi) nmi_exit();
->>>>>>> 7ae77150
 
 	die("Machine check", regs, SIGBUS);
 
@@ -888,12 +877,7 @@
 	return;
 
 bail:
-<<<<<<< HEAD
-	if (!IS_ENABLED(CONFIG_PPC_BOOK3S_64))
-		nmi_exit();
-=======
 	if (nmi) nmi_exit();
->>>>>>> 7ae77150
 }
 
 void SMIException(struct pt_regs *regs)
