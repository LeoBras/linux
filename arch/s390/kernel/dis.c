// SPDX-License-Identifier: GPL-2.0
/*
 * Disassemble s390 instructions.
 *
 * Copyright IBM Corp. 2007
 * Author(s): Martin Schwidefsky (schwidefsky@de.ibm.com),
 */

#include <linux/sched.h>
#include <linux/kernel.h>
#include <linux/string.h>
#include <linux/errno.h>
#include <linux/ptrace.h>
#include <linux/timer.h>
#include <linux/mm.h>
#include <linux/smp.h>
#include <linux/init.h>
#include <linux/interrupt.h>
#include <linux/delay.h>
#include <linux/export.h>
#include <linux/kallsyms.h>
#include <linux/reboot.h>
#include <linux/kprobes.h>
#include <linux/kdebug.h>
#include <linux/uaccess.h>
#include <linux/atomic.h>
#include <asm/dis.h>
#include <asm/io.h>
#include <asm/cpcmd.h>
#include <asm/lowcore.h>
#include <asm/debug.h>
#include <asm/irq.h>

/* Type of operand */
#define OPERAND_GPR	0x1	/* Operand printed as %rx */
#define OPERAND_FPR	0x2	/* Operand printed as %fx */
#define OPERAND_AR	0x4	/* Operand printed as %ax */
#define OPERAND_CR	0x8	/* Operand printed as %cx */
#define OPERAND_VR	0x10	/* Operand printed as %vx */
#define OPERAND_DISP	0x20	/* Operand printed as displacement */
#define OPERAND_BASE	0x40	/* Operand printed as base register */
#define OPERAND_INDEX	0x80	/* Operand printed as index register */
#define OPERAND_PCREL	0x100	/* Operand printed as pc-relative symbol */
#define OPERAND_SIGNED	0x200	/* Operand printed as signed value */
#define OPERAND_LENGTH	0x400	/* Operand printed as length (+1) */

struct s390_operand {
	unsigned char bits;	/* The number of bits in the operand. */
	unsigned char shift;	/* The number of bits to shift. */
	unsigned short flags;	/* One bit syntax flags. */
};

struct s390_insn {
	union {
		const char name[5];
		struct {
			unsigned char zero;
			unsigned int offset;
		} __packed;
	};
	unsigned char opfrag;
	unsigned char format;
};

struct s390_opcode_offset {
	unsigned char opcode;
	unsigned char mask;
	unsigned char byte;
	unsigned short offset;
	unsigned short count;
} __packed;

enum {
	UNUSED,
	A_8,	/* Access reg. starting at position 8 */
	A_12,	/* Access reg. starting at position 12 */
	A_24,	/* Access reg. starting at position 24 */
	A_28,	/* Access reg. starting at position 28 */
	B_16,	/* Base register starting at position 16 */
	B_32,	/* Base register starting at position 32 */
	C_8,	/* Control reg. starting at position 8 */
	C_12,	/* Control reg. starting at position 12 */
	D20_20, /* 20 bit displacement starting at 20 */
	D_20,	/* Displacement starting at position 20 */
	D_36,	/* Displacement starting at position 36 */
	F_8,	/* FPR starting at position 8 */
	F_12,	/* FPR starting at position 12 */
	F_16,	/* FPR starting at position 16 */
	F_24,	/* FPR starting at position 24 */
	F_28,	/* FPR starting at position 28 */
	F_32,	/* FPR starting at position 32 */
	I8_8,	/* 8 bit signed value starting at 8 */
	I8_32,	/* 8 bit signed value starting at 32 */
	I16_16, /* 16 bit signed value starting at 16 */
	I16_32, /* 16 bit signed value starting at 32 */
	I32_16, /* 32 bit signed value starting at 16 */
	J12_12, /* 12 bit PC relative offset at 12 */
	J16_16, /* 16 bit PC relative offset at 16 */
	J16_32, /* 16 bit PC relative offset at 32 */
	J24_24, /* 24 bit PC relative offset at 24 */
	J32_16, /* 32 bit PC relative offset at 16 */
	L4_8,	/* 4 bit length starting at position 8 */
	L4_12,	/* 4 bit length starting at position 12 */
	L8_8,	/* 8 bit length starting at position 8 */
	R_8,	/* GPR starting at position 8 */
	R_12,	/* GPR starting at position 12 */
	R_16,	/* GPR starting at position 16 */
	R_24,	/* GPR starting at position 24 */
	R_28,	/* GPR starting at position 28 */
	U4_8,	/* 4 bit unsigned value starting at 8 */
	U4_12,	/* 4 bit unsigned value starting at 12 */
	U4_16,	/* 4 bit unsigned value starting at 16 */
	U4_20,	/* 4 bit unsigned value starting at 20 */
	U4_24,	/* 4 bit unsigned value starting at 24 */
	U4_28,	/* 4 bit unsigned value starting at 28 */
	U4_32,	/* 4 bit unsigned value starting at 32 */
	U4_36,	/* 4 bit unsigned value starting at 36 */
	U8_8,	/* 8 bit unsigned value starting at 8 */
	U8_16,	/* 8 bit unsigned value starting at 16 */
	U8_24,	/* 8 bit unsigned value starting at 24 */
	U8_28,	/* 8 bit unsigned value starting at 28 */
	U8_32,	/* 8 bit unsigned value starting at 32 */
	U12_16, /* 12 bit unsigned value starting at 16 */
	U16_16, /* 16 bit unsigned value starting at 16 */
	U16_32, /* 16 bit unsigned value starting at 32 */
	U32_16, /* 32 bit unsigned value starting at 16 */
	VX_12,	/* Vector index register starting at position 12 */
	V_8,	/* Vector reg. starting at position 8 */
	V_12,	/* Vector reg. starting at position 12 */
	V_16,	/* Vector reg. starting at position 16 */
	V_32,	/* Vector reg. starting at position 32 */
	X_12,	/* Index register starting at position 12 */
};

static const struct s390_operand operands[] = {
	[UNUSED] = {  0,  0, 0 },
	[A_8]	 = {  4,  8, OPERAND_AR },
	[A_12]	 = {  4, 12, OPERAND_AR },
	[A_24]	 = {  4, 24, OPERAND_AR },
	[A_28]	 = {  4, 28, OPERAND_AR },
	[B_16]	 = {  4, 16, OPERAND_BASE | OPERAND_GPR },
	[B_32]	 = {  4, 32, OPERAND_BASE | OPERAND_GPR },
	[C_8]	 = {  4,  8, OPERAND_CR },
	[C_12]	 = {  4, 12, OPERAND_CR },
	[D20_20] = { 20, 20, OPERAND_DISP | OPERAND_SIGNED },
	[D_20]	 = { 12, 20, OPERAND_DISP },
	[D_36]	 = { 12, 36, OPERAND_DISP },
	[F_8]	 = {  4,  8, OPERAND_FPR },
	[F_12]	 = {  4, 12, OPERAND_FPR },
	[F_16]	 = {  4, 16, OPERAND_FPR },
	[F_24]	 = {  4, 24, OPERAND_FPR },
	[F_28]	 = {  4, 28, OPERAND_FPR },
	[F_32]	 = {  4, 32, OPERAND_FPR },
	[I8_8]	 = {  8,  8, OPERAND_SIGNED },
	[I8_32]	 = {  8, 32, OPERAND_SIGNED },
	[I16_16] = { 16, 16, OPERAND_SIGNED },
	[I16_32] = { 16, 32, OPERAND_SIGNED },
	[I32_16] = { 32, 16, OPERAND_SIGNED },
	[J12_12] = { 12, 12, OPERAND_PCREL },
	[J16_16] = { 16, 16, OPERAND_PCREL },
	[J16_32] = { 16, 32, OPERAND_PCREL },
	[J24_24] = { 24, 24, OPERAND_PCREL },
	[J32_16] = { 32, 16, OPERAND_PCREL },
	[L4_8]	 = {  4,  8, OPERAND_LENGTH },
	[L4_12]	 = {  4, 12, OPERAND_LENGTH },
	[L8_8]	 = {  8,  8, OPERAND_LENGTH },
	[R_8]	 = {  4,  8, OPERAND_GPR },
	[R_12]	 = {  4, 12, OPERAND_GPR },
	[R_16]	 = {  4, 16, OPERAND_GPR },
	[R_24]	 = {  4, 24, OPERAND_GPR },
	[R_28]	 = {  4, 28, OPERAND_GPR },
	[U4_8]	 = {  4,  8, 0 },
	[U4_12]	 = {  4, 12, 0 },
	[U4_16]	 = {  4, 16, 0 },
	[U4_20]	 = {  4, 20, 0 },
	[U4_24]	 = {  4, 24, 0 },
	[U4_28]	 = {  4, 28, 0 },
	[U4_32]	 = {  4, 32, 0 },
	[U4_36]	 = {  4, 36, 0 },
	[U8_8]	 = {  8,  8, 0 },
	[U8_16]	 = {  8, 16, 0 },
	[U8_24]	 = {  8, 24, 0 },
	[U8_28]	 = {  8, 28, 0 },
	[U8_32]	 = {  8, 32, 0 },
	[U12_16] = { 12, 16, 0 },
	[U16_16] = { 16, 16, 0 },
	[U16_32] = { 16, 32, 0 },
	[U32_16] = { 32, 16, 0 },
	[VX_12]	 = {  4, 12, OPERAND_INDEX | OPERAND_VR },
	[V_8]	 = {  4,  8, OPERAND_VR },
	[V_12]	 = {  4, 12, OPERAND_VR },
	[V_16]	 = {  4, 16, OPERAND_VR },
	[V_32]	 = {  4, 32, OPERAND_VR },
	[X_12]	 = {  4, 12, OPERAND_INDEX | OPERAND_GPR },
};

static const unsigned char formats[][6] = {
	[INSTR_E]	     = { 0, 0, 0, 0, 0, 0 },
	[INSTR_IE_UU]	     = { U4_24, U4_28, 0, 0, 0, 0 },
	[INSTR_MII_UPP]	     = { U4_8, J12_12, J24_24 },
	[INSTR_RIE_R0IU]     = { R_8, I16_16, U4_32, 0, 0, 0 },
	[INSTR_RIE_R0UU]     = { R_8, U16_16, U4_32, 0, 0, 0 },
	[INSTR_RIE_RRI0]     = { R_8, R_12, I16_16, 0, 0, 0 },
	[INSTR_RIE_RRP]	     = { R_8, R_12, J16_16, 0, 0, 0 },
	[INSTR_RIE_RRPU]     = { R_8, R_12, U4_32, J16_16, 0, 0 },
	[INSTR_RIE_RRUUU]    = { R_8, R_12, U8_16, U8_24, U8_32, 0 },
	[INSTR_RIE_RUI0]     = { R_8, I16_16, U4_12, 0, 0, 0 },
	[INSTR_RIE_RUPI]     = { R_8, I8_32, U4_12, J16_16, 0, 0 },
	[INSTR_RIE_RUPU]     = { R_8, U8_32, U4_12, J16_16, 0, 0 },
	[INSTR_RIL_RI]	     = { R_8, I32_16, 0, 0, 0, 0 },
	[INSTR_RIL_RP]	     = { R_8, J32_16, 0, 0, 0, 0 },
	[INSTR_RIL_RU]	     = { R_8, U32_16, 0, 0, 0, 0 },
	[INSTR_RIL_UP]	     = { U4_8, J32_16, 0, 0, 0, 0 },
	[INSTR_RIS_RURDI]    = { R_8, I8_32, U4_12, D_20, B_16, 0 },
	[INSTR_RIS_RURDU]    = { R_8, U8_32, U4_12, D_20, B_16, 0 },
	[INSTR_RI_RI]	     = { R_8, I16_16, 0, 0, 0, 0 },
	[INSTR_RI_RP]	     = { R_8, J16_16, 0, 0, 0, 0 },
	[INSTR_RI_RU]	     = { R_8, U16_16, 0, 0, 0, 0 },
	[INSTR_RI_UP]	     = { U4_8, J16_16, 0, 0, 0, 0 },
	[INSTR_RRE_00]	     = { 0, 0, 0, 0, 0, 0 },
	[INSTR_RRE_AA]	     = { A_24, A_28, 0, 0, 0, 0 },
	[INSTR_RRE_AR]	     = { A_24, R_28, 0, 0, 0, 0 },
	[INSTR_RRE_F0]	     = { F_24, 0, 0, 0, 0, 0 },
	[INSTR_RRE_FF]	     = { F_24, F_28, 0, 0, 0, 0 },
	[INSTR_RRE_FR]	     = { F_24, R_28, 0, 0, 0, 0 },
	[INSTR_RRE_R0]	     = { R_24, 0, 0, 0, 0, 0 },
	[INSTR_RRE_RA]	     = { R_24, A_28, 0, 0, 0, 0 },
	[INSTR_RRE_RF]	     = { R_24, F_28, 0, 0, 0, 0 },
	[INSTR_RRE_RR]	     = { R_24, R_28, 0, 0, 0, 0 },
	[INSTR_RRF_0UFF]     = { F_24, F_28, U4_20, 0, 0, 0 },
	[INSTR_RRF_0URF]     = { R_24, F_28, U4_20, 0, 0, 0 },
	[INSTR_RRF_F0FF]     = { F_16, F_24, F_28, 0, 0, 0 },
	[INSTR_RRF_F0FF2]    = { F_24, F_16, F_28, 0, 0, 0 },
	[INSTR_RRF_F0FR]     = { F_24, F_16, R_28, 0, 0, 0 },
	[INSTR_RRF_FFRU]     = { F_24, F_16, R_28, U4_20, 0, 0 },
	[INSTR_RRF_FUFF]     = { F_24, F_16, F_28, U4_20, 0, 0 },
	[INSTR_RRF_FUFF2]    = { F_24, F_28, F_16, U4_20, 0, 0 },
	[INSTR_RRF_R0RR]     = { R_24, R_16, R_28, 0, 0, 0 },
	[INSTR_RRF_R0RR2]    = { R_24, R_28, R_16, 0, 0, 0 },
	[INSTR_RRF_RURR]     = { R_24, R_28, R_16, U4_20, 0, 0 },
	[INSTR_RRF_RURR2]    = { R_24, R_16, R_28, U4_20, 0, 0 },
	[INSTR_RRF_U0FF]     = { F_24, U4_16, F_28, 0, 0, 0 },
	[INSTR_RRF_U0RF]     = { R_24, U4_16, F_28, 0, 0, 0 },
	[INSTR_RRF_U0RR]     = { R_24, R_28, U4_16, 0, 0, 0 },
	[INSTR_RRF_UUFF]     = { F_24, U4_16, F_28, U4_20, 0, 0 },
	[INSTR_RRF_UUFR]     = { F_24, U4_16, R_28, U4_20, 0, 0 },
	[INSTR_RRF_UURF]     = { R_24, U4_16, F_28, U4_20, 0, 0 },
	[INSTR_RRS_RRRDU]    = { R_8, R_12, U4_32, D_20, B_16 },
	[INSTR_RR_FF]	     = { F_8, F_12, 0, 0, 0, 0 },
	[INSTR_RR_R0]	     = { R_8,  0, 0, 0, 0, 0 },
	[INSTR_RR_RR]	     = { R_8, R_12, 0, 0, 0, 0 },
	[INSTR_RR_U0]	     = { U8_8,	0, 0, 0, 0, 0 },
	[INSTR_RR_UR]	     = { U4_8, R_12, 0, 0, 0, 0 },
	[INSTR_RSI_RRP]	     = { R_8, R_12, J16_16, 0, 0, 0 },
	[INSTR_RSL_LRDFU]    = { F_32, D_20, L8_8, B_16, U4_36, 0 },
	[INSTR_RSL_R0RD]     = { D_20, L4_8, B_16, 0, 0, 0 },
	[INSTR_RSY_AARD]     = { A_8, A_12, D20_20, B_16, 0, 0 },
	[INSTR_RSY_CCRD]     = { C_8, C_12, D20_20, B_16, 0, 0 },
	[INSTR_RSY_RDRU]     = { R_8, D20_20, B_16, U4_12, 0, 0 },
	[INSTR_RSY_RRRD]     = { R_8, R_12, D20_20, B_16, 0, 0 },
	[INSTR_RSY_RURD]     = { R_8, U4_12, D20_20, B_16, 0, 0 },
	[INSTR_RSY_RURD2]    = { R_8, D20_20, B_16, U4_12, 0, 0 },
	[INSTR_RS_AARD]	     = { A_8, A_12, D_20, B_16, 0, 0 },
	[INSTR_RS_CCRD]	     = { C_8, C_12, D_20, B_16, 0, 0 },
	[INSTR_RS_R0RD]	     = { R_8, D_20, B_16, 0, 0, 0 },
	[INSTR_RS_RRRD]	     = { R_8, R_12, D_20, B_16, 0, 0 },
	[INSTR_RS_RURD]	     = { R_8, U4_12, D_20, B_16, 0, 0 },
	[INSTR_RXE_FRRD]     = { F_8, D_20, X_12, B_16, 0, 0 },
	[INSTR_RXE_RRRDU]    = { R_8, D_20, X_12, B_16, U4_32, 0 },
	[INSTR_RXF_FRRDF]    = { F_32, F_8, D_20, X_12, B_16, 0 },
	[INSTR_RXY_FRRD]     = { F_8, D20_20, X_12, B_16, 0, 0 },
	[INSTR_RXY_RRRD]     = { R_8, D20_20, X_12, B_16, 0, 0 },
	[INSTR_RXY_URRD]     = { U4_8, D20_20, X_12, B_16, 0, 0 },
	[INSTR_RX_FRRD]	     = { F_8, D_20, X_12, B_16, 0, 0 },
	[INSTR_RX_RRRD]	     = { R_8, D_20, X_12, B_16, 0, 0 },
	[INSTR_RX_URRD]	     = { U4_8, D_20, X_12, B_16, 0, 0 },
	[INSTR_SIL_RDI]	     = { D_20, B_16, I16_32, 0, 0, 0 },
	[INSTR_SIL_RDU]	     = { D_20, B_16, U16_32, 0, 0, 0 },
	[INSTR_SIY_IRD]	     = { D20_20, B_16, I8_8, 0, 0, 0 },
	[INSTR_SIY_URD]	     = { D20_20, B_16, U8_8, 0, 0, 0 },
	[INSTR_SI_RD]	     = { D_20, B_16, 0, 0, 0, 0 },
	[INSTR_SI_URD]	     = { D_20, B_16, U8_8, 0, 0, 0 },
	[INSTR_SMI_U0RDP]    = { U4_8, J16_32, D_20, B_16, 0, 0 },
	[INSTR_SSE_RDRD]     = { D_20, B_16, D_36, B_32, 0, 0 },
	[INSTR_SSF_RRDRD]    = { D_20, B_16, D_36, B_32, R_8, 0 },
	[INSTR_SSF_RRDRD2]   = { R_8, D_20, B_16, D_36, B_32, 0 },
	[INSTR_SS_L0RDRD]    = { D_20, L8_8, B_16, D_36, B_32, 0 },
	[INSTR_SS_L2RDRD]    = { D_20, B_16, D_36, L8_8, B_32, 0 },
	[INSTR_SS_LIRDRD]    = { D_20, L4_8, B_16, D_36, B_32, U4_12 },
	[INSTR_SS_LLRDRD]    = { D_20, L4_8, B_16, D_36, L4_12, B_32 },
	[INSTR_SS_RRRDRD]    = { D_20, R_8, B_16, D_36, B_32, R_12 },
	[INSTR_SS_RRRDRD2]   = { R_8, D_20, B_16, R_12, D_36, B_32 },
	[INSTR_SS_RRRDRD3]   = { R_8, R_12, D_20, B_16, D_36, B_32 },
	[INSTR_S_00]	     = { 0, 0, 0, 0, 0, 0 },
	[INSTR_S_RD]	     = { D_20, B_16, 0, 0, 0, 0 },
	[INSTR_VRI_V0IU]     = { V_8, I16_16, U4_32, 0, 0, 0 },
	[INSTR_VRI_V0U]	     = { V_8, U16_16, 0, 0, 0, 0 },
	[INSTR_VRI_V0UU2]    = { V_8, U16_16, U4_32, 0, 0, 0 },
	[INSTR_VRI_V0UUU]    = { V_8, U8_16, U8_24, U4_32, 0, 0 },
	[INSTR_VRI_VR0UU]    = { V_8, R_12, U8_28, U4_24, 0, 0 },
	[INSTR_VRI_VVUU]     = { V_8, V_12, U16_16, U4_32, 0, 0 },
	[INSTR_VRI_VVUUU]    = { V_8, V_12, U12_16, U4_32, U4_28, 0 },
	[INSTR_VRI_VVUUU2]   = { V_8, V_12, U8_28, U8_16, U4_24, 0 },
	[INSTR_VRI_VVV0U]    = { V_8, V_12, V_16, U8_24, 0, 0 },
	[INSTR_VRI_VVV0UU]   = { V_8, V_12, V_16, U8_24, U4_32, 0 },
	[INSTR_VRI_VVV0UU2]  = { V_8, V_12, V_16, U8_28, U4_24, 0 },
	[INSTR_VRR_0V]	     = { V_12, 0, 0, 0, 0, 0 },
	[INSTR_VRR_0VV0U]    = { V_12, V_16, U4_24, 0, 0, 0 },
	[INSTR_VRR_RV0U]     = { R_8, V_12, U4_24, 0, 0, 0 },
	[INSTR_VRR_VRR]	     = { V_8, R_12, R_16, 0, 0, 0 },
	[INSTR_VRR_VV]	     = { V_8, V_12, 0, 0, 0, 0 },
	[INSTR_VRR_VV0U]     = { V_8, V_12, U4_32, 0, 0, 0 },
	[INSTR_VRR_VV0U0U]   = { V_8, V_12, U4_32, U4_24, 0, 0 },
	[INSTR_VRR_VV0UU2]   = { V_8, V_12, U4_32, U4_28, 0, 0 },
	[INSTR_VRR_VV0UUU]   = { V_8, V_12, U4_32, U4_28, U4_24, 0 },
	[INSTR_VRR_VVV]	     = { V_8, V_12, V_16, 0, 0, 0 },
	[INSTR_VRR_VVV0U]    = { V_8, V_12, V_16, U4_32, 0, 0 },
	[INSTR_VRR_VVV0U0U]  = { V_8, V_12, V_16, U4_32, U4_24, 0 },
	[INSTR_VRR_VVV0UU]   = { V_8, V_12, V_16, U4_32, U4_28, 0 },
	[INSTR_VRR_VVV0UUU]  = { V_8, V_12, V_16, U4_32, U4_28, U4_24 },
	[INSTR_VRR_VVV0V]    = { V_8, V_12, V_16, V_32, 0, 0 },
	[INSTR_VRR_VVVU0UV]  = { V_8, V_12, V_16, V_32, U4_28, U4_20 },
	[INSTR_VRR_VVVU0V]   = { V_8, V_12, V_16, V_32, U4_20, 0 },
	[INSTR_VRR_VVVUU0V]  = { V_8, V_12, V_16, V_32, U4_20, U4_24 },
	[INSTR_VRS_RRDV]     = { V_32, R_12, D_20, B_16, 0, 0 },
	[INSTR_VRS_RVRDU]    = { R_8, V_12, D_20, B_16, U4_32, 0 },
	[INSTR_VRS_VRRD]     = { V_8, R_12, D_20, B_16, 0, 0 },
	[INSTR_VRS_VRRDU]    = { V_8, R_12, D_20, B_16, U4_32, 0 },
	[INSTR_VRS_VVRD]     = { V_8, V_12, D_20, B_16, 0, 0 },
	[INSTR_VRS_VVRDU]    = { V_8, V_12, D_20, B_16, U4_32, 0 },
	[INSTR_VRV_VVXRDU]   = { V_8, D_20, VX_12, B_16, U4_32, 0 },
	[INSTR_VRX_VRRD]     = { V_8, D_20, X_12, B_16, 0, 0 },
	[INSTR_VRX_VRRDU]    = { V_8, D_20, X_12, B_16, U4_32, 0 },
	[INSTR_VRX_VV]	     = { V_8, V_12, 0, 0, 0, 0 },
	[INSTR_VSI_URDV]     = { V_32, D_20, B_16, U8_8, 0, 0 },
};

static char long_insn_name[][7] = LONG_INSN_INITIALIZER;
static struct s390_insn opcode[] = OPCODE_TABLE_INITIALIZER;
static struct s390_opcode_offset opcode_offset[] = OPCODE_OFFSET_INITIALIZER;

/* Extracts an operand value from an instruction.  */
static unsigned int extract_operand(unsigned char *code,
				    const struct s390_operand *operand)
{
	unsigned char *cp;
	unsigned int val;
	int bits;

	/* Extract fragments of the operand byte for byte.  */
	cp = code + operand->shift / 8;
	bits = (operand->shift & 7) + operand->bits;
	val = 0;
	do {
		val <<= 8;
		val |= (unsigned int) *cp++;
		bits -= 8;
	} while (bits > 0);
	val >>= -bits;
	val &= ((1U << (operand->bits - 1)) << 1) - 1;

	/* Check for special long displacement case.  */
	if (operand->bits == 20 && operand->shift == 20)
		val = (val & 0xff) << 12 | (val & 0xfff00) >> 8;

	/* Check for register extensions bits for vector registers. */
	if (operand->flags & OPERAND_VR) {
		if (operand->shift == 8)
			val |= (code[4] & 8) << 1;
		else if (operand->shift == 12)
			val |= (code[4] & 4) << 2;
		else if (operand->shift == 16)
			val |= (code[4] & 2) << 3;
		else if (operand->shift == 32)
			val |= (code[4] & 1) << 4;
	}

	/* Sign extend value if the operand is signed or pc relative.  */
	if ((operand->flags & (OPERAND_SIGNED | OPERAND_PCREL)) &&
	    (val & (1U << (operand->bits - 1))))
		val |= (-1U << (operand->bits - 1)) << 1;

	/* Double value if the operand is pc relative.	*/
	if (operand->flags & OPERAND_PCREL)
		val <<= 1;

	/* Length x in an instructions has real length x + 1.  */
	if (operand->flags & OPERAND_LENGTH)
		val++;
	return val;
}

struct s390_insn *find_insn(unsigned char *code)
{
	struct s390_opcode_offset *entry;
	struct s390_insn *insn;
	unsigned char opfrag;
	int i;

<<<<<<< HEAD
	for (i = 0; i < ARRAY_SIZE(opcode_offset); i++) {
		entry = &opcode_offset[i];
		if (entry->opcode == code[0] || entry->opcode == 0)
=======
	/* Search the opcode offset table to find an entry which
	 * matches the beginning of the opcode. If there is no match
	 * the last entry will be used, which is the default entry for
	 * unknown instructions as well as 1-byte opcode instructions.
	 */
	for (i = 0; i < ARRAY_SIZE(opcode_offset); i++) {
		entry = &opcode_offset[i];
		if (entry->opcode == code[0])
>>>>>>> ae64f9bd
			break;
	}

	opfrag = *(code + entry->byte) & entry->mask;

	insn = &opcode[entry->offset];
	for (i = 0; i < entry->count; i++) {
		if (insn->opfrag == opfrag)
			return insn;
		insn++;
	}
	return NULL;
}

static int print_insn(char *buffer, unsigned char *code, unsigned long addr)
{
	struct s390_insn *insn;
	const unsigned char *ops;
	const struct s390_operand *operand;
	unsigned int value;
	char separator;
	char *ptr;
	int i;

	ptr = buffer;
	insn = find_insn(code);
	if (insn) {
		if (insn->zero == 0)
			ptr += sprintf(ptr, "%.7s\t",
				       long_insn_name[insn->offset]);
		else
			ptr += sprintf(ptr, "%.5s\t", insn->name);
		/* Extract the operands. */
		separator = 0;
		for (ops = formats[insn->format], i = 0;
		     *ops != 0 && i < 6; ops++, i++) {
			operand = operands + *ops;
			value = extract_operand(code, operand);
			if ((operand->flags & OPERAND_INDEX)  && value == 0)
				continue;
			if ((operand->flags & OPERAND_BASE) &&
			    value == 0 && separator == '(') {
				separator = ',';
				continue;
			}
			if (separator)
				ptr += sprintf(ptr, "%c", separator);
			if (operand->flags & OPERAND_GPR)
				ptr += sprintf(ptr, "%%r%i", value);
			else if (operand->flags & OPERAND_FPR)
				ptr += sprintf(ptr, "%%f%i", value);
			else if (operand->flags & OPERAND_AR)
				ptr += sprintf(ptr, "%%a%i", value);
			else if (operand->flags & OPERAND_CR)
				ptr += sprintf(ptr, "%%c%i", value);
			else if (operand->flags & OPERAND_VR)
				ptr += sprintf(ptr, "%%v%i", value);
			else if (operand->flags & OPERAND_PCREL)
				ptr += sprintf(ptr, "%lx", (signed int) value
								      + addr);
			else if (operand->flags & OPERAND_SIGNED)
				ptr += sprintf(ptr, "%i", value);
			else
				ptr += sprintf(ptr, "%u", value);
			if (operand->flags & OPERAND_DISP)
				separator = '(';
			else if (operand->flags & OPERAND_BASE) {
				ptr += sprintf(ptr, ")");
				separator = ',';
			} else
				separator = ',';
		}
	} else
		ptr += sprintf(ptr, "unknown");
	return (int) (ptr - buffer);
}

void show_code(struct pt_regs *regs)
{
	char *mode = user_mode(regs) ? "User" : "Krnl";
	unsigned char code[64];
	char buffer[128], *ptr;
	mm_segment_t old_fs;
	unsigned long addr;
	int start, end, opsize, hops, i;

	/* Get a snapshot of the 64 bytes surrounding the fault address. */
	old_fs = get_fs();
	set_fs(user_mode(regs) ? USER_DS : KERNEL_DS);
	for (start = 32; start && regs->psw.addr >= 34 - start; start -= 2) {
		addr = regs->psw.addr - 34 + start;
		if (__copy_from_user(code + start - 2,
				     (char __user *) addr, 2))
			break;
	}
	for (end = 32; end < 64; end += 2) {
		addr = regs->psw.addr + end - 32;
		if (__copy_from_user(code + end,
				     (char __user *) addr, 2))
			break;
	}
	set_fs(old_fs);
	/* Code snapshot useable ? */
	if ((regs->psw.addr & 1) || start >= end) {
		printk("%s Code: Bad PSW.\n", mode);
		return;
	}
	/* Find a starting point for the disassembly. */
	while (start < 32) {
		for (i = 0, hops = 0; start + i < 32 && hops < 3; hops++) {
			if (!find_insn(code + start + i))
				break;
			i += insn_length(code[start + i]);
		}
		if (start + i == 32)
			/* Looks good, sequence ends at PSW. */
			break;
		start += 2;
	}
	/* Decode the instructions. */
	ptr = buffer;
	ptr += sprintf(ptr, "%s Code:", mode);
	hops = 0;
	while (start < end && hops < 8) {
		opsize = insn_length(code[start]);
		if  (start + opsize == 32)
			*ptr++ = '#';
		else if (start == 32)
			*ptr++ = '>';
		else
			*ptr++ = ' ';
		addr = regs->psw.addr + start - 32;
		ptr += sprintf(ptr, "%016lx: ", addr);
		if (start + opsize >= end)
			break;
		for (i = 0; i < opsize; i++)
			ptr += sprintf(ptr, "%02x", code[start + i]);
		*ptr++ = '\t';
		if (i < 6)
			*ptr++ = '\t';
		ptr += print_insn(ptr, code + start, addr);
		start += opsize;
		pr_cont("%s", buffer);
		ptr = buffer;
		ptr += sprintf(ptr, "\n\t  ");
		hops++;
	}
	pr_cont("\n");
}

void print_fn_code(unsigned char *code, unsigned long len)
{
	char buffer[64], *ptr;
	int opsize, i;

	while (len) {
		ptr = buffer;
		opsize = insn_length(*code);
		if (opsize > len)
			break;
		ptr += sprintf(ptr, "%p: ", code);
		for (i = 0; i < opsize; i++)
			ptr += sprintf(ptr, "%02x", code[i]);
		*ptr++ = '\t';
		if (i < 4)
			*ptr++ = '\t';
		ptr += print_insn(ptr, code, (unsigned long) code);
		*ptr++ = '\n';
		*ptr++ = 0;
		printk("%s", buffer);
		code += opsize;
		len -= opsize;
	}
}<|MERGE_RESOLUTION|>--- conflicted
+++ resolved
@@ -397,11 +397,6 @@
 	unsigned char opfrag;
 	int i;
 
-<<<<<<< HEAD
-	for (i = 0; i < ARRAY_SIZE(opcode_offset); i++) {
-		entry = &opcode_offset[i];
-		if (entry->opcode == code[0] || entry->opcode == 0)
-=======
 	/* Search the opcode offset table to find an entry which
 	 * matches the beginning of the opcode. If there is no match
 	 * the last entry will be used, which is the default entry for
@@ -410,7 +405,6 @@
 	for (i = 0; i < ARRAY_SIZE(opcode_offset); i++) {
 		entry = &opcode_offset[i];
 		if (entry->opcode == code[0])
->>>>>>> ae64f9bd
 			break;
 	}
 
@@ -555,7 +549,7 @@
 		start += opsize;
 		pr_cont("%s", buffer);
 		ptr = buffer;
-		ptr += sprintf(ptr, "\n\t  ");
+		ptr += sprintf(ptr, "\n          ");
 		hops++;
 	}
 	pr_cont("\n");
