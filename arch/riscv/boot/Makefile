--- conflicted
+++ resolved
@@ -24,7 +24,11 @@
 $(obj)/Image.gz: $(obj)/Image FORCE
 	$(call if_changed,gzip)
 
-<<<<<<< HEAD
+loader.o: $(src)/loader.S $(obj)/Image
+
+$(obj)/loader: $(obj)/loader.o $(obj)/Image $(obj)/loader.lds FORCE
+	$(Q)$(LD) -T $(obj)/loader.lds -o $@ $(obj)/loader.o
+
 $(obj)/Image.bz2: $(obj)/Image FORCE
 	$(call if_changed,bzip2)
 
@@ -36,12 +40,6 @@
 
 $(obj)/Image.lzo: $(obj)/Image FORCE
 	$(call if_changed,lzo)
-=======
-loader.o: $(src)/loader.S $(obj)/Image
-
-$(obj)/loader: $(obj)/loader.o $(obj)/Image $(obj)/loader.lds FORCE
-	$(Q)$(LD) -T $(obj)/loader.lds -o $@ $(obj)/loader.o
->>>>>>> 405fe7aa
 
 install:
 	$(CONFIG_SHELL) $(srctree)/$(src)/install.sh $(KERNELRELEASE) \
