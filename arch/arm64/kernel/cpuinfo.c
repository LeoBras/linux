--- conflicted
+++ resolved
@@ -327,10 +327,6 @@
 		set_bit(ICACHEF_VPIPT, &__icache_flags);
 		break;
 	default:
-<<<<<<< HEAD
-		fallthrough;
-=======
->>>>>>> f75aef39
 	case ICACHE_POLICY_VIPT:
 		/* Assume aliasing */
 		set_bit(ICACHEF_ALIASING, &__icache_flags);
