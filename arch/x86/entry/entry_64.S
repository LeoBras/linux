--- conflicted
+++ resolved
@@ -192,11 +192,7 @@
 	 */
 	pushq	%rdi
 	movq	$entry_SYSCALL_64_stage2, %rdi
-<<<<<<< HEAD
-	jmp	*%rdi
-=======
 	JMP_NOSPEC %rdi
->>>>>>> a8750ddc
 END(entry_SYSCALL_64_trampoline)
 
 	.popsection
