/*
 * Kernel-based Virtual Machine driver for Linux
 *
 * This module enables machines with Intel VT-x extensions to run virtual
 * machines without emulation or binary translation.
 *
 * Copyright (C) 2006 Qumranet, Inc.
 * Copyright 2010 Red Hat, Inc. and/or its affiliates.
 *
 * Authors:
 *   Avi Kivity   <avi@qumranet.com>
 *   Yaniv Kamay  <yaniv@qumranet.com>
 *
 * This work is licensed under the terms of the GNU GPL, version 2.  See
 * the COPYING file in the top-level directory.
 *
 */

#include "irq.h"
#include "mmu.h"
#include "cpuid.h"
#include "lapic.h"

#include <linux/kvm_host.h>
#include <linux/module.h>
#include <linux/kernel.h>
#include <linux/mm.h>
#include <linux/highmem.h>
#include <linux/sched.h>
#include <linux/moduleparam.h>
#include <linux/mod_devicetable.h>
#include <linux/trace_events.h>
#include <linux/slab.h>
#include <linux/tboot.h>
#include <linux/hrtimer.h>
#include <linux/frame.h>
#include "kvm_cache_regs.h"
#include "x86.h"

#include <asm/cpu.h>
#include <asm/io.h>
#include <asm/desc.h>
#include <asm/vmx.h>
#include <asm/virtext.h>
#include <asm/mce.h>
#include <asm/fpu/internal.h>
#include <asm/perf_event.h>
#include <asm/debugreg.h>
#include <asm/kexec.h>
#include <asm/apic.h>
#include <asm/irq_remapping.h>
#include <asm/mmu_context.h>

#include "trace.h"
#include "pmu.h"

#define __ex(x) __kvm_handle_fault_on_reboot(x)
#define __ex_clear(x, reg) \
	____kvm_handle_fault_on_reboot(x, "xor " reg " , " reg)

MODULE_AUTHOR("Qumranet");
MODULE_LICENSE("GPL");

static const struct x86_cpu_id vmx_cpu_id[] = {
	X86_FEATURE_MATCH(X86_FEATURE_VMX),
	{}
};
MODULE_DEVICE_TABLE(x86cpu, vmx_cpu_id);

static bool __read_mostly enable_vpid = 1;
module_param_named(vpid, enable_vpid, bool, 0444);

static bool __read_mostly flexpriority_enabled = 1;
module_param_named(flexpriority, flexpriority_enabled, bool, S_IRUGO);

static bool __read_mostly enable_ept = 1;
module_param_named(ept, enable_ept, bool, S_IRUGO);

static bool __read_mostly enable_unrestricted_guest = 1;
module_param_named(unrestricted_guest,
			enable_unrestricted_guest, bool, S_IRUGO);

static bool __read_mostly enable_ept_ad_bits = 1;
module_param_named(eptad, enable_ept_ad_bits, bool, S_IRUGO);

static bool __read_mostly emulate_invalid_guest_state = true;
module_param(emulate_invalid_guest_state, bool, S_IRUGO);

static bool __read_mostly fasteoi = 1;
module_param(fasteoi, bool, S_IRUGO);

static bool __read_mostly enable_apicv = 1;
module_param(enable_apicv, bool, S_IRUGO);

static bool __read_mostly enable_shadow_vmcs = 1;
module_param_named(enable_shadow_vmcs, enable_shadow_vmcs, bool, S_IRUGO);
/*
 * If nested=1, nested virtualization is supported, i.e., guests may use
 * VMX and be a hypervisor for its own guests. If nested=0, guests may not
 * use VMX instructions.
 */
static bool __read_mostly nested = 0;
module_param(nested, bool, S_IRUGO);

static u64 __read_mostly host_xss;

static bool __read_mostly enable_pml = 1;
module_param_named(pml, enable_pml, bool, S_IRUGO);

#define KVM_VMX_TSC_MULTIPLIER_MAX     0xffffffffffffffffULL

/* Guest_tsc -> host_tsc conversion requires 64-bit division.  */
static int __read_mostly cpu_preemption_timer_multi;
static bool __read_mostly enable_preemption_timer = 1;
#ifdef CONFIG_X86_64
module_param_named(preemption_timer, enable_preemption_timer, bool, S_IRUGO);
#endif

#define KVM_GUEST_CR0_MASK (X86_CR0_NW | X86_CR0_CD)
#define KVM_VM_CR0_ALWAYS_ON_UNRESTRICTED_GUEST (X86_CR0_WP | X86_CR0_NE)
#define KVM_VM_CR0_ALWAYS_ON						\
	(KVM_VM_CR0_ALWAYS_ON_UNRESTRICTED_GUEST | X86_CR0_PG | X86_CR0_PE)
#define KVM_CR4_GUEST_OWNED_BITS				      \
	(X86_CR4_PVI | X86_CR4_DE | X86_CR4_PCE | X86_CR4_OSFXSR      \
	 | X86_CR4_OSXMMEXCPT | X86_CR4_LA57 | X86_CR4_TSD)

#define KVM_PMODE_VM_CR4_ALWAYS_ON (X86_CR4_PAE | X86_CR4_VMXE)
#define KVM_RMODE_VM_CR4_ALWAYS_ON (X86_CR4_VME | X86_CR4_PAE | X86_CR4_VMXE)

#define RMODE_GUEST_OWNED_EFLAGS_BITS (~(X86_EFLAGS_IOPL | X86_EFLAGS_VM))

#define VMX_MISC_EMULATED_PREEMPTION_TIMER_RATE 5

/*
 * Hyper-V requires all of these, so mark them as supported even though
 * they are just treated the same as all-context.
 */
#define VMX_VPID_EXTENT_SUPPORTED_MASK		\
	(VMX_VPID_EXTENT_INDIVIDUAL_ADDR_BIT |	\
	VMX_VPID_EXTENT_SINGLE_CONTEXT_BIT |	\
	VMX_VPID_EXTENT_GLOBAL_CONTEXT_BIT |	\
	VMX_VPID_EXTENT_SINGLE_NON_GLOBAL_BIT)

/*
 * These 2 parameters are used to config the controls for Pause-Loop Exiting:
 * ple_gap:    upper bound on the amount of time between two successive
 *             executions of PAUSE in a loop. Also indicate if ple enabled.
 *             According to test, this time is usually smaller than 128 cycles.
 * ple_window: upper bound on the amount of time a guest is allowed to execute
 *             in a PAUSE loop. Tests indicate that most spinlocks are held for
 *             less than 2^12 cycles
 * Time is measured based on a counter that runs at the same rate as the TSC,
 * refer SDM volume 3b section 21.6.13 & 22.1.3.
 */
#define KVM_VMX_DEFAULT_PLE_GAP           128
#define KVM_VMX_DEFAULT_PLE_WINDOW        4096
#define KVM_VMX_DEFAULT_PLE_WINDOW_GROW   2
#define KVM_VMX_DEFAULT_PLE_WINDOW_SHRINK 0
#define KVM_VMX_DEFAULT_PLE_WINDOW_MAX    \
		INT_MAX / KVM_VMX_DEFAULT_PLE_WINDOW_GROW

static int ple_gap = KVM_VMX_DEFAULT_PLE_GAP;
module_param(ple_gap, int, S_IRUGO);

static int ple_window = KVM_VMX_DEFAULT_PLE_WINDOW;
module_param(ple_window, int, S_IRUGO);

/* Default doubles per-vcpu window every exit. */
static int ple_window_grow = KVM_VMX_DEFAULT_PLE_WINDOW_GROW;
module_param(ple_window_grow, int, S_IRUGO);

/* Default resets per-vcpu window every exit to ple_window. */
static int ple_window_shrink = KVM_VMX_DEFAULT_PLE_WINDOW_SHRINK;
module_param(ple_window_shrink, int, S_IRUGO);

/* Default is to compute the maximum so we can never overflow. */
static int ple_window_actual_max = KVM_VMX_DEFAULT_PLE_WINDOW_MAX;
static int ple_window_max        = KVM_VMX_DEFAULT_PLE_WINDOW_MAX;
module_param(ple_window_max, int, S_IRUGO);

extern const ulong vmx_return;

#define NR_AUTOLOAD_MSRS 8
#define VMCS02_POOL_SIZE 1

struct vmcs {
	u32 revision_id;
	u32 abort;
	char data[0];
};

/*
 * Track a VMCS that may be loaded on a certain CPU. If it is (cpu!=-1), also
 * remember whether it was VMLAUNCHed, and maintain a linked list of all VMCSs
 * loaded on this CPU (so we can clear them if the CPU goes down).
 */
struct loaded_vmcs {
	struct vmcs *vmcs;
	struct vmcs *shadow_vmcs;
	int cpu;
	bool launched;
	bool nmi_known_unmasked;
	struct list_head loaded_vmcss_on_cpu_link;
};

struct shared_msr_entry {
	unsigned index;
	u64 data;
	u64 mask;
};

/*
 * struct vmcs12 describes the state that our guest hypervisor (L1) keeps for a
 * single nested guest (L2), hence the name vmcs12. Any VMX implementation has
 * a VMCS structure, and vmcs12 is our emulated VMX's VMCS. This structure is
 * stored in guest memory specified by VMPTRLD, but is opaque to the guest,
 * which must access it using VMREAD/VMWRITE/VMCLEAR instructions.
 * More than one of these structures may exist, if L1 runs multiple L2 guests.
 * nested_vmx_run() will use the data here to build a vmcs02: a VMCS for the
 * underlying hardware which will be used to run L2.
 * This structure is packed to ensure that its layout is identical across
 * machines (necessary for live migration).
 * If there are changes in this struct, VMCS12_REVISION must be changed.
 */
typedef u64 natural_width;
struct __packed vmcs12 {
	/* According to the Intel spec, a VMCS region must start with the
	 * following two fields. Then follow implementation-specific data.
	 */
	u32 revision_id;
	u32 abort;

	u32 launch_state; /* set to 0 by VMCLEAR, to 1 by VMLAUNCH */
	u32 padding[7]; /* room for future expansion */

	u64 io_bitmap_a;
	u64 io_bitmap_b;
	u64 msr_bitmap;
	u64 vm_exit_msr_store_addr;
	u64 vm_exit_msr_load_addr;
	u64 vm_entry_msr_load_addr;
	u64 tsc_offset;
	u64 virtual_apic_page_addr;
	u64 apic_access_addr;
	u64 posted_intr_desc_addr;
	u64 vm_function_control;
	u64 ept_pointer;
	u64 eoi_exit_bitmap0;
	u64 eoi_exit_bitmap1;
	u64 eoi_exit_bitmap2;
	u64 eoi_exit_bitmap3;
	u64 eptp_list_address;
	u64 xss_exit_bitmap;
	u64 guest_physical_address;
	u64 vmcs_link_pointer;
	u64 pml_address;
	u64 guest_ia32_debugctl;
	u64 guest_ia32_pat;
	u64 guest_ia32_efer;
	u64 guest_ia32_perf_global_ctrl;
	u64 guest_pdptr0;
	u64 guest_pdptr1;
	u64 guest_pdptr2;
	u64 guest_pdptr3;
	u64 guest_bndcfgs;
	u64 host_ia32_pat;
	u64 host_ia32_efer;
	u64 host_ia32_perf_global_ctrl;
	u64 padding64[8]; /* room for future expansion */
	/*
	 * To allow migration of L1 (complete with its L2 guests) between
	 * machines of different natural widths (32 or 64 bit), we cannot have
	 * unsigned long fields with no explict size. We use u64 (aliased
	 * natural_width) instead. Luckily, x86 is little-endian.
	 */
	natural_width cr0_guest_host_mask;
	natural_width cr4_guest_host_mask;
	natural_width cr0_read_shadow;
	natural_width cr4_read_shadow;
	natural_width cr3_target_value0;
	natural_width cr3_target_value1;
	natural_width cr3_target_value2;
	natural_width cr3_target_value3;
	natural_width exit_qualification;
	natural_width guest_linear_address;
	natural_width guest_cr0;
	natural_width guest_cr3;
	natural_width guest_cr4;
	natural_width guest_es_base;
	natural_width guest_cs_base;
	natural_width guest_ss_base;
	natural_width guest_ds_base;
	natural_width guest_fs_base;
	natural_width guest_gs_base;
	natural_width guest_ldtr_base;
	natural_width guest_tr_base;
	natural_width guest_gdtr_base;
	natural_width guest_idtr_base;
	natural_width guest_dr7;
	natural_width guest_rsp;
	natural_width guest_rip;
	natural_width guest_rflags;
	natural_width guest_pending_dbg_exceptions;
	natural_width guest_sysenter_esp;
	natural_width guest_sysenter_eip;
	natural_width host_cr0;
	natural_width host_cr3;
	natural_width host_cr4;
	natural_width host_fs_base;
	natural_width host_gs_base;
	natural_width host_tr_base;
	natural_width host_gdtr_base;
	natural_width host_idtr_base;
	natural_width host_ia32_sysenter_esp;
	natural_width host_ia32_sysenter_eip;
	natural_width host_rsp;
	natural_width host_rip;
	natural_width paddingl[8]; /* room for future expansion */
	u32 pin_based_vm_exec_control;
	u32 cpu_based_vm_exec_control;
	u32 exception_bitmap;
	u32 page_fault_error_code_mask;
	u32 page_fault_error_code_match;
	u32 cr3_target_count;
	u32 vm_exit_controls;
	u32 vm_exit_msr_store_count;
	u32 vm_exit_msr_load_count;
	u32 vm_entry_controls;
	u32 vm_entry_msr_load_count;
	u32 vm_entry_intr_info_field;
	u32 vm_entry_exception_error_code;
	u32 vm_entry_instruction_len;
	u32 tpr_threshold;
	u32 secondary_vm_exec_control;
	u32 vm_instruction_error;
	u32 vm_exit_reason;
	u32 vm_exit_intr_info;
	u32 vm_exit_intr_error_code;
	u32 idt_vectoring_info_field;
	u32 idt_vectoring_error_code;
	u32 vm_exit_instruction_len;
	u32 vmx_instruction_info;
	u32 guest_es_limit;
	u32 guest_cs_limit;
	u32 guest_ss_limit;
	u32 guest_ds_limit;
	u32 guest_fs_limit;
	u32 guest_gs_limit;
	u32 guest_ldtr_limit;
	u32 guest_tr_limit;
	u32 guest_gdtr_limit;
	u32 guest_idtr_limit;
	u32 guest_es_ar_bytes;
	u32 guest_cs_ar_bytes;
	u32 guest_ss_ar_bytes;
	u32 guest_ds_ar_bytes;
	u32 guest_fs_ar_bytes;
	u32 guest_gs_ar_bytes;
	u32 guest_ldtr_ar_bytes;
	u32 guest_tr_ar_bytes;
	u32 guest_interruptibility_info;
	u32 guest_activity_state;
	u32 guest_sysenter_cs;
	u32 host_ia32_sysenter_cs;
	u32 vmx_preemption_timer_value;
	u32 padding32[7]; /* room for future expansion */
	u16 virtual_processor_id;
	u16 posted_intr_nv;
	u16 guest_es_selector;
	u16 guest_cs_selector;
	u16 guest_ss_selector;
	u16 guest_ds_selector;
	u16 guest_fs_selector;
	u16 guest_gs_selector;
	u16 guest_ldtr_selector;
	u16 guest_tr_selector;
	u16 guest_intr_status;
	u16 guest_pml_index;
	u16 host_es_selector;
	u16 host_cs_selector;
	u16 host_ss_selector;
	u16 host_ds_selector;
	u16 host_fs_selector;
	u16 host_gs_selector;
	u16 host_tr_selector;
};

/*
 * VMCS12_REVISION is an arbitrary id that should be changed if the content or
 * layout of struct vmcs12 is changed. MSR_IA32_VMX_BASIC returns this id, and
 * VMPTRLD verifies that the VMCS region that L1 is loading contains this id.
 */
#define VMCS12_REVISION 0x11e57ed0

/*
 * VMCS12_SIZE is the number of bytes L1 should allocate for the VMXON region
 * and any VMCS region. Although only sizeof(struct vmcs12) are used by the
 * current implementation, 4K are reserved to avoid future complications.
 */
#define VMCS12_SIZE 0x1000

/* Used to remember the last vmcs02 used for some recently used vmcs12s */
struct vmcs02_list {
	struct list_head list;
	gpa_t vmptr;
	struct loaded_vmcs vmcs02;
};

/*
 * The nested_vmx structure is part of vcpu_vmx, and holds information we need
 * for correct emulation of VMX (i.e., nested VMX) on this vcpu.
 */
struct nested_vmx {
	/* Has the level1 guest done vmxon? */
	bool vmxon;
	gpa_t vmxon_ptr;
	bool pml_full;

	/* The guest-physical address of the current VMCS L1 keeps for L2 */
	gpa_t current_vmptr;
	/*
	 * Cache of the guest's VMCS, existing outside of guest memory.
	 * Loaded from guest memory during VMPTRLD. Flushed to guest
	 * memory during VMCLEAR and VMPTRLD.
	 */
	struct vmcs12 *cached_vmcs12;
	/*
	 * Indicates if the shadow vmcs must be updated with the
	 * data hold by vmcs12
	 */
	bool sync_shadow_vmcs;

	/* vmcs02_list cache of VMCSs recently used to run L2 guests */
	struct list_head vmcs02_pool;
	int vmcs02_num;
	bool change_vmcs01_virtual_x2apic_mode;
	/* L2 must run next, and mustn't decide to exit to L1. */
	bool nested_run_pending;
	/*
	 * Guest pages referred to in vmcs02 with host-physical pointers, so
	 * we must keep them pinned while L2 runs.
	 */
	struct page *apic_access_page;
	struct page *virtual_apic_page;
	struct page *pi_desc_page;
	struct pi_desc *pi_desc;
	bool pi_pending;
	u16 posted_intr_nv;

	unsigned long *msr_bitmap;

	struct hrtimer preemption_timer;
	bool preemption_timer_expired;

	/* to migrate it to L2 if VM_ENTRY_LOAD_DEBUG_CONTROLS is off */
	u64 vmcs01_debugctl;

	u16 vpid02;
	u16 last_vpid;

	/*
	 * We only store the "true" versions of the VMX capability MSRs. We
	 * generate the "non-true" versions by setting the must-be-1 bits
	 * according to the SDM.
	 */
	u32 nested_vmx_procbased_ctls_low;
	u32 nested_vmx_procbased_ctls_high;
	u32 nested_vmx_secondary_ctls_low;
	u32 nested_vmx_secondary_ctls_high;
	u32 nested_vmx_pinbased_ctls_low;
	u32 nested_vmx_pinbased_ctls_high;
	u32 nested_vmx_exit_ctls_low;
	u32 nested_vmx_exit_ctls_high;
	u32 nested_vmx_entry_ctls_low;
	u32 nested_vmx_entry_ctls_high;
	u32 nested_vmx_misc_low;
	u32 nested_vmx_misc_high;
	u32 nested_vmx_ept_caps;
	u32 nested_vmx_vpid_caps;
	u64 nested_vmx_basic;
	u64 nested_vmx_cr0_fixed0;
	u64 nested_vmx_cr0_fixed1;
	u64 nested_vmx_cr4_fixed0;
	u64 nested_vmx_cr4_fixed1;
	u64 nested_vmx_vmcs_enum;
	u64 nested_vmx_vmfunc_controls;
};

#define POSTED_INTR_ON  0
#define POSTED_INTR_SN  1

/* Posted-Interrupt Descriptor */
struct pi_desc {
	u32 pir[8];     /* Posted interrupt requested */
	union {
		struct {
				/* bit 256 - Outstanding Notification */
			u16	on	: 1,
				/* bit 257 - Suppress Notification */
				sn	: 1,
				/* bit 271:258 - Reserved */
				rsvd_1	: 14;
				/* bit 279:272 - Notification Vector */
			u8	nv;
				/* bit 287:280 - Reserved */
			u8	rsvd_2;
				/* bit 319:288 - Notification Destination */
			u32	ndst;
		};
		u64 control;
	};
	u32 rsvd[6];
} __aligned(64);

static bool pi_test_and_set_on(struct pi_desc *pi_desc)
{
	return test_and_set_bit(POSTED_INTR_ON,
			(unsigned long *)&pi_desc->control);
}

static bool pi_test_and_clear_on(struct pi_desc *pi_desc)
{
	return test_and_clear_bit(POSTED_INTR_ON,
			(unsigned long *)&pi_desc->control);
}

static int pi_test_and_set_pir(int vector, struct pi_desc *pi_desc)
{
	return test_and_set_bit(vector, (unsigned long *)pi_desc->pir);
}

static inline void pi_clear_sn(struct pi_desc *pi_desc)
{
	return clear_bit(POSTED_INTR_SN,
			(unsigned long *)&pi_desc->control);
}

static inline void pi_set_sn(struct pi_desc *pi_desc)
{
	return set_bit(POSTED_INTR_SN,
			(unsigned long *)&pi_desc->control);
}

static inline void pi_clear_on(struct pi_desc *pi_desc)
{
	clear_bit(POSTED_INTR_ON,
  		  (unsigned long *)&pi_desc->control);
}

static inline int pi_test_on(struct pi_desc *pi_desc)
{
	return test_bit(POSTED_INTR_ON,
			(unsigned long *)&pi_desc->control);
}

static inline int pi_test_sn(struct pi_desc *pi_desc)
{
	return test_bit(POSTED_INTR_SN,
			(unsigned long *)&pi_desc->control);
}

struct vcpu_vmx {
	struct kvm_vcpu       vcpu;
	unsigned long         host_rsp;
	u8                    fail;
	u32                   exit_intr_info;
	u32                   idt_vectoring_info;
	ulong                 rflags;
	struct shared_msr_entry *guest_msrs;
	int                   nmsrs;
	int                   save_nmsrs;
	unsigned long	      host_idt_base;
#ifdef CONFIG_X86_64
	u64 		      msr_host_kernel_gs_base;
	u64 		      msr_guest_kernel_gs_base;
#endif
	u32 vm_entry_controls_shadow;
	u32 vm_exit_controls_shadow;
	u32 secondary_exec_control;

	/*
	 * loaded_vmcs points to the VMCS currently used in this vcpu. For a
	 * non-nested (L1) guest, it always points to vmcs01. For a nested
	 * guest (L2), it points to a different VMCS.
	 */
	struct loaded_vmcs    vmcs01;
	struct loaded_vmcs   *loaded_vmcs;
	bool                  __launched; /* temporary, used in vmx_vcpu_run */
	struct msr_autoload {
		unsigned nr;
		struct vmx_msr_entry guest[NR_AUTOLOAD_MSRS];
		struct vmx_msr_entry host[NR_AUTOLOAD_MSRS];
	} msr_autoload;
	struct {
		int           loaded;
		u16           fs_sel, gs_sel, ldt_sel;
#ifdef CONFIG_X86_64
		u16           ds_sel, es_sel;
#endif
		int           gs_ldt_reload_needed;
		int           fs_reload_needed;
		u64           msr_host_bndcfgs;
		unsigned long vmcs_host_cr3;	/* May not match real cr3 */
		unsigned long vmcs_host_cr4;	/* May not match real cr4 */
	} host_state;
	struct {
		int vm86_active;
		ulong save_rflags;
		struct kvm_segment segs[8];
	} rmode;
	struct {
		u32 bitmask; /* 4 bits per segment (1 bit per field) */
		struct kvm_save_segment {
			u16 selector;
			unsigned long base;
			u32 limit;
			u32 ar;
		} seg[8];
	} segment_cache;
	int vpid;
	bool emulation_required;

	u32 exit_reason;

	/* Posted interrupt descriptor */
	struct pi_desc pi_desc;

	/* Support for a guest hypervisor (nested VMX) */
	struct nested_vmx nested;

	/* Dynamic PLE window. */
	int ple_window;
	bool ple_window_dirty;

	/* Support for PML */
#define PML_ENTITY_NUM		512
	struct page *pml_pg;

	/* apic deadline value in host tsc */
	u64 hv_deadline_tsc;

	u64 current_tsc_ratio;

	u32 host_pkru;

	/*
	 * Only bits masked by msr_ia32_feature_control_valid_bits can be set in
	 * msr_ia32_feature_control. FEATURE_CONTROL_LOCKED is always included
	 * in msr_ia32_feature_control_valid_bits.
	 */
	u64 msr_ia32_feature_control;
	u64 msr_ia32_feature_control_valid_bits;
};

enum segment_cache_field {
	SEG_FIELD_SEL = 0,
	SEG_FIELD_BASE = 1,
	SEG_FIELD_LIMIT = 2,
	SEG_FIELD_AR = 3,

	SEG_FIELD_NR = 4
};

static inline struct vcpu_vmx *to_vmx(struct kvm_vcpu *vcpu)
{
	return container_of(vcpu, struct vcpu_vmx, vcpu);
}

static struct pi_desc *vcpu_to_pi_desc(struct kvm_vcpu *vcpu)
{
	return &(to_vmx(vcpu)->pi_desc);
}

#define VMCS12_OFFSET(x) offsetof(struct vmcs12, x)
#define FIELD(number, name)	[number] = VMCS12_OFFSET(name)
#define FIELD64(number, name)	[number] = VMCS12_OFFSET(name), \
				[number##_HIGH] = VMCS12_OFFSET(name)+4


static unsigned long shadow_read_only_fields[] = {
	/*
	 * We do NOT shadow fields that are modified when L0
	 * traps and emulates any vmx instruction (e.g. VMPTRLD,
	 * VMXON...) executed by L1.
	 * For example, VM_INSTRUCTION_ERROR is read
	 * by L1 if a vmx instruction fails (part of the error path).
	 * Note the code assumes this logic. If for some reason
	 * we start shadowing these fields then we need to
	 * force a shadow sync when L0 emulates vmx instructions
	 * (e.g. force a sync if VM_INSTRUCTION_ERROR is modified
	 * by nested_vmx_failValid)
	 */
	VM_EXIT_REASON,
	VM_EXIT_INTR_INFO,
	VM_EXIT_INSTRUCTION_LEN,
	IDT_VECTORING_INFO_FIELD,
	IDT_VECTORING_ERROR_CODE,
	VM_EXIT_INTR_ERROR_CODE,
	EXIT_QUALIFICATION,
	GUEST_LINEAR_ADDRESS,
	GUEST_PHYSICAL_ADDRESS
};
static int max_shadow_read_only_fields =
	ARRAY_SIZE(shadow_read_only_fields);

static unsigned long shadow_read_write_fields[] = {
	TPR_THRESHOLD,
	GUEST_RIP,
	GUEST_RSP,
	GUEST_CR0,
	GUEST_CR3,
	GUEST_CR4,
	GUEST_INTERRUPTIBILITY_INFO,
	GUEST_RFLAGS,
	GUEST_CS_SELECTOR,
	GUEST_CS_AR_BYTES,
	GUEST_CS_LIMIT,
	GUEST_CS_BASE,
	GUEST_ES_BASE,
	GUEST_BNDCFGS,
	CR0_GUEST_HOST_MASK,
	CR0_READ_SHADOW,
	CR4_READ_SHADOW,
	TSC_OFFSET,
	EXCEPTION_BITMAP,
	CPU_BASED_VM_EXEC_CONTROL,
	VM_ENTRY_EXCEPTION_ERROR_CODE,
	VM_ENTRY_INTR_INFO_FIELD,
	VM_ENTRY_INSTRUCTION_LEN,
	VM_ENTRY_EXCEPTION_ERROR_CODE,
	HOST_FS_BASE,
	HOST_GS_BASE,
	HOST_FS_SELECTOR,
	HOST_GS_SELECTOR
};
static int max_shadow_read_write_fields =
	ARRAY_SIZE(shadow_read_write_fields);

static const unsigned short vmcs_field_to_offset_table[] = {
	FIELD(VIRTUAL_PROCESSOR_ID, virtual_processor_id),
	FIELD(POSTED_INTR_NV, posted_intr_nv),
	FIELD(GUEST_ES_SELECTOR, guest_es_selector),
	FIELD(GUEST_CS_SELECTOR, guest_cs_selector),
	FIELD(GUEST_SS_SELECTOR, guest_ss_selector),
	FIELD(GUEST_DS_SELECTOR, guest_ds_selector),
	FIELD(GUEST_FS_SELECTOR, guest_fs_selector),
	FIELD(GUEST_GS_SELECTOR, guest_gs_selector),
	FIELD(GUEST_LDTR_SELECTOR, guest_ldtr_selector),
	FIELD(GUEST_TR_SELECTOR, guest_tr_selector),
	FIELD(GUEST_INTR_STATUS, guest_intr_status),
	FIELD(GUEST_PML_INDEX, guest_pml_index),
	FIELD(HOST_ES_SELECTOR, host_es_selector),
	FIELD(HOST_CS_SELECTOR, host_cs_selector),
	FIELD(HOST_SS_SELECTOR, host_ss_selector),
	FIELD(HOST_DS_SELECTOR, host_ds_selector),
	FIELD(HOST_FS_SELECTOR, host_fs_selector),
	FIELD(HOST_GS_SELECTOR, host_gs_selector),
	FIELD(HOST_TR_SELECTOR, host_tr_selector),
	FIELD64(IO_BITMAP_A, io_bitmap_a),
	FIELD64(IO_BITMAP_B, io_bitmap_b),
	FIELD64(MSR_BITMAP, msr_bitmap),
	FIELD64(VM_EXIT_MSR_STORE_ADDR, vm_exit_msr_store_addr),
	FIELD64(VM_EXIT_MSR_LOAD_ADDR, vm_exit_msr_load_addr),
	FIELD64(VM_ENTRY_MSR_LOAD_ADDR, vm_entry_msr_load_addr),
	FIELD64(TSC_OFFSET, tsc_offset),
	FIELD64(VIRTUAL_APIC_PAGE_ADDR, virtual_apic_page_addr),
	FIELD64(APIC_ACCESS_ADDR, apic_access_addr),
	FIELD64(POSTED_INTR_DESC_ADDR, posted_intr_desc_addr),
	FIELD64(VM_FUNCTION_CONTROL, vm_function_control),
	FIELD64(EPT_POINTER, ept_pointer),
	FIELD64(EOI_EXIT_BITMAP0, eoi_exit_bitmap0),
	FIELD64(EOI_EXIT_BITMAP1, eoi_exit_bitmap1),
	FIELD64(EOI_EXIT_BITMAP2, eoi_exit_bitmap2),
	FIELD64(EOI_EXIT_BITMAP3, eoi_exit_bitmap3),
	FIELD64(EPTP_LIST_ADDRESS, eptp_list_address),
	FIELD64(XSS_EXIT_BITMAP, xss_exit_bitmap),
	FIELD64(GUEST_PHYSICAL_ADDRESS, guest_physical_address),
	FIELD64(VMCS_LINK_POINTER, vmcs_link_pointer),
	FIELD64(PML_ADDRESS, pml_address),
	FIELD64(GUEST_IA32_DEBUGCTL, guest_ia32_debugctl),
	FIELD64(GUEST_IA32_PAT, guest_ia32_pat),
	FIELD64(GUEST_IA32_EFER, guest_ia32_efer),
	FIELD64(GUEST_IA32_PERF_GLOBAL_CTRL, guest_ia32_perf_global_ctrl),
	FIELD64(GUEST_PDPTR0, guest_pdptr0),
	FIELD64(GUEST_PDPTR1, guest_pdptr1),
	FIELD64(GUEST_PDPTR2, guest_pdptr2),
	FIELD64(GUEST_PDPTR3, guest_pdptr3),
	FIELD64(GUEST_BNDCFGS, guest_bndcfgs),
	FIELD64(HOST_IA32_PAT, host_ia32_pat),
	FIELD64(HOST_IA32_EFER, host_ia32_efer),
	FIELD64(HOST_IA32_PERF_GLOBAL_CTRL, host_ia32_perf_global_ctrl),
	FIELD(PIN_BASED_VM_EXEC_CONTROL, pin_based_vm_exec_control),
	FIELD(CPU_BASED_VM_EXEC_CONTROL, cpu_based_vm_exec_control),
	FIELD(EXCEPTION_BITMAP, exception_bitmap),
	FIELD(PAGE_FAULT_ERROR_CODE_MASK, page_fault_error_code_mask),
	FIELD(PAGE_FAULT_ERROR_CODE_MATCH, page_fault_error_code_match),
	FIELD(CR3_TARGET_COUNT, cr3_target_count),
	FIELD(VM_EXIT_CONTROLS, vm_exit_controls),
	FIELD(VM_EXIT_MSR_STORE_COUNT, vm_exit_msr_store_count),
	FIELD(VM_EXIT_MSR_LOAD_COUNT, vm_exit_msr_load_count),
	FIELD(VM_ENTRY_CONTROLS, vm_entry_controls),
	FIELD(VM_ENTRY_MSR_LOAD_COUNT, vm_entry_msr_load_count),
	FIELD(VM_ENTRY_INTR_INFO_FIELD, vm_entry_intr_info_field),
	FIELD(VM_ENTRY_EXCEPTION_ERROR_CODE, vm_entry_exception_error_code),
	FIELD(VM_ENTRY_INSTRUCTION_LEN, vm_entry_instruction_len),
	FIELD(TPR_THRESHOLD, tpr_threshold),
	FIELD(SECONDARY_VM_EXEC_CONTROL, secondary_vm_exec_control),
	FIELD(VM_INSTRUCTION_ERROR, vm_instruction_error),
	FIELD(VM_EXIT_REASON, vm_exit_reason),
	FIELD(VM_EXIT_INTR_INFO, vm_exit_intr_info),
	FIELD(VM_EXIT_INTR_ERROR_CODE, vm_exit_intr_error_code),
	FIELD(IDT_VECTORING_INFO_FIELD, idt_vectoring_info_field),
	FIELD(IDT_VECTORING_ERROR_CODE, idt_vectoring_error_code),
	FIELD(VM_EXIT_INSTRUCTION_LEN, vm_exit_instruction_len),
	FIELD(VMX_INSTRUCTION_INFO, vmx_instruction_info),
	FIELD(GUEST_ES_LIMIT, guest_es_limit),
	FIELD(GUEST_CS_LIMIT, guest_cs_limit),
	FIELD(GUEST_SS_LIMIT, guest_ss_limit),
	FIELD(GUEST_DS_LIMIT, guest_ds_limit),
	FIELD(GUEST_FS_LIMIT, guest_fs_limit),
	FIELD(GUEST_GS_LIMIT, guest_gs_limit),
	FIELD(GUEST_LDTR_LIMIT, guest_ldtr_limit),
	FIELD(GUEST_TR_LIMIT, guest_tr_limit),
	FIELD(GUEST_GDTR_LIMIT, guest_gdtr_limit),
	FIELD(GUEST_IDTR_LIMIT, guest_idtr_limit),
	FIELD(GUEST_ES_AR_BYTES, guest_es_ar_bytes),
	FIELD(GUEST_CS_AR_BYTES, guest_cs_ar_bytes),
	FIELD(GUEST_SS_AR_BYTES, guest_ss_ar_bytes),
	FIELD(GUEST_DS_AR_BYTES, guest_ds_ar_bytes),
	FIELD(GUEST_FS_AR_BYTES, guest_fs_ar_bytes),
	FIELD(GUEST_GS_AR_BYTES, guest_gs_ar_bytes),
	FIELD(GUEST_LDTR_AR_BYTES, guest_ldtr_ar_bytes),
	FIELD(GUEST_TR_AR_BYTES, guest_tr_ar_bytes),
	FIELD(GUEST_INTERRUPTIBILITY_INFO, guest_interruptibility_info),
	FIELD(GUEST_ACTIVITY_STATE, guest_activity_state),
	FIELD(GUEST_SYSENTER_CS, guest_sysenter_cs),
	FIELD(HOST_IA32_SYSENTER_CS, host_ia32_sysenter_cs),
	FIELD(VMX_PREEMPTION_TIMER_VALUE, vmx_preemption_timer_value),
	FIELD(CR0_GUEST_HOST_MASK, cr0_guest_host_mask),
	FIELD(CR4_GUEST_HOST_MASK, cr4_guest_host_mask),
	FIELD(CR0_READ_SHADOW, cr0_read_shadow),
	FIELD(CR4_READ_SHADOW, cr4_read_shadow),
	FIELD(CR3_TARGET_VALUE0, cr3_target_value0),
	FIELD(CR3_TARGET_VALUE1, cr3_target_value1),
	FIELD(CR3_TARGET_VALUE2, cr3_target_value2),
	FIELD(CR3_TARGET_VALUE3, cr3_target_value3),
	FIELD(EXIT_QUALIFICATION, exit_qualification),
	FIELD(GUEST_LINEAR_ADDRESS, guest_linear_address),
	FIELD(GUEST_CR0, guest_cr0),
	FIELD(GUEST_CR3, guest_cr3),
	FIELD(GUEST_CR4, guest_cr4),
	FIELD(GUEST_ES_BASE, guest_es_base),
	FIELD(GUEST_CS_BASE, guest_cs_base),
	FIELD(GUEST_SS_BASE, guest_ss_base),
	FIELD(GUEST_DS_BASE, guest_ds_base),
	FIELD(GUEST_FS_BASE, guest_fs_base),
	FIELD(GUEST_GS_BASE, guest_gs_base),
	FIELD(GUEST_LDTR_BASE, guest_ldtr_base),
	FIELD(GUEST_TR_BASE, guest_tr_base),
	FIELD(GUEST_GDTR_BASE, guest_gdtr_base),
	FIELD(GUEST_IDTR_BASE, guest_idtr_base),
	FIELD(GUEST_DR7, guest_dr7),
	FIELD(GUEST_RSP, guest_rsp),
	FIELD(GUEST_RIP, guest_rip),
	FIELD(GUEST_RFLAGS, guest_rflags),
	FIELD(GUEST_PENDING_DBG_EXCEPTIONS, guest_pending_dbg_exceptions),
	FIELD(GUEST_SYSENTER_ESP, guest_sysenter_esp),
	FIELD(GUEST_SYSENTER_EIP, guest_sysenter_eip),
	FIELD(HOST_CR0, host_cr0),
	FIELD(HOST_CR3, host_cr3),
	FIELD(HOST_CR4, host_cr4),
	FIELD(HOST_FS_BASE, host_fs_base),
	FIELD(HOST_GS_BASE, host_gs_base),
	FIELD(HOST_TR_BASE, host_tr_base),
	FIELD(HOST_GDTR_BASE, host_gdtr_base),
	FIELD(HOST_IDTR_BASE, host_idtr_base),
	FIELD(HOST_IA32_SYSENTER_ESP, host_ia32_sysenter_esp),
	FIELD(HOST_IA32_SYSENTER_EIP, host_ia32_sysenter_eip),
	FIELD(HOST_RSP, host_rsp),
	FIELD(HOST_RIP, host_rip),
};

static inline short vmcs_field_to_offset(unsigned long field)
{
	BUILD_BUG_ON(ARRAY_SIZE(vmcs_field_to_offset_table) > SHRT_MAX);

	if (field >= ARRAY_SIZE(vmcs_field_to_offset_table) ||
	    vmcs_field_to_offset_table[field] == 0)
		return -ENOENT;

	return vmcs_field_to_offset_table[field];
}

static inline struct vmcs12 *get_vmcs12(struct kvm_vcpu *vcpu)
{
	return to_vmx(vcpu)->nested.cached_vmcs12;
}

static bool nested_ept_ad_enabled(struct kvm_vcpu *vcpu);
static unsigned long nested_ept_get_cr3(struct kvm_vcpu *vcpu);
static u64 construct_eptp(struct kvm_vcpu *vcpu, unsigned long root_hpa);
static bool vmx_xsaves_supported(void);
static int vmx_set_tss_addr(struct kvm *kvm, unsigned int addr);
static void vmx_set_segment(struct kvm_vcpu *vcpu,
			    struct kvm_segment *var, int seg);
static void vmx_get_segment(struct kvm_vcpu *vcpu,
			    struct kvm_segment *var, int seg);
static bool guest_state_valid(struct kvm_vcpu *vcpu);
static u32 vmx_segment_access_rights(struct kvm_segment *var);
static void copy_vmcs12_to_shadow(struct vcpu_vmx *vmx);
static void copy_shadow_to_vmcs12(struct vcpu_vmx *vmx);
static int alloc_identity_pagetable(struct kvm *kvm);
static bool vmx_get_nmi_mask(struct kvm_vcpu *vcpu);
static void vmx_set_nmi_mask(struct kvm_vcpu *vcpu, bool masked);
static bool nested_vmx_is_page_fault_vmexit(struct vmcs12 *vmcs12,
					    u16 error_code);

static DEFINE_PER_CPU(struct vmcs *, vmxarea);
static DEFINE_PER_CPU(struct vmcs *, current_vmcs);
/*
 * We maintain a per-CPU linked-list of VMCS loaded on that CPU. This is needed
 * when a CPU is brought down, and we need to VMCLEAR all VMCSs loaded on it.
 */
static DEFINE_PER_CPU(struct list_head, loaded_vmcss_on_cpu);

/*
 * We maintian a per-CPU linked-list of vCPU, so in wakeup_handler() we
 * can find which vCPU should be waken up.
 */
static DEFINE_PER_CPU(struct list_head, blocked_vcpu_on_cpu);
static DEFINE_PER_CPU(spinlock_t, blocked_vcpu_on_cpu_lock);

enum {
	VMX_IO_BITMAP_A,
	VMX_IO_BITMAP_B,
	VMX_MSR_BITMAP_LEGACY,
	VMX_MSR_BITMAP_LONGMODE,
	VMX_MSR_BITMAP_LEGACY_X2APIC_APICV,
	VMX_MSR_BITMAP_LONGMODE_X2APIC_APICV,
	VMX_MSR_BITMAP_LEGACY_X2APIC,
	VMX_MSR_BITMAP_LONGMODE_X2APIC,
	VMX_VMREAD_BITMAP,
	VMX_VMWRITE_BITMAP,
	VMX_BITMAP_NR
};

static unsigned long *vmx_bitmap[VMX_BITMAP_NR];

#define vmx_io_bitmap_a                      (vmx_bitmap[VMX_IO_BITMAP_A])
#define vmx_io_bitmap_b                      (vmx_bitmap[VMX_IO_BITMAP_B])
#define vmx_msr_bitmap_legacy                (vmx_bitmap[VMX_MSR_BITMAP_LEGACY])
#define vmx_msr_bitmap_longmode              (vmx_bitmap[VMX_MSR_BITMAP_LONGMODE])
#define vmx_msr_bitmap_legacy_x2apic_apicv   (vmx_bitmap[VMX_MSR_BITMAP_LEGACY_X2APIC_APICV])
#define vmx_msr_bitmap_longmode_x2apic_apicv (vmx_bitmap[VMX_MSR_BITMAP_LONGMODE_X2APIC_APICV])
#define vmx_msr_bitmap_legacy_x2apic         (vmx_bitmap[VMX_MSR_BITMAP_LEGACY_X2APIC])
#define vmx_msr_bitmap_longmode_x2apic       (vmx_bitmap[VMX_MSR_BITMAP_LONGMODE_X2APIC])
#define vmx_vmread_bitmap                    (vmx_bitmap[VMX_VMREAD_BITMAP])
#define vmx_vmwrite_bitmap                   (vmx_bitmap[VMX_VMWRITE_BITMAP])

static bool cpu_has_load_ia32_efer;
static bool cpu_has_load_perf_global_ctrl;

static DECLARE_BITMAP(vmx_vpid_bitmap, VMX_NR_VPIDS);
static DEFINE_SPINLOCK(vmx_vpid_lock);

static struct vmcs_config {
	int size;
	int order;
	u32 basic_cap;
	u32 revision_id;
	u32 pin_based_exec_ctrl;
	u32 cpu_based_exec_ctrl;
	u32 cpu_based_2nd_exec_ctrl;
	u32 vmexit_ctrl;
	u32 vmentry_ctrl;
} vmcs_config;

static struct vmx_capability {
	u32 ept;
	u32 vpid;
} vmx_capability;

#define VMX_SEGMENT_FIELD(seg)					\
	[VCPU_SREG_##seg] = {                                   \
		.selector = GUEST_##seg##_SELECTOR,		\
		.base = GUEST_##seg##_BASE,		   	\
		.limit = GUEST_##seg##_LIMIT,		   	\
		.ar_bytes = GUEST_##seg##_AR_BYTES,	   	\
	}

static const struct kvm_vmx_segment_field {
	unsigned selector;
	unsigned base;
	unsigned limit;
	unsigned ar_bytes;
} kvm_vmx_segment_fields[] = {
	VMX_SEGMENT_FIELD(CS),
	VMX_SEGMENT_FIELD(DS),
	VMX_SEGMENT_FIELD(ES),
	VMX_SEGMENT_FIELD(FS),
	VMX_SEGMENT_FIELD(GS),
	VMX_SEGMENT_FIELD(SS),
	VMX_SEGMENT_FIELD(TR),
	VMX_SEGMENT_FIELD(LDTR),
};

static u64 host_efer;

static void ept_save_pdptrs(struct kvm_vcpu *vcpu);

/*
 * Keep MSR_STAR at the end, as setup_msrs() will try to optimize it
 * away by decrementing the array size.
 */
static const u32 vmx_msr_index[] = {
#ifdef CONFIG_X86_64
	MSR_SYSCALL_MASK, MSR_LSTAR, MSR_CSTAR,
#endif
	MSR_EFER, MSR_TSC_AUX, MSR_STAR,
};

static inline bool is_exception_n(u32 intr_info, u8 vector)
{
	return (intr_info & (INTR_INFO_INTR_TYPE_MASK | INTR_INFO_VECTOR_MASK |
			     INTR_INFO_VALID_MASK)) ==
		(INTR_TYPE_HARD_EXCEPTION | vector | INTR_INFO_VALID_MASK);
}

static inline bool is_debug(u32 intr_info)
{
	return is_exception_n(intr_info, DB_VECTOR);
}

static inline bool is_breakpoint(u32 intr_info)
{
	return is_exception_n(intr_info, BP_VECTOR);
}

static inline bool is_page_fault(u32 intr_info)
{
	return is_exception_n(intr_info, PF_VECTOR);
}

static inline bool is_no_device(u32 intr_info)
{
	return is_exception_n(intr_info, NM_VECTOR);
}

static inline bool is_invalid_opcode(u32 intr_info)
{
	return is_exception_n(intr_info, UD_VECTOR);
}

static inline bool is_external_interrupt(u32 intr_info)
{
	return (intr_info & (INTR_INFO_INTR_TYPE_MASK | INTR_INFO_VALID_MASK))
		== (INTR_TYPE_EXT_INTR | INTR_INFO_VALID_MASK);
}

static inline bool is_machine_check(u32 intr_info)
{
	return (intr_info & (INTR_INFO_INTR_TYPE_MASK | INTR_INFO_VECTOR_MASK |
			     INTR_INFO_VALID_MASK)) ==
		(INTR_TYPE_HARD_EXCEPTION | MC_VECTOR | INTR_INFO_VALID_MASK);
}

static inline bool cpu_has_vmx_msr_bitmap(void)
{
	return vmcs_config.cpu_based_exec_ctrl & CPU_BASED_USE_MSR_BITMAPS;
}

static inline bool cpu_has_vmx_tpr_shadow(void)
{
	return vmcs_config.cpu_based_exec_ctrl & CPU_BASED_TPR_SHADOW;
}

static inline bool cpu_need_tpr_shadow(struct kvm_vcpu *vcpu)
{
	return cpu_has_vmx_tpr_shadow() && lapic_in_kernel(vcpu);
}

static inline bool cpu_has_secondary_exec_ctrls(void)
{
	return vmcs_config.cpu_based_exec_ctrl &
		CPU_BASED_ACTIVATE_SECONDARY_CONTROLS;
}

static inline bool cpu_has_vmx_virtualize_apic_accesses(void)
{
	return vmcs_config.cpu_based_2nd_exec_ctrl &
		SECONDARY_EXEC_VIRTUALIZE_APIC_ACCESSES;
}

static inline bool cpu_has_vmx_virtualize_x2apic_mode(void)
{
	return vmcs_config.cpu_based_2nd_exec_ctrl &
		SECONDARY_EXEC_VIRTUALIZE_X2APIC_MODE;
}

static inline bool cpu_has_vmx_apic_register_virt(void)
{
	return vmcs_config.cpu_based_2nd_exec_ctrl &
		SECONDARY_EXEC_APIC_REGISTER_VIRT;
}

static inline bool cpu_has_vmx_virtual_intr_delivery(void)
{
	return vmcs_config.cpu_based_2nd_exec_ctrl &
		SECONDARY_EXEC_VIRTUAL_INTR_DELIVERY;
}

/*
 * Comment's format: document - errata name - stepping - processor name.
 * Refer from
 * https://www.virtualbox.org/svn/vbox/trunk/src/VBox/VMM/VMMR0/HMR0.cpp
 */
static u32 vmx_preemption_cpu_tfms[] = {
/* 323344.pdf - BA86   - D0 - Xeon 7500 Series */
0x000206E6,
/* 323056.pdf - AAX65  - C2 - Xeon L3406 */
/* 322814.pdf - AAT59  - C2 - i7-600, i5-500, i5-400 and i3-300 Mobile */
/* 322911.pdf - AAU65  - C2 - i5-600, i3-500 Desktop and Pentium G6950 */
0x00020652,
/* 322911.pdf - AAU65  - K0 - i5-600, i3-500 Desktop and Pentium G6950 */
0x00020655,
/* 322373.pdf - AAO95  - B1 - Xeon 3400 Series */
/* 322166.pdf - AAN92  - B1 - i7-800 and i5-700 Desktop */
/*
 * 320767.pdf - AAP86  - B1 -
 * i7-900 Mobile Extreme, i7-800 and i7-700 Mobile
 */
0x000106E5,
/* 321333.pdf - AAM126 - C0 - Xeon 3500 */
0x000106A0,
/* 321333.pdf - AAM126 - C1 - Xeon 3500 */
0x000106A1,
/* 320836.pdf - AAJ124 - C0 - i7-900 Desktop Extreme and i7-900 Desktop */
0x000106A4,
 /* 321333.pdf - AAM126 - D0 - Xeon 3500 */
 /* 321324.pdf - AAK139 - D0 - Xeon 5500 */
 /* 320836.pdf - AAJ124 - D0 - i7-900 Extreme and i7-900 Desktop */
0x000106A5,
};

static inline bool cpu_has_broken_vmx_preemption_timer(void)
{
	u32 eax = cpuid_eax(0x00000001), i;

	/* Clear the reserved bits */
	eax &= ~(0x3U << 14 | 0xfU << 28);
	for (i = 0; i < ARRAY_SIZE(vmx_preemption_cpu_tfms); i++)
		if (eax == vmx_preemption_cpu_tfms[i])
			return true;

	return false;
}

static inline bool cpu_has_vmx_preemption_timer(void)
{
	return vmcs_config.pin_based_exec_ctrl &
		PIN_BASED_VMX_PREEMPTION_TIMER;
}

static inline bool cpu_has_vmx_posted_intr(void)
{
	return IS_ENABLED(CONFIG_X86_LOCAL_APIC) &&
		vmcs_config.pin_based_exec_ctrl & PIN_BASED_POSTED_INTR;
}

static inline bool cpu_has_vmx_apicv(void)
{
	return cpu_has_vmx_apic_register_virt() &&
		cpu_has_vmx_virtual_intr_delivery() &&
		cpu_has_vmx_posted_intr();
}

static inline bool cpu_has_vmx_flexpriority(void)
{
	return cpu_has_vmx_tpr_shadow() &&
		cpu_has_vmx_virtualize_apic_accesses();
}

static inline bool cpu_has_vmx_ept_execute_only(void)
{
	return vmx_capability.ept & VMX_EPT_EXECUTE_ONLY_BIT;
}

static inline bool cpu_has_vmx_ept_2m_page(void)
{
	return vmx_capability.ept & VMX_EPT_2MB_PAGE_BIT;
}

static inline bool cpu_has_vmx_ept_1g_page(void)
{
	return vmx_capability.ept & VMX_EPT_1GB_PAGE_BIT;
}

static inline bool cpu_has_vmx_ept_4levels(void)
{
	return vmx_capability.ept & VMX_EPT_PAGE_WALK_4_BIT;
}

static inline bool cpu_has_vmx_ept_mt_wb(void)
{
	return vmx_capability.ept & VMX_EPTP_WB_BIT;
}

static inline bool cpu_has_vmx_ept_5levels(void)
{
	return vmx_capability.ept & VMX_EPT_PAGE_WALK_5_BIT;
}

static inline bool cpu_has_vmx_ept_ad_bits(void)
{
	return vmx_capability.ept & VMX_EPT_AD_BIT;
}

static inline bool cpu_has_vmx_invept_context(void)
{
	return vmx_capability.ept & VMX_EPT_EXTENT_CONTEXT_BIT;
}

static inline bool cpu_has_vmx_invept_global(void)
{
	return vmx_capability.ept & VMX_EPT_EXTENT_GLOBAL_BIT;
}

static inline bool cpu_has_vmx_invvpid_single(void)
{
	return vmx_capability.vpid & VMX_VPID_EXTENT_SINGLE_CONTEXT_BIT;
}

static inline bool cpu_has_vmx_invvpid_global(void)
{
	return vmx_capability.vpid & VMX_VPID_EXTENT_GLOBAL_CONTEXT_BIT;
}

static inline bool cpu_has_vmx_invvpid(void)
{
	return vmx_capability.vpid & VMX_VPID_INVVPID_BIT;
}

static inline bool cpu_has_vmx_ept(void)
{
	return vmcs_config.cpu_based_2nd_exec_ctrl &
		SECONDARY_EXEC_ENABLE_EPT;
}

static inline bool cpu_has_vmx_unrestricted_guest(void)
{
	return vmcs_config.cpu_based_2nd_exec_ctrl &
		SECONDARY_EXEC_UNRESTRICTED_GUEST;
}

static inline bool cpu_has_vmx_ple(void)
{
	return vmcs_config.cpu_based_2nd_exec_ctrl &
		SECONDARY_EXEC_PAUSE_LOOP_EXITING;
}

static inline bool cpu_has_vmx_basic_inout(void)
{
	return	(((u64)vmcs_config.basic_cap << 32) & VMX_BASIC_INOUT);
}

static inline bool cpu_need_virtualize_apic_accesses(struct kvm_vcpu *vcpu)
{
	return flexpriority_enabled && lapic_in_kernel(vcpu);
}

static inline bool cpu_has_vmx_vpid(void)
{
	return vmcs_config.cpu_based_2nd_exec_ctrl &
		SECONDARY_EXEC_ENABLE_VPID;
}

static inline bool cpu_has_vmx_rdtscp(void)
{
	return vmcs_config.cpu_based_2nd_exec_ctrl &
		SECONDARY_EXEC_RDTSCP;
}

static inline bool cpu_has_vmx_invpcid(void)
{
	return vmcs_config.cpu_based_2nd_exec_ctrl &
		SECONDARY_EXEC_ENABLE_INVPCID;
}

static inline bool cpu_has_vmx_wbinvd_exit(void)
{
	return vmcs_config.cpu_based_2nd_exec_ctrl &
		SECONDARY_EXEC_WBINVD_EXITING;
}

static inline bool cpu_has_vmx_shadow_vmcs(void)
{
	u64 vmx_msr;
	rdmsrl(MSR_IA32_VMX_MISC, vmx_msr);
	/* check if the cpu supports writing r/o exit information fields */
	if (!(vmx_msr & MSR_IA32_VMX_MISC_VMWRITE_SHADOW_RO_FIELDS))
		return false;

	return vmcs_config.cpu_based_2nd_exec_ctrl &
		SECONDARY_EXEC_SHADOW_VMCS;
}

static inline bool cpu_has_vmx_pml(void)
{
	return vmcs_config.cpu_based_2nd_exec_ctrl & SECONDARY_EXEC_ENABLE_PML;
}

static inline bool cpu_has_vmx_tsc_scaling(void)
{
	return vmcs_config.cpu_based_2nd_exec_ctrl &
		SECONDARY_EXEC_TSC_SCALING;
}

static inline bool cpu_has_vmx_vmfunc(void)
{
	return vmcs_config.cpu_based_2nd_exec_ctrl &
		SECONDARY_EXEC_ENABLE_VMFUNC;
}

static inline bool report_flexpriority(void)
{
	return flexpriority_enabled;
}

static inline unsigned nested_cpu_vmx_misc_cr3_count(struct kvm_vcpu *vcpu)
{
	return vmx_misc_cr3_count(to_vmx(vcpu)->nested.nested_vmx_misc_low);
}

static inline bool nested_cpu_has(struct vmcs12 *vmcs12, u32 bit)
{
	return vmcs12->cpu_based_vm_exec_control & bit;
}

static inline bool nested_cpu_has2(struct vmcs12 *vmcs12, u32 bit)
{
	return (vmcs12->cpu_based_vm_exec_control &
			CPU_BASED_ACTIVATE_SECONDARY_CONTROLS) &&
		(vmcs12->secondary_vm_exec_control & bit);
}

static inline bool nested_cpu_has_virtual_nmis(struct vmcs12 *vmcs12)
{
	return vmcs12->pin_based_vm_exec_control & PIN_BASED_VIRTUAL_NMIS;
}

static inline bool nested_cpu_has_preemption_timer(struct vmcs12 *vmcs12)
{
	return vmcs12->pin_based_vm_exec_control &
		PIN_BASED_VMX_PREEMPTION_TIMER;
}

static inline int nested_cpu_has_ept(struct vmcs12 *vmcs12)
{
	return nested_cpu_has2(vmcs12, SECONDARY_EXEC_ENABLE_EPT);
}

static inline bool nested_cpu_has_xsaves(struct vmcs12 *vmcs12)
{
	return nested_cpu_has2(vmcs12, SECONDARY_EXEC_XSAVES);
}

static inline bool nested_cpu_has_pml(struct vmcs12 *vmcs12)
{
	return nested_cpu_has2(vmcs12, SECONDARY_EXEC_ENABLE_PML);
}

static inline bool nested_cpu_has_virt_x2apic_mode(struct vmcs12 *vmcs12)
{
	return nested_cpu_has2(vmcs12, SECONDARY_EXEC_VIRTUALIZE_X2APIC_MODE);
}

static inline bool nested_cpu_has_vpid(struct vmcs12 *vmcs12)
{
	return nested_cpu_has2(vmcs12, SECONDARY_EXEC_ENABLE_VPID);
}

static inline bool nested_cpu_has_apic_reg_virt(struct vmcs12 *vmcs12)
{
	return nested_cpu_has2(vmcs12, SECONDARY_EXEC_APIC_REGISTER_VIRT);
}

static inline bool nested_cpu_has_vid(struct vmcs12 *vmcs12)
{
	return nested_cpu_has2(vmcs12, SECONDARY_EXEC_VIRTUAL_INTR_DELIVERY);
}

static inline bool nested_cpu_has_posted_intr(struct vmcs12 *vmcs12)
{
	return vmcs12->pin_based_vm_exec_control & PIN_BASED_POSTED_INTR;
}

static inline bool nested_cpu_has_vmfunc(struct vmcs12 *vmcs12)
{
	return nested_cpu_has2(vmcs12, SECONDARY_EXEC_ENABLE_VMFUNC);
}

static inline bool nested_cpu_has_eptp_switching(struct vmcs12 *vmcs12)
{
	return nested_cpu_has_vmfunc(vmcs12) &&
		(vmcs12->vm_function_control &
		 VMX_VMFUNC_EPTP_SWITCHING);
}

static inline bool is_nmi(u32 intr_info)
{
	return (intr_info & (INTR_INFO_INTR_TYPE_MASK | INTR_INFO_VALID_MASK))
		== (INTR_TYPE_NMI_INTR | INTR_INFO_VALID_MASK);
}

static void nested_vmx_vmexit(struct kvm_vcpu *vcpu, u32 exit_reason,
			      u32 exit_intr_info,
			      unsigned long exit_qualification);
static void nested_vmx_entry_failure(struct kvm_vcpu *vcpu,
			struct vmcs12 *vmcs12,
			u32 reason, unsigned long qualification);

static int __find_msr_index(struct vcpu_vmx *vmx, u32 msr)
{
	int i;

	for (i = 0; i < vmx->nmsrs; ++i)
		if (vmx_msr_index[vmx->guest_msrs[i].index] == msr)
			return i;
	return -1;
}

static inline void __invvpid(int ext, u16 vpid, gva_t gva)
{
    struct {
	u64 vpid : 16;
	u64 rsvd : 48;
	u64 gva;
    } operand = { vpid, 0, gva };

    asm volatile (__ex(ASM_VMX_INVVPID)
		  /* CF==1 or ZF==1 --> rc = -1 */
		  "; ja 1f ; ud2 ; 1:"
		  : : "a"(&operand), "c"(ext) : "cc", "memory");
}

static inline void __invept(int ext, u64 eptp, gpa_t gpa)
{
	struct {
		u64 eptp, gpa;
	} operand = {eptp, gpa};

	asm volatile (__ex(ASM_VMX_INVEPT)
			/* CF==1 or ZF==1 --> rc = -1 */
			"; ja 1f ; ud2 ; 1:\n"
			: : "a" (&operand), "c" (ext) : "cc", "memory");
}

static struct shared_msr_entry *find_msr_entry(struct vcpu_vmx *vmx, u32 msr)
{
	int i;

	i = __find_msr_index(vmx, msr);
	if (i >= 0)
		return &vmx->guest_msrs[i];
	return NULL;
}

static void vmcs_clear(struct vmcs *vmcs)
{
	u64 phys_addr = __pa(vmcs);
	u8 error;

	asm volatile (__ex(ASM_VMX_VMCLEAR_RAX) "; setna %0"
		      : "=qm"(error) : "a"(&phys_addr), "m"(phys_addr)
		      : "cc", "memory");
	if (error)
		printk(KERN_ERR "kvm: vmclear fail: %p/%llx\n",
		       vmcs, phys_addr);
}

static inline void loaded_vmcs_init(struct loaded_vmcs *loaded_vmcs)
{
	vmcs_clear(loaded_vmcs->vmcs);
	if (loaded_vmcs->shadow_vmcs && loaded_vmcs->launched)
		vmcs_clear(loaded_vmcs->shadow_vmcs);
	loaded_vmcs->cpu = -1;
	loaded_vmcs->launched = 0;
}

static void vmcs_load(struct vmcs *vmcs)
{
	u64 phys_addr = __pa(vmcs);
	u8 error;

	asm volatile (__ex(ASM_VMX_VMPTRLD_RAX) "; setna %0"
			: "=qm"(error) : "a"(&phys_addr), "m"(phys_addr)
			: "cc", "memory");
	if (error)
		printk(KERN_ERR "kvm: vmptrld %p/%llx failed\n",
		       vmcs, phys_addr);
}

#ifdef CONFIG_KEXEC_CORE
/*
 * This bitmap is used to indicate whether the vmclear
 * operation is enabled on all cpus. All disabled by
 * default.
 */
static cpumask_t crash_vmclear_enabled_bitmap = CPU_MASK_NONE;

static inline void crash_enable_local_vmclear(int cpu)
{
	cpumask_set_cpu(cpu, &crash_vmclear_enabled_bitmap);
}

static inline void crash_disable_local_vmclear(int cpu)
{
	cpumask_clear_cpu(cpu, &crash_vmclear_enabled_bitmap);
}

static inline int crash_local_vmclear_enabled(int cpu)
{
	return cpumask_test_cpu(cpu, &crash_vmclear_enabled_bitmap);
}

static void crash_vmclear_local_loaded_vmcss(void)
{
	int cpu = raw_smp_processor_id();
	struct loaded_vmcs *v;

	if (!crash_local_vmclear_enabled(cpu))
		return;

	list_for_each_entry(v, &per_cpu(loaded_vmcss_on_cpu, cpu),
			    loaded_vmcss_on_cpu_link)
		vmcs_clear(v->vmcs);
}
#else
static inline void crash_enable_local_vmclear(int cpu) { }
static inline void crash_disable_local_vmclear(int cpu) { }
#endif /* CONFIG_KEXEC_CORE */

static void __loaded_vmcs_clear(void *arg)
{
	struct loaded_vmcs *loaded_vmcs = arg;
	int cpu = raw_smp_processor_id();

	if (loaded_vmcs->cpu != cpu)
		return; /* vcpu migration can race with cpu offline */
	if (per_cpu(current_vmcs, cpu) == loaded_vmcs->vmcs)
		per_cpu(current_vmcs, cpu) = NULL;
	crash_disable_local_vmclear(cpu);
	list_del(&loaded_vmcs->loaded_vmcss_on_cpu_link);

	/*
	 * we should ensure updating loaded_vmcs->loaded_vmcss_on_cpu_link
	 * is before setting loaded_vmcs->vcpu to -1 which is done in
	 * loaded_vmcs_init. Otherwise, other cpu can see vcpu = -1 fist
	 * then adds the vmcs into percpu list before it is deleted.
	 */
	smp_wmb();

	loaded_vmcs_init(loaded_vmcs);
	crash_enable_local_vmclear(cpu);
}

static void loaded_vmcs_clear(struct loaded_vmcs *loaded_vmcs)
{
	int cpu = loaded_vmcs->cpu;

	if (cpu != -1)
		smp_call_function_single(cpu,
			 __loaded_vmcs_clear, loaded_vmcs, 1);
}

static inline void vpid_sync_vcpu_single(int vpid)
{
	if (vpid == 0)
		return;

	if (cpu_has_vmx_invvpid_single())
		__invvpid(VMX_VPID_EXTENT_SINGLE_CONTEXT, vpid, 0);
}

static inline void vpid_sync_vcpu_global(void)
{
	if (cpu_has_vmx_invvpid_global())
		__invvpid(VMX_VPID_EXTENT_ALL_CONTEXT, 0, 0);
}

static inline void vpid_sync_context(int vpid)
{
	if (cpu_has_vmx_invvpid_single())
		vpid_sync_vcpu_single(vpid);
	else
		vpid_sync_vcpu_global();
}

static inline void ept_sync_global(void)
{
	if (cpu_has_vmx_invept_global())
		__invept(VMX_EPT_EXTENT_GLOBAL, 0, 0);
}

static inline void ept_sync_context(u64 eptp)
{
	if (enable_ept) {
		if (cpu_has_vmx_invept_context())
			__invept(VMX_EPT_EXTENT_CONTEXT, eptp, 0);
		else
			ept_sync_global();
	}
}

static __always_inline void vmcs_check16(unsigned long field)
{
        BUILD_BUG_ON_MSG(__builtin_constant_p(field) && ((field) & 0x6001) == 0x2000,
			 "16-bit accessor invalid for 64-bit field");
        BUILD_BUG_ON_MSG(__builtin_constant_p(field) && ((field) & 0x6001) == 0x2001,
			 "16-bit accessor invalid for 64-bit high field");
        BUILD_BUG_ON_MSG(__builtin_constant_p(field) && ((field) & 0x6000) == 0x4000,
			 "16-bit accessor invalid for 32-bit high field");
        BUILD_BUG_ON_MSG(__builtin_constant_p(field) && ((field) & 0x6000) == 0x6000,
			 "16-bit accessor invalid for natural width field");
}

static __always_inline void vmcs_check32(unsigned long field)
{
        BUILD_BUG_ON_MSG(__builtin_constant_p(field) && ((field) & 0x6000) == 0,
			 "32-bit accessor invalid for 16-bit field");
        BUILD_BUG_ON_MSG(__builtin_constant_p(field) && ((field) & 0x6000) == 0x6000,
			 "32-bit accessor invalid for natural width field");
}

static __always_inline void vmcs_check64(unsigned long field)
{
        BUILD_BUG_ON_MSG(__builtin_constant_p(field) && ((field) & 0x6000) == 0,
			 "64-bit accessor invalid for 16-bit field");
        BUILD_BUG_ON_MSG(__builtin_constant_p(field) && ((field) & 0x6001) == 0x2001,
			 "64-bit accessor invalid for 64-bit high field");
        BUILD_BUG_ON_MSG(__builtin_constant_p(field) && ((field) & 0x6000) == 0x4000,
			 "64-bit accessor invalid for 32-bit field");
        BUILD_BUG_ON_MSG(__builtin_constant_p(field) && ((field) & 0x6000) == 0x6000,
			 "64-bit accessor invalid for natural width field");
}

static __always_inline void vmcs_checkl(unsigned long field)
{
        BUILD_BUG_ON_MSG(__builtin_constant_p(field) && ((field) & 0x6000) == 0,
			 "Natural width accessor invalid for 16-bit field");
        BUILD_BUG_ON_MSG(__builtin_constant_p(field) && ((field) & 0x6001) == 0x2000,
			 "Natural width accessor invalid for 64-bit field");
        BUILD_BUG_ON_MSG(__builtin_constant_p(field) && ((field) & 0x6001) == 0x2001,
			 "Natural width accessor invalid for 64-bit high field");
        BUILD_BUG_ON_MSG(__builtin_constant_p(field) && ((field) & 0x6000) == 0x4000,
			 "Natural width accessor invalid for 32-bit field");
}

static __always_inline unsigned long __vmcs_readl(unsigned long field)
{
	unsigned long value;

	asm volatile (__ex_clear(ASM_VMX_VMREAD_RDX_RAX, "%0")
		      : "=a"(value) : "d"(field) : "cc");
	return value;
}

static __always_inline u16 vmcs_read16(unsigned long field)
{
	vmcs_check16(field);
	return __vmcs_readl(field);
}

static __always_inline u32 vmcs_read32(unsigned long field)
{
	vmcs_check32(field);
	return __vmcs_readl(field);
}

static __always_inline u64 vmcs_read64(unsigned long field)
{
	vmcs_check64(field);
#ifdef CONFIG_X86_64
	return __vmcs_readl(field);
#else
	return __vmcs_readl(field) | ((u64)__vmcs_readl(field+1) << 32);
#endif
}

static __always_inline unsigned long vmcs_readl(unsigned long field)
{
	vmcs_checkl(field);
	return __vmcs_readl(field);
}

static noinline void vmwrite_error(unsigned long field, unsigned long value)
{
	printk(KERN_ERR "vmwrite error: reg %lx value %lx (err %d)\n",
	       field, value, vmcs_read32(VM_INSTRUCTION_ERROR));
	dump_stack();
}

static __always_inline void __vmcs_writel(unsigned long field, unsigned long value)
{
	u8 error;

	asm volatile (__ex(ASM_VMX_VMWRITE_RAX_RDX) "; setna %0"
		       : "=q"(error) : "a"(value), "d"(field) : "cc");
	if (unlikely(error))
		vmwrite_error(field, value);
}

static __always_inline void vmcs_write16(unsigned long field, u16 value)
{
	vmcs_check16(field);
	__vmcs_writel(field, value);
}

static __always_inline void vmcs_write32(unsigned long field, u32 value)
{
	vmcs_check32(field);
	__vmcs_writel(field, value);
}

static __always_inline void vmcs_write64(unsigned long field, u64 value)
{
	vmcs_check64(field);
	__vmcs_writel(field, value);
#ifndef CONFIG_X86_64
	asm volatile ("");
	__vmcs_writel(field+1, value >> 32);
#endif
}

static __always_inline void vmcs_writel(unsigned long field, unsigned long value)
{
	vmcs_checkl(field);
	__vmcs_writel(field, value);
}

static __always_inline void vmcs_clear_bits(unsigned long field, u32 mask)
{
        BUILD_BUG_ON_MSG(__builtin_constant_p(field) && ((field) & 0x6000) == 0x2000,
			 "vmcs_clear_bits does not support 64-bit fields");
	__vmcs_writel(field, __vmcs_readl(field) & ~mask);
}

static __always_inline void vmcs_set_bits(unsigned long field, u32 mask)
{
        BUILD_BUG_ON_MSG(__builtin_constant_p(field) && ((field) & 0x6000) == 0x2000,
			 "vmcs_set_bits does not support 64-bit fields");
	__vmcs_writel(field, __vmcs_readl(field) | mask);
}

static inline void vm_entry_controls_reset_shadow(struct vcpu_vmx *vmx)
{
	vmx->vm_entry_controls_shadow = vmcs_read32(VM_ENTRY_CONTROLS);
}

static inline void vm_entry_controls_init(struct vcpu_vmx *vmx, u32 val)
{
	vmcs_write32(VM_ENTRY_CONTROLS, val);
	vmx->vm_entry_controls_shadow = val;
}

static inline void vm_entry_controls_set(struct vcpu_vmx *vmx, u32 val)
{
	if (vmx->vm_entry_controls_shadow != val)
		vm_entry_controls_init(vmx, val);
}

static inline u32 vm_entry_controls_get(struct vcpu_vmx *vmx)
{
	return vmx->vm_entry_controls_shadow;
}


static inline void vm_entry_controls_setbit(struct vcpu_vmx *vmx, u32 val)
{
	vm_entry_controls_set(vmx, vm_entry_controls_get(vmx) | val);
}

static inline void vm_entry_controls_clearbit(struct vcpu_vmx *vmx, u32 val)
{
	vm_entry_controls_set(vmx, vm_entry_controls_get(vmx) & ~val);
}

static inline void vm_exit_controls_reset_shadow(struct vcpu_vmx *vmx)
{
	vmx->vm_exit_controls_shadow = vmcs_read32(VM_EXIT_CONTROLS);
}

static inline void vm_exit_controls_init(struct vcpu_vmx *vmx, u32 val)
{
	vmcs_write32(VM_EXIT_CONTROLS, val);
	vmx->vm_exit_controls_shadow = val;
}

static inline void vm_exit_controls_set(struct vcpu_vmx *vmx, u32 val)
{
	if (vmx->vm_exit_controls_shadow != val)
		vm_exit_controls_init(vmx, val);
}

static inline u32 vm_exit_controls_get(struct vcpu_vmx *vmx)
{
	return vmx->vm_exit_controls_shadow;
}


static inline void vm_exit_controls_setbit(struct vcpu_vmx *vmx, u32 val)
{
	vm_exit_controls_set(vmx, vm_exit_controls_get(vmx) | val);
}

static inline void vm_exit_controls_clearbit(struct vcpu_vmx *vmx, u32 val)
{
	vm_exit_controls_set(vmx, vm_exit_controls_get(vmx) & ~val);
}

static void vmx_segment_cache_clear(struct vcpu_vmx *vmx)
{
	vmx->segment_cache.bitmask = 0;
}

static bool vmx_segment_cache_test_set(struct vcpu_vmx *vmx, unsigned seg,
				       unsigned field)
{
	bool ret;
	u32 mask = 1 << (seg * SEG_FIELD_NR + field);

	if (!(vmx->vcpu.arch.regs_avail & (1 << VCPU_EXREG_SEGMENTS))) {
		vmx->vcpu.arch.regs_avail |= (1 << VCPU_EXREG_SEGMENTS);
		vmx->segment_cache.bitmask = 0;
	}
	ret = vmx->segment_cache.bitmask & mask;
	vmx->segment_cache.bitmask |= mask;
	return ret;
}

static u16 vmx_read_guest_seg_selector(struct vcpu_vmx *vmx, unsigned seg)
{
	u16 *p = &vmx->segment_cache.seg[seg].selector;

	if (!vmx_segment_cache_test_set(vmx, seg, SEG_FIELD_SEL))
		*p = vmcs_read16(kvm_vmx_segment_fields[seg].selector);
	return *p;
}

static ulong vmx_read_guest_seg_base(struct vcpu_vmx *vmx, unsigned seg)
{
	ulong *p = &vmx->segment_cache.seg[seg].base;

	if (!vmx_segment_cache_test_set(vmx, seg, SEG_FIELD_BASE))
		*p = vmcs_readl(kvm_vmx_segment_fields[seg].base);
	return *p;
}

static u32 vmx_read_guest_seg_limit(struct vcpu_vmx *vmx, unsigned seg)
{
	u32 *p = &vmx->segment_cache.seg[seg].limit;

	if (!vmx_segment_cache_test_set(vmx, seg, SEG_FIELD_LIMIT))
		*p = vmcs_read32(kvm_vmx_segment_fields[seg].limit);
	return *p;
}

static u32 vmx_read_guest_seg_ar(struct vcpu_vmx *vmx, unsigned seg)
{
	u32 *p = &vmx->segment_cache.seg[seg].ar;

	if (!vmx_segment_cache_test_set(vmx, seg, SEG_FIELD_AR))
		*p = vmcs_read32(kvm_vmx_segment_fields[seg].ar_bytes);
	return *p;
}

static void update_exception_bitmap(struct kvm_vcpu *vcpu)
{
	u32 eb;

	eb = (1u << PF_VECTOR) | (1u << UD_VECTOR) | (1u << MC_VECTOR) |
	     (1u << DB_VECTOR) | (1u << AC_VECTOR);
	if ((vcpu->guest_debug &
	     (KVM_GUESTDBG_ENABLE | KVM_GUESTDBG_USE_SW_BP)) ==
	    (KVM_GUESTDBG_ENABLE | KVM_GUESTDBG_USE_SW_BP))
		eb |= 1u << BP_VECTOR;
	if (to_vmx(vcpu)->rmode.vm86_active)
		eb = ~0;
	if (enable_ept)
		eb &= ~(1u << PF_VECTOR); /* bypass_guest_pf = 0 */

	/* When we are running a nested L2 guest and L1 specified for it a
	 * certain exception bitmap, we must trap the same exceptions and pass
	 * them to L1. When running L2, we will only handle the exceptions
	 * specified above if L1 did not want them.
	 */
	if (is_guest_mode(vcpu))
		eb |= get_vmcs12(vcpu)->exception_bitmap;

	vmcs_write32(EXCEPTION_BITMAP, eb);
}

static void clear_atomic_switch_msr_special(struct vcpu_vmx *vmx,
		unsigned long entry, unsigned long exit)
{
	vm_entry_controls_clearbit(vmx, entry);
	vm_exit_controls_clearbit(vmx, exit);
}

static void clear_atomic_switch_msr(struct vcpu_vmx *vmx, unsigned msr)
{
	unsigned i;
	struct msr_autoload *m = &vmx->msr_autoload;

	switch (msr) {
	case MSR_EFER:
		if (cpu_has_load_ia32_efer) {
			clear_atomic_switch_msr_special(vmx,
					VM_ENTRY_LOAD_IA32_EFER,
					VM_EXIT_LOAD_IA32_EFER);
			return;
		}
		break;
	case MSR_CORE_PERF_GLOBAL_CTRL:
		if (cpu_has_load_perf_global_ctrl) {
			clear_atomic_switch_msr_special(vmx,
					VM_ENTRY_LOAD_IA32_PERF_GLOBAL_CTRL,
					VM_EXIT_LOAD_IA32_PERF_GLOBAL_CTRL);
			return;
		}
		break;
	}

	for (i = 0; i < m->nr; ++i)
		if (m->guest[i].index == msr)
			break;

	if (i == m->nr)
		return;
	--m->nr;
	m->guest[i] = m->guest[m->nr];
	m->host[i] = m->host[m->nr];
	vmcs_write32(VM_ENTRY_MSR_LOAD_COUNT, m->nr);
	vmcs_write32(VM_EXIT_MSR_LOAD_COUNT, m->nr);
}

static void add_atomic_switch_msr_special(struct vcpu_vmx *vmx,
		unsigned long entry, unsigned long exit,
		unsigned long guest_val_vmcs, unsigned long host_val_vmcs,
		u64 guest_val, u64 host_val)
{
	vmcs_write64(guest_val_vmcs, guest_val);
	vmcs_write64(host_val_vmcs, host_val);
	vm_entry_controls_setbit(vmx, entry);
	vm_exit_controls_setbit(vmx, exit);
}

static void add_atomic_switch_msr(struct vcpu_vmx *vmx, unsigned msr,
				  u64 guest_val, u64 host_val)
{
	unsigned i;
	struct msr_autoload *m = &vmx->msr_autoload;

	switch (msr) {
	case MSR_EFER:
		if (cpu_has_load_ia32_efer) {
			add_atomic_switch_msr_special(vmx,
					VM_ENTRY_LOAD_IA32_EFER,
					VM_EXIT_LOAD_IA32_EFER,
					GUEST_IA32_EFER,
					HOST_IA32_EFER,
					guest_val, host_val);
			return;
		}
		break;
	case MSR_CORE_PERF_GLOBAL_CTRL:
		if (cpu_has_load_perf_global_ctrl) {
			add_atomic_switch_msr_special(vmx,
					VM_ENTRY_LOAD_IA32_PERF_GLOBAL_CTRL,
					VM_EXIT_LOAD_IA32_PERF_GLOBAL_CTRL,
					GUEST_IA32_PERF_GLOBAL_CTRL,
					HOST_IA32_PERF_GLOBAL_CTRL,
					guest_val, host_val);
			return;
		}
		break;
	case MSR_IA32_PEBS_ENABLE:
		/* PEBS needs a quiescent period after being disabled (to write
		 * a record).  Disabling PEBS through VMX MSR swapping doesn't
		 * provide that period, so a CPU could write host's record into
		 * guest's memory.
		 */
		wrmsrl(MSR_IA32_PEBS_ENABLE, 0);
	}

	for (i = 0; i < m->nr; ++i)
		if (m->guest[i].index == msr)
			break;

	if (i == NR_AUTOLOAD_MSRS) {
		printk_once(KERN_WARNING "Not enough msr switch entries. "
				"Can't add msr %x\n", msr);
		return;
	} else if (i == m->nr) {
		++m->nr;
		vmcs_write32(VM_ENTRY_MSR_LOAD_COUNT, m->nr);
		vmcs_write32(VM_EXIT_MSR_LOAD_COUNT, m->nr);
	}

	m->guest[i].index = msr;
	m->guest[i].value = guest_val;
	m->host[i].index = msr;
	m->host[i].value = host_val;
}

static bool update_transition_efer(struct vcpu_vmx *vmx, int efer_offset)
{
	u64 guest_efer = vmx->vcpu.arch.efer;
	u64 ignore_bits = 0;

	if (!enable_ept) {
		/*
		 * NX is needed to handle CR0.WP=1, CR4.SMEP=1.  Testing
		 * host CPUID is more efficient than testing guest CPUID
		 * or CR4.  Host SMEP is anyway a requirement for guest SMEP.
		 */
		if (boot_cpu_has(X86_FEATURE_SMEP))
			guest_efer |= EFER_NX;
		else if (!(guest_efer & EFER_NX))
			ignore_bits |= EFER_NX;
	}

	/*
	 * LMA and LME handled by hardware; SCE meaningless outside long mode.
	 */
	ignore_bits |= EFER_SCE;
#ifdef CONFIG_X86_64
	ignore_bits |= EFER_LMA | EFER_LME;
	/* SCE is meaningful only in long mode on Intel */
	if (guest_efer & EFER_LMA)
		ignore_bits &= ~(u64)EFER_SCE;
#endif

	clear_atomic_switch_msr(vmx, MSR_EFER);

	/*
	 * On EPT, we can't emulate NX, so we must switch EFER atomically.
	 * On CPUs that support "load IA32_EFER", always switch EFER
	 * atomically, since it's faster than switching it manually.
	 */
	if (cpu_has_load_ia32_efer ||
	    (enable_ept && ((vmx->vcpu.arch.efer ^ host_efer) & EFER_NX))) {
		if (!(guest_efer & EFER_LMA))
			guest_efer &= ~EFER_LME;
		if (guest_efer != host_efer)
			add_atomic_switch_msr(vmx, MSR_EFER,
					      guest_efer, host_efer);
		return false;
	} else {
		guest_efer &= ~ignore_bits;
		guest_efer |= host_efer & ignore_bits;

		vmx->guest_msrs[efer_offset].data = guest_efer;
		vmx->guest_msrs[efer_offset].mask = ~ignore_bits;

		return true;
	}
}

#ifdef CONFIG_X86_32
/*
 * On 32-bit kernels, VM exits still load the FS and GS bases from the
 * VMCS rather than the segment table.  KVM uses this helper to figure
 * out the current bases to poke them into the VMCS before entry.
 */
static unsigned long segment_base(u16 selector)
{
	struct desc_struct *table;
	unsigned long v;

	if (!(selector & ~SEGMENT_RPL_MASK))
		return 0;

	table = get_current_gdt_ro();

	if ((selector & SEGMENT_TI_MASK) == SEGMENT_LDT) {
		u16 ldt_selector = kvm_read_ldt();

		if (!(ldt_selector & ~SEGMENT_RPL_MASK))
			return 0;

		table = (struct desc_struct *)segment_base(ldt_selector);
	}
	v = get_desc_base(&table[selector >> 3]);
	return v;
}
#endif

static void vmx_save_host_state(struct kvm_vcpu *vcpu)
{
	struct vcpu_vmx *vmx = to_vmx(vcpu);
	int i;

	if (vmx->host_state.loaded)
		return;

	vmx->host_state.loaded = 1;
	/*
	 * Set host fs and gs selectors.  Unfortunately, 22.2.3 does not
	 * allow segment selectors with cpl > 0 or ti == 1.
	 */
	vmx->host_state.ldt_sel = kvm_read_ldt();
	vmx->host_state.gs_ldt_reload_needed = vmx->host_state.ldt_sel;
	savesegment(fs, vmx->host_state.fs_sel);
	if (!(vmx->host_state.fs_sel & 7)) {
		vmcs_write16(HOST_FS_SELECTOR, vmx->host_state.fs_sel);
		vmx->host_state.fs_reload_needed = 0;
	} else {
		vmcs_write16(HOST_FS_SELECTOR, 0);
		vmx->host_state.fs_reload_needed = 1;
	}
	savesegment(gs, vmx->host_state.gs_sel);
	if (!(vmx->host_state.gs_sel & 7))
		vmcs_write16(HOST_GS_SELECTOR, vmx->host_state.gs_sel);
	else {
		vmcs_write16(HOST_GS_SELECTOR, 0);
		vmx->host_state.gs_ldt_reload_needed = 1;
	}

#ifdef CONFIG_X86_64
	savesegment(ds, vmx->host_state.ds_sel);
	savesegment(es, vmx->host_state.es_sel);
#endif

#ifdef CONFIG_X86_64
	vmcs_writel(HOST_FS_BASE, read_msr(MSR_FS_BASE));
	vmcs_writel(HOST_GS_BASE, read_msr(MSR_GS_BASE));
#else
	vmcs_writel(HOST_FS_BASE, segment_base(vmx->host_state.fs_sel));
	vmcs_writel(HOST_GS_BASE, segment_base(vmx->host_state.gs_sel));
#endif

#ifdef CONFIG_X86_64
	rdmsrl(MSR_KERNEL_GS_BASE, vmx->msr_host_kernel_gs_base);
	if (is_long_mode(&vmx->vcpu))
		wrmsrl(MSR_KERNEL_GS_BASE, vmx->msr_guest_kernel_gs_base);
#endif
	if (boot_cpu_has(X86_FEATURE_MPX))
		rdmsrl(MSR_IA32_BNDCFGS, vmx->host_state.msr_host_bndcfgs);
	for (i = 0; i < vmx->save_nmsrs; ++i)
		kvm_set_shared_msr(vmx->guest_msrs[i].index,
				   vmx->guest_msrs[i].data,
				   vmx->guest_msrs[i].mask);
}

static void __vmx_load_host_state(struct vcpu_vmx *vmx)
{
	if (!vmx->host_state.loaded)
		return;

	++vmx->vcpu.stat.host_state_reload;
	vmx->host_state.loaded = 0;
#ifdef CONFIG_X86_64
	if (is_long_mode(&vmx->vcpu))
		rdmsrl(MSR_KERNEL_GS_BASE, vmx->msr_guest_kernel_gs_base);
#endif
	if (vmx->host_state.gs_ldt_reload_needed) {
		kvm_load_ldt(vmx->host_state.ldt_sel);
#ifdef CONFIG_X86_64
		load_gs_index(vmx->host_state.gs_sel);
#else
		loadsegment(gs, vmx->host_state.gs_sel);
#endif
	}
	if (vmx->host_state.fs_reload_needed)
		loadsegment(fs, vmx->host_state.fs_sel);
#ifdef CONFIG_X86_64
	if (unlikely(vmx->host_state.ds_sel | vmx->host_state.es_sel)) {
		loadsegment(ds, vmx->host_state.ds_sel);
		loadsegment(es, vmx->host_state.es_sel);
	}
#endif
	invalidate_tss_limit();
#ifdef CONFIG_X86_64
	wrmsrl(MSR_KERNEL_GS_BASE, vmx->msr_host_kernel_gs_base);
#endif
	if (vmx->host_state.msr_host_bndcfgs)
		wrmsrl(MSR_IA32_BNDCFGS, vmx->host_state.msr_host_bndcfgs);
	load_fixmap_gdt(raw_smp_processor_id());
}

static void vmx_load_host_state(struct vcpu_vmx *vmx)
{
	preempt_disable();
	__vmx_load_host_state(vmx);
	preempt_enable();
}

static void vmx_vcpu_pi_load(struct kvm_vcpu *vcpu, int cpu)
{
	struct pi_desc *pi_desc = vcpu_to_pi_desc(vcpu);
	struct pi_desc old, new;
	unsigned int dest;

	if (!kvm_arch_has_assigned_device(vcpu->kvm) ||
		!irq_remapping_cap(IRQ_POSTING_CAP)  ||
		!kvm_vcpu_apicv_active(vcpu))
		return;

	do {
		old.control = new.control = pi_desc->control;

		/*
		 * If 'nv' field is POSTED_INTR_WAKEUP_VECTOR, there
		 * are two possible cases:
		 * 1. After running 'pre_block', context switch
		 *    happened. For this case, 'sn' was set in
		 *    vmx_vcpu_put(), so we need to clear it here.
		 * 2. After running 'pre_block', we were blocked,
		 *    and woken up by some other guy. For this case,
		 *    we don't need to do anything, 'pi_post_block'
		 *    will do everything for us. However, we cannot
		 *    check whether it is case #1 or case #2 here
		 *    (maybe, not needed), so we also clear sn here,
		 *    I think it is not a big deal.
		 */
		if (pi_desc->nv != POSTED_INTR_WAKEUP_VECTOR) {
			if (vcpu->cpu != cpu) {
				dest = cpu_physical_id(cpu);

				if (x2apic_enabled())
					new.ndst = dest;
				else
					new.ndst = (dest << 8) & 0xFF00;
			}

			/* set 'NV' to 'notification vector' */
			new.nv = POSTED_INTR_VECTOR;
		}

		/* Allow posting non-urgent interrupts */
		new.sn = 0;
	} while (cmpxchg(&pi_desc->control, old.control,
			new.control) != old.control);
}

static void decache_tsc_multiplier(struct vcpu_vmx *vmx)
{
	vmx->current_tsc_ratio = vmx->vcpu.arch.tsc_scaling_ratio;
	vmcs_write64(TSC_MULTIPLIER, vmx->current_tsc_ratio);
}

/*
 * Switches to specified vcpu, until a matching vcpu_put(), but assumes
 * vcpu mutex is already taken.
 */
static void vmx_vcpu_load(struct kvm_vcpu *vcpu, int cpu)
{
	struct vcpu_vmx *vmx = to_vmx(vcpu);
	bool already_loaded = vmx->loaded_vmcs->cpu == cpu;

	if (!already_loaded) {
		loaded_vmcs_clear(vmx->loaded_vmcs);
		local_irq_disable();
		crash_disable_local_vmclear(cpu);

		/*
		 * Read loaded_vmcs->cpu should be before fetching
		 * loaded_vmcs->loaded_vmcss_on_cpu_link.
		 * See the comments in __loaded_vmcs_clear().
		 */
		smp_rmb();

		list_add(&vmx->loaded_vmcs->loaded_vmcss_on_cpu_link,
			 &per_cpu(loaded_vmcss_on_cpu, cpu));
		crash_enable_local_vmclear(cpu);
		local_irq_enable();
	}

	if (per_cpu(current_vmcs, cpu) != vmx->loaded_vmcs->vmcs) {
		per_cpu(current_vmcs, cpu) = vmx->loaded_vmcs->vmcs;
		vmcs_load(vmx->loaded_vmcs->vmcs);
	}

	if (!already_loaded) {
		void *gdt = get_current_gdt_ro();
		unsigned long sysenter_esp;

		kvm_make_request(KVM_REQ_TLB_FLUSH, vcpu);

		/*
		 * Linux uses per-cpu TSS and GDT, so set these when switching
		 * processors.  See 22.2.4.
		 */
		vmcs_writel(HOST_TR_BASE,
			    (unsigned long)this_cpu_ptr(&cpu_tss));
		vmcs_writel(HOST_GDTR_BASE, (unsigned long)gdt);   /* 22.2.4 */

		/*
		 * VM exits change the host TR limit to 0x67 after a VM
		 * exit.  This is okay, since 0x67 covers everything except
		 * the IO bitmap and have have code to handle the IO bitmap
		 * being lost after a VM exit.
		 */
		BUILD_BUG_ON(IO_BITMAP_OFFSET - 1 != 0x67);

		rdmsrl(MSR_IA32_SYSENTER_ESP, sysenter_esp);
		vmcs_writel(HOST_IA32_SYSENTER_ESP, sysenter_esp); /* 22.2.3 */

		vmx->loaded_vmcs->cpu = cpu;
	}

	/* Setup TSC multiplier */
	if (kvm_has_tsc_control &&
	    vmx->current_tsc_ratio != vcpu->arch.tsc_scaling_ratio)
		decache_tsc_multiplier(vmx);

	vmx_vcpu_pi_load(vcpu, cpu);
	vmx->host_pkru = read_pkru();
}

static void vmx_vcpu_pi_put(struct kvm_vcpu *vcpu)
{
	struct pi_desc *pi_desc = vcpu_to_pi_desc(vcpu);

	if (!kvm_arch_has_assigned_device(vcpu->kvm) ||
		!irq_remapping_cap(IRQ_POSTING_CAP)  ||
		!kvm_vcpu_apicv_active(vcpu))
		return;

	/* Set SN when the vCPU is preempted */
	if (vcpu->preempted)
		pi_set_sn(pi_desc);
}

static void vmx_vcpu_put(struct kvm_vcpu *vcpu)
{
	vmx_vcpu_pi_put(vcpu);

	__vmx_load_host_state(to_vmx(vcpu));
}

static bool emulation_required(struct kvm_vcpu *vcpu)
{
	return emulate_invalid_guest_state && !guest_state_valid(vcpu);
}

static void vmx_decache_cr0_guest_bits(struct kvm_vcpu *vcpu);

/*
 * Return the cr0 value that a nested guest would read. This is a combination
 * of the real cr0 used to run the guest (guest_cr0), and the bits shadowed by
 * its hypervisor (cr0_read_shadow).
 */
static inline unsigned long nested_read_cr0(struct vmcs12 *fields)
{
	return (fields->guest_cr0 & ~fields->cr0_guest_host_mask) |
		(fields->cr0_read_shadow & fields->cr0_guest_host_mask);
}
static inline unsigned long nested_read_cr4(struct vmcs12 *fields)
{
	return (fields->guest_cr4 & ~fields->cr4_guest_host_mask) |
		(fields->cr4_read_shadow & fields->cr4_guest_host_mask);
}

static unsigned long vmx_get_rflags(struct kvm_vcpu *vcpu)
{
	unsigned long rflags, save_rflags;

	if (!test_bit(VCPU_EXREG_RFLAGS, (ulong *)&vcpu->arch.regs_avail)) {
		__set_bit(VCPU_EXREG_RFLAGS, (ulong *)&vcpu->arch.regs_avail);
		rflags = vmcs_readl(GUEST_RFLAGS);
		if (to_vmx(vcpu)->rmode.vm86_active) {
			rflags &= RMODE_GUEST_OWNED_EFLAGS_BITS;
			save_rflags = to_vmx(vcpu)->rmode.save_rflags;
			rflags |= save_rflags & ~RMODE_GUEST_OWNED_EFLAGS_BITS;
		}
		to_vmx(vcpu)->rflags = rflags;
	}
	return to_vmx(vcpu)->rflags;
}

static void vmx_set_rflags(struct kvm_vcpu *vcpu, unsigned long rflags)
{
	unsigned long old_rflags = vmx_get_rflags(vcpu);

	__set_bit(VCPU_EXREG_RFLAGS, (ulong *)&vcpu->arch.regs_avail);
	to_vmx(vcpu)->rflags = rflags;
	if (to_vmx(vcpu)->rmode.vm86_active) {
		to_vmx(vcpu)->rmode.save_rflags = rflags;
		rflags |= X86_EFLAGS_IOPL | X86_EFLAGS_VM;
	}
	vmcs_writel(GUEST_RFLAGS, rflags);

	if ((old_rflags ^ to_vmx(vcpu)->rflags) & X86_EFLAGS_VM)
		to_vmx(vcpu)->emulation_required = emulation_required(vcpu);
}

static u32 vmx_get_interrupt_shadow(struct kvm_vcpu *vcpu)
{
	u32 interruptibility = vmcs_read32(GUEST_INTERRUPTIBILITY_INFO);
	int ret = 0;

	if (interruptibility & GUEST_INTR_STATE_STI)
		ret |= KVM_X86_SHADOW_INT_STI;
	if (interruptibility & GUEST_INTR_STATE_MOV_SS)
		ret |= KVM_X86_SHADOW_INT_MOV_SS;

	return ret;
}

static void vmx_set_interrupt_shadow(struct kvm_vcpu *vcpu, int mask)
{
	u32 interruptibility_old = vmcs_read32(GUEST_INTERRUPTIBILITY_INFO);
	u32 interruptibility = interruptibility_old;

	interruptibility &= ~(GUEST_INTR_STATE_STI | GUEST_INTR_STATE_MOV_SS);

	if (mask & KVM_X86_SHADOW_INT_MOV_SS)
		interruptibility |= GUEST_INTR_STATE_MOV_SS;
	else if (mask & KVM_X86_SHADOW_INT_STI)
		interruptibility |= GUEST_INTR_STATE_STI;

	if ((interruptibility != interruptibility_old))
		vmcs_write32(GUEST_INTERRUPTIBILITY_INFO, interruptibility);
}

static void skip_emulated_instruction(struct kvm_vcpu *vcpu)
{
	unsigned long rip;

	rip = kvm_rip_read(vcpu);
	rip += vmcs_read32(VM_EXIT_INSTRUCTION_LEN);
	kvm_rip_write(vcpu, rip);

	/* skipping an emulated instruction also counts */
	vmx_set_interrupt_shadow(vcpu, 0);
}

static void nested_vmx_inject_exception_vmexit(struct kvm_vcpu *vcpu,
					       unsigned long exit_qual)
{
	struct vmcs12 *vmcs12 = get_vmcs12(vcpu);
	unsigned int nr = vcpu->arch.exception.nr;
	u32 intr_info = nr | INTR_INFO_VALID_MASK;

	if (vcpu->arch.exception.has_error_code) {
		vmcs12->vm_exit_intr_error_code = vcpu->arch.exception.error_code;
		intr_info |= INTR_INFO_DELIVER_CODE_MASK;
	}

	if (kvm_exception_is_soft(nr))
		intr_info |= INTR_TYPE_SOFT_EXCEPTION;
	else
		intr_info |= INTR_TYPE_HARD_EXCEPTION;

	if (!(vmcs12->idt_vectoring_info_field & VECTORING_INFO_VALID_MASK) &&
	    vmx_get_nmi_mask(vcpu))
		intr_info |= INTR_INFO_UNBLOCK_NMI;

	nested_vmx_vmexit(vcpu, EXIT_REASON_EXCEPTION_NMI, intr_info, exit_qual);
}

/*
 * KVM wants to inject page-faults which it got to the guest. This function
 * checks whether in a nested guest, we need to inject them to L1 or L2.
 */
static int nested_vmx_check_exception(struct kvm_vcpu *vcpu, unsigned long *exit_qual)
{
	struct vmcs12 *vmcs12 = get_vmcs12(vcpu);
	unsigned int nr = vcpu->arch.exception.nr;

	if (nr == PF_VECTOR) {
		if (vcpu->arch.exception.nested_apf) {
			*exit_qual = vcpu->arch.apf.nested_apf_token;
			return 1;
		}
		/*
		 * FIXME: we must not write CR2 when L1 intercepts an L2 #PF exception.
		 * The fix is to add the ancillary datum (CR2 or DR6) to structs
		 * kvm_queued_exception and kvm_vcpu_events, so that CR2 and DR6
		 * can be written only when inject_pending_event runs.  This should be
		 * conditional on a new capability---if the capability is disabled,
		 * kvm_multiple_exception would write the ancillary information to
		 * CR2 or DR6, for backwards ABI-compatibility.
		 */
		if (nested_vmx_is_page_fault_vmexit(vmcs12,
						    vcpu->arch.exception.error_code)) {
			*exit_qual = vcpu->arch.cr2;
			return 1;
		}
	} else {
		if (vmcs12->exception_bitmap & (1u << nr)) {
			if (nr == DB_VECTOR)
				*exit_qual = vcpu->arch.dr6;
			else
				*exit_qual = 0;
			return 1;
		}
	}

	return 0;
}

static void vmx_queue_exception(struct kvm_vcpu *vcpu)
{
	struct vcpu_vmx *vmx = to_vmx(vcpu);
	unsigned nr = vcpu->arch.exception.nr;
	bool has_error_code = vcpu->arch.exception.has_error_code;
	u32 error_code = vcpu->arch.exception.error_code;
	u32 intr_info = nr | INTR_INFO_VALID_MASK;

	if (has_error_code) {
		vmcs_write32(VM_ENTRY_EXCEPTION_ERROR_CODE, error_code);
		intr_info |= INTR_INFO_DELIVER_CODE_MASK;
	}

	if (vmx->rmode.vm86_active) {
		int inc_eip = 0;
		if (kvm_exception_is_soft(nr))
			inc_eip = vcpu->arch.event_exit_inst_len;
		if (kvm_inject_realmode_interrupt(vcpu, nr, inc_eip) != EMULATE_DONE)
			kvm_make_request(KVM_REQ_TRIPLE_FAULT, vcpu);
		return;
	}

	if (kvm_exception_is_soft(nr)) {
		vmcs_write32(VM_ENTRY_INSTRUCTION_LEN,
			     vmx->vcpu.arch.event_exit_inst_len);
		intr_info |= INTR_TYPE_SOFT_EXCEPTION;
	} else
		intr_info |= INTR_TYPE_HARD_EXCEPTION;

	vmcs_write32(VM_ENTRY_INTR_INFO_FIELD, intr_info);
}

static bool vmx_rdtscp_supported(void)
{
	return cpu_has_vmx_rdtscp();
}

static bool vmx_invpcid_supported(void)
{
	return cpu_has_vmx_invpcid() && enable_ept;
}

/*
 * Swap MSR entry in host/guest MSR entry array.
 */
static void move_msr_up(struct vcpu_vmx *vmx, int from, int to)
{
	struct shared_msr_entry tmp;

	tmp = vmx->guest_msrs[to];
	vmx->guest_msrs[to] = vmx->guest_msrs[from];
	vmx->guest_msrs[from] = tmp;
}

static void vmx_set_msr_bitmap(struct kvm_vcpu *vcpu)
{
	unsigned long *msr_bitmap;

	if (is_guest_mode(vcpu))
		msr_bitmap = to_vmx(vcpu)->nested.msr_bitmap;
	else if (cpu_has_secondary_exec_ctrls() &&
		 (vmcs_read32(SECONDARY_VM_EXEC_CONTROL) &
		  SECONDARY_EXEC_VIRTUALIZE_X2APIC_MODE)) {
		if (enable_apicv && kvm_vcpu_apicv_active(vcpu)) {
			if (is_long_mode(vcpu))
				msr_bitmap = vmx_msr_bitmap_longmode_x2apic_apicv;
			else
				msr_bitmap = vmx_msr_bitmap_legacy_x2apic_apicv;
		} else {
			if (is_long_mode(vcpu))
				msr_bitmap = vmx_msr_bitmap_longmode_x2apic;
			else
				msr_bitmap = vmx_msr_bitmap_legacy_x2apic;
		}
	} else {
		if (is_long_mode(vcpu))
			msr_bitmap = vmx_msr_bitmap_longmode;
		else
			msr_bitmap = vmx_msr_bitmap_legacy;
	}

	vmcs_write64(MSR_BITMAP, __pa(msr_bitmap));
}

/*
 * Set up the vmcs to automatically save and restore system
 * msrs.  Don't touch the 64-bit msrs if the guest is in legacy
 * mode, as fiddling with msrs is very expensive.
 */
static void setup_msrs(struct vcpu_vmx *vmx)
{
	int save_nmsrs, index;

	save_nmsrs = 0;
#ifdef CONFIG_X86_64
	if (is_long_mode(&vmx->vcpu)) {
		index = __find_msr_index(vmx, MSR_SYSCALL_MASK);
		if (index >= 0)
			move_msr_up(vmx, index, save_nmsrs++);
		index = __find_msr_index(vmx, MSR_LSTAR);
		if (index >= 0)
			move_msr_up(vmx, index, save_nmsrs++);
		index = __find_msr_index(vmx, MSR_CSTAR);
		if (index >= 0)
			move_msr_up(vmx, index, save_nmsrs++);
		index = __find_msr_index(vmx, MSR_TSC_AUX);
		if (index >= 0 && guest_cpuid_has(&vmx->vcpu, X86_FEATURE_RDTSCP))
			move_msr_up(vmx, index, save_nmsrs++);
		/*
		 * MSR_STAR is only needed on long mode guests, and only
		 * if efer.sce is enabled.
		 */
		index = __find_msr_index(vmx, MSR_STAR);
		if ((index >= 0) && (vmx->vcpu.arch.efer & EFER_SCE))
			move_msr_up(vmx, index, save_nmsrs++);
	}
#endif
	index = __find_msr_index(vmx, MSR_EFER);
	if (index >= 0 && update_transition_efer(vmx, index))
		move_msr_up(vmx, index, save_nmsrs++);

	vmx->save_nmsrs = save_nmsrs;

	if (cpu_has_vmx_msr_bitmap())
		vmx_set_msr_bitmap(&vmx->vcpu);
}

/*
 * reads and returns guest's timestamp counter "register"
 * guest_tsc = (host_tsc * tsc multiplier) >> 48 + tsc_offset
 * -- Intel TSC Scaling for Virtualization White Paper, sec 1.3
 */
static u64 guest_read_tsc(struct kvm_vcpu *vcpu)
{
	u64 host_tsc, tsc_offset;

	host_tsc = rdtsc();
	tsc_offset = vmcs_read64(TSC_OFFSET);
	return kvm_scale_tsc(vcpu, host_tsc) + tsc_offset;
}

/*
 * writes 'offset' into guest's timestamp counter offset register
 */
static void vmx_write_tsc_offset(struct kvm_vcpu *vcpu, u64 offset)
{
	if (is_guest_mode(vcpu)) {
		/*
		 * We're here if L1 chose not to trap WRMSR to TSC. According
		 * to the spec, this should set L1's TSC; The offset that L1
		 * set for L2 remains unchanged, and still needs to be added
		 * to the newly set TSC to get L2's TSC.
		 */
		struct vmcs12 *vmcs12;
		/* recalculate vmcs02.TSC_OFFSET: */
		vmcs12 = get_vmcs12(vcpu);
		vmcs_write64(TSC_OFFSET, offset +
			(nested_cpu_has(vmcs12, CPU_BASED_USE_TSC_OFFSETING) ?
			 vmcs12->tsc_offset : 0));
	} else {
		trace_kvm_write_tsc_offset(vcpu->vcpu_id,
					   vmcs_read64(TSC_OFFSET), offset);
		vmcs_write64(TSC_OFFSET, offset);
	}
}

/*
 * nested_vmx_allowed() checks whether a guest should be allowed to use VMX
 * instructions and MSRs (i.e., nested VMX). Nested VMX is disabled for
 * all guests if the "nested" module option is off, and can also be disabled
 * for a single guest by disabling its VMX cpuid bit.
 */
static inline bool nested_vmx_allowed(struct kvm_vcpu *vcpu)
{
	return nested && guest_cpuid_has(vcpu, X86_FEATURE_VMX);
}

/*
 * nested_vmx_setup_ctls_msrs() sets up variables containing the values to be
 * returned for the various VMX controls MSRs when nested VMX is enabled.
 * The same values should also be used to verify that vmcs12 control fields are
 * valid during nested entry from L1 to L2.
 * Each of these control msrs has a low and high 32-bit half: A low bit is on
 * if the corresponding bit in the (32-bit) control field *must* be on, and a
 * bit in the high half is on if the corresponding bit in the control field
 * may be on. See also vmx_control_verify().
 */
static void nested_vmx_setup_ctls_msrs(struct vcpu_vmx *vmx)
{
	/*
	 * Note that as a general rule, the high half of the MSRs (bits in
	 * the control fields which may be 1) should be initialized by the
	 * intersection of the underlying hardware's MSR (i.e., features which
	 * can be supported) and the list of features we want to expose -
	 * because they are known to be properly supported in our code.
	 * Also, usually, the low half of the MSRs (bits which must be 1) can
	 * be set to 0, meaning that L1 may turn off any of these bits. The
	 * reason is that if one of these bits is necessary, it will appear
	 * in vmcs01 and prepare_vmcs02, when it bitwise-or's the control
	 * fields of vmcs01 and vmcs02, will turn these bits off - and
	 * nested_vmx_exit_reflected() will not pass related exits to L1.
	 * These rules have exceptions below.
	 */

	/* pin-based controls */
	rdmsr(MSR_IA32_VMX_PINBASED_CTLS,
		vmx->nested.nested_vmx_pinbased_ctls_low,
		vmx->nested.nested_vmx_pinbased_ctls_high);
	vmx->nested.nested_vmx_pinbased_ctls_low |=
		PIN_BASED_ALWAYSON_WITHOUT_TRUE_MSR;
	vmx->nested.nested_vmx_pinbased_ctls_high &=
		PIN_BASED_EXT_INTR_MASK |
		PIN_BASED_NMI_EXITING |
		PIN_BASED_VIRTUAL_NMIS;
	vmx->nested.nested_vmx_pinbased_ctls_high |=
		PIN_BASED_ALWAYSON_WITHOUT_TRUE_MSR |
		PIN_BASED_VMX_PREEMPTION_TIMER;
	if (kvm_vcpu_apicv_active(&vmx->vcpu))
		vmx->nested.nested_vmx_pinbased_ctls_high |=
			PIN_BASED_POSTED_INTR;

	/* exit controls */
	rdmsr(MSR_IA32_VMX_EXIT_CTLS,
		vmx->nested.nested_vmx_exit_ctls_low,
		vmx->nested.nested_vmx_exit_ctls_high);
	vmx->nested.nested_vmx_exit_ctls_low =
		VM_EXIT_ALWAYSON_WITHOUT_TRUE_MSR;

	vmx->nested.nested_vmx_exit_ctls_high &=
#ifdef CONFIG_X86_64
		VM_EXIT_HOST_ADDR_SPACE_SIZE |
#endif
		VM_EXIT_LOAD_IA32_PAT | VM_EXIT_SAVE_IA32_PAT;
	vmx->nested.nested_vmx_exit_ctls_high |=
		VM_EXIT_ALWAYSON_WITHOUT_TRUE_MSR |
		VM_EXIT_LOAD_IA32_EFER | VM_EXIT_SAVE_IA32_EFER |
		VM_EXIT_SAVE_VMX_PREEMPTION_TIMER | VM_EXIT_ACK_INTR_ON_EXIT;

	if (kvm_mpx_supported())
		vmx->nested.nested_vmx_exit_ctls_high |= VM_EXIT_CLEAR_BNDCFGS;

	/* We support free control of debug control saving. */
	vmx->nested.nested_vmx_exit_ctls_low &= ~VM_EXIT_SAVE_DEBUG_CONTROLS;

	/* entry controls */
	rdmsr(MSR_IA32_VMX_ENTRY_CTLS,
		vmx->nested.nested_vmx_entry_ctls_low,
		vmx->nested.nested_vmx_entry_ctls_high);
	vmx->nested.nested_vmx_entry_ctls_low =
		VM_ENTRY_ALWAYSON_WITHOUT_TRUE_MSR;
	vmx->nested.nested_vmx_entry_ctls_high &=
#ifdef CONFIG_X86_64
		VM_ENTRY_IA32E_MODE |
#endif
		VM_ENTRY_LOAD_IA32_PAT;
	vmx->nested.nested_vmx_entry_ctls_high |=
		(VM_ENTRY_ALWAYSON_WITHOUT_TRUE_MSR | VM_ENTRY_LOAD_IA32_EFER);
	if (kvm_mpx_supported())
		vmx->nested.nested_vmx_entry_ctls_high |= VM_ENTRY_LOAD_BNDCFGS;

	/* We support free control of debug control loading. */
	vmx->nested.nested_vmx_entry_ctls_low &= ~VM_ENTRY_LOAD_DEBUG_CONTROLS;

	/* cpu-based controls */
	rdmsr(MSR_IA32_VMX_PROCBASED_CTLS,
		vmx->nested.nested_vmx_procbased_ctls_low,
		vmx->nested.nested_vmx_procbased_ctls_high);
	vmx->nested.nested_vmx_procbased_ctls_low =
		CPU_BASED_ALWAYSON_WITHOUT_TRUE_MSR;
	vmx->nested.nested_vmx_procbased_ctls_high &=
		CPU_BASED_VIRTUAL_INTR_PENDING |
		CPU_BASED_VIRTUAL_NMI_PENDING | CPU_BASED_USE_TSC_OFFSETING |
		CPU_BASED_HLT_EXITING | CPU_BASED_INVLPG_EXITING |
		CPU_BASED_MWAIT_EXITING | CPU_BASED_CR3_LOAD_EXITING |
		CPU_BASED_CR3_STORE_EXITING |
#ifdef CONFIG_X86_64
		CPU_BASED_CR8_LOAD_EXITING | CPU_BASED_CR8_STORE_EXITING |
#endif
		CPU_BASED_MOV_DR_EXITING | CPU_BASED_UNCOND_IO_EXITING |
		CPU_BASED_USE_IO_BITMAPS | CPU_BASED_MONITOR_TRAP_FLAG |
		CPU_BASED_MONITOR_EXITING | CPU_BASED_RDPMC_EXITING |
		CPU_BASED_RDTSC_EXITING | CPU_BASED_PAUSE_EXITING |
		CPU_BASED_TPR_SHADOW | CPU_BASED_ACTIVATE_SECONDARY_CONTROLS;
	/*
	 * We can allow some features even when not supported by the
	 * hardware. For example, L1 can specify an MSR bitmap - and we
	 * can use it to avoid exits to L1 - even when L0 runs L2
	 * without MSR bitmaps.
	 */
	vmx->nested.nested_vmx_procbased_ctls_high |=
		CPU_BASED_ALWAYSON_WITHOUT_TRUE_MSR |
		CPU_BASED_USE_MSR_BITMAPS;

	/* We support free control of CR3 access interception. */
	vmx->nested.nested_vmx_procbased_ctls_low &=
		~(CPU_BASED_CR3_LOAD_EXITING | CPU_BASED_CR3_STORE_EXITING);

	/*
	 * secondary cpu-based controls.  Do not include those that
	 * depend on CPUID bits, they are added later by vmx_cpuid_update.
	 */
	rdmsr(MSR_IA32_VMX_PROCBASED_CTLS2,
		vmx->nested.nested_vmx_secondary_ctls_low,
		vmx->nested.nested_vmx_secondary_ctls_high);
	vmx->nested.nested_vmx_secondary_ctls_low = 0;
	vmx->nested.nested_vmx_secondary_ctls_high &=
		SECONDARY_EXEC_VIRTUALIZE_APIC_ACCESSES |
		SECONDARY_EXEC_DESC |
		SECONDARY_EXEC_VIRTUALIZE_X2APIC_MODE |
		SECONDARY_EXEC_APIC_REGISTER_VIRT |
		SECONDARY_EXEC_VIRTUAL_INTR_DELIVERY |
		SECONDARY_EXEC_WBINVD_EXITING;

	if (enable_ept) {
		/* nested EPT: emulate EPT also to L1 */
		vmx->nested.nested_vmx_secondary_ctls_high |=
			SECONDARY_EXEC_ENABLE_EPT;
		vmx->nested.nested_vmx_ept_caps = VMX_EPT_PAGE_WALK_4_BIT |
			 VMX_EPTP_WB_BIT | VMX_EPT_INVEPT_BIT;
		if (cpu_has_vmx_ept_execute_only())
			vmx->nested.nested_vmx_ept_caps |=
				VMX_EPT_EXECUTE_ONLY_BIT;
		vmx->nested.nested_vmx_ept_caps &= vmx_capability.ept;
		vmx->nested.nested_vmx_ept_caps |= VMX_EPT_EXTENT_GLOBAL_BIT |
			VMX_EPT_EXTENT_CONTEXT_BIT | VMX_EPT_2MB_PAGE_BIT |
			VMX_EPT_1GB_PAGE_BIT;
		if (enable_ept_ad_bits) {
			vmx->nested.nested_vmx_secondary_ctls_high |=
				SECONDARY_EXEC_ENABLE_PML;
			vmx->nested.nested_vmx_ept_caps |= VMX_EPT_AD_BIT;
		}
	} else
		vmx->nested.nested_vmx_ept_caps = 0;

	if (cpu_has_vmx_vmfunc()) {
		vmx->nested.nested_vmx_secondary_ctls_high |=
			SECONDARY_EXEC_ENABLE_VMFUNC;
		/*
		 * Advertise EPTP switching unconditionally
		 * since we emulate it
		 */
		vmx->nested.nested_vmx_vmfunc_controls =
			VMX_VMFUNC_EPTP_SWITCHING;
	}

	/*
	 * Old versions of KVM use the single-context version without
	 * checking for support, so declare that it is supported even
	 * though it is treated as global context.  The alternative is
	 * not failing the single-context invvpid, and it is worse.
	 */
	if (enable_vpid) {
		vmx->nested.nested_vmx_secondary_ctls_high |=
			SECONDARY_EXEC_ENABLE_VPID;
		vmx->nested.nested_vmx_vpid_caps = VMX_VPID_INVVPID_BIT |
			VMX_VPID_EXTENT_SUPPORTED_MASK;
	} else
		vmx->nested.nested_vmx_vpid_caps = 0;

	if (enable_unrestricted_guest)
		vmx->nested.nested_vmx_secondary_ctls_high |=
			SECONDARY_EXEC_UNRESTRICTED_GUEST;

	/* miscellaneous data */
	rdmsr(MSR_IA32_VMX_MISC,
		vmx->nested.nested_vmx_misc_low,
		vmx->nested.nested_vmx_misc_high);
	vmx->nested.nested_vmx_misc_low &= VMX_MISC_SAVE_EFER_LMA;
	vmx->nested.nested_vmx_misc_low |=
		VMX_MISC_EMULATED_PREEMPTION_TIMER_RATE |
		VMX_MISC_ACTIVITY_HLT;
	vmx->nested.nested_vmx_misc_high = 0;

	/*
	 * This MSR reports some information about VMX support. We
	 * should return information about the VMX we emulate for the
	 * guest, and the VMCS structure we give it - not about the
	 * VMX support of the underlying hardware.
	 */
	vmx->nested.nested_vmx_basic =
		VMCS12_REVISION |
		VMX_BASIC_TRUE_CTLS |
		((u64)VMCS12_SIZE << VMX_BASIC_VMCS_SIZE_SHIFT) |
		(VMX_BASIC_MEM_TYPE_WB << VMX_BASIC_MEM_TYPE_SHIFT);

	if (cpu_has_vmx_basic_inout())
		vmx->nested.nested_vmx_basic |= VMX_BASIC_INOUT;

	/*
	 * These MSRs specify bits which the guest must keep fixed on
	 * while L1 is in VMXON mode (in L1's root mode, or running an L2).
	 * We picked the standard core2 setting.
	 */
#define VMXON_CR0_ALWAYSON     (X86_CR0_PE | X86_CR0_PG | X86_CR0_NE)
#define VMXON_CR4_ALWAYSON     X86_CR4_VMXE
	vmx->nested.nested_vmx_cr0_fixed0 = VMXON_CR0_ALWAYSON;
	vmx->nested.nested_vmx_cr4_fixed0 = VMXON_CR4_ALWAYSON;

	/* These MSRs specify bits which the guest must keep fixed off. */
	rdmsrl(MSR_IA32_VMX_CR0_FIXED1, vmx->nested.nested_vmx_cr0_fixed1);
	rdmsrl(MSR_IA32_VMX_CR4_FIXED1, vmx->nested.nested_vmx_cr4_fixed1);

	/* highest index: VMX_PREEMPTION_TIMER_VALUE */
	vmx->nested.nested_vmx_vmcs_enum = 0x2e;
}

/*
 * if fixed0[i] == 1: val[i] must be 1
 * if fixed1[i] == 0: val[i] must be 0
 */
static inline bool fixed_bits_valid(u64 val, u64 fixed0, u64 fixed1)
{
	return ((val & fixed1) | fixed0) == val;
}

static inline bool vmx_control_verify(u32 control, u32 low, u32 high)
{
	return fixed_bits_valid(control, low, high);
}

static inline u64 vmx_control_msr(u32 low, u32 high)
{
	return low | ((u64)high << 32);
}

static bool is_bitwise_subset(u64 superset, u64 subset, u64 mask)
{
	superset &= mask;
	subset &= mask;

	return (superset | subset) == superset;
}

static int vmx_restore_vmx_basic(struct vcpu_vmx *vmx, u64 data)
{
	const u64 feature_and_reserved =
		/* feature (except bit 48; see below) */
		BIT_ULL(49) | BIT_ULL(54) | BIT_ULL(55) |
		/* reserved */
		BIT_ULL(31) | GENMASK_ULL(47, 45) | GENMASK_ULL(63, 56);
	u64 vmx_basic = vmx->nested.nested_vmx_basic;

	if (!is_bitwise_subset(vmx_basic, data, feature_and_reserved))
		return -EINVAL;

	/*
	 * KVM does not emulate a version of VMX that constrains physical
	 * addresses of VMX structures (e.g. VMCS) to 32-bits.
	 */
	if (data & BIT_ULL(48))
		return -EINVAL;

	if (vmx_basic_vmcs_revision_id(vmx_basic) !=
	    vmx_basic_vmcs_revision_id(data))
		return -EINVAL;

	if (vmx_basic_vmcs_size(vmx_basic) > vmx_basic_vmcs_size(data))
		return -EINVAL;

	vmx->nested.nested_vmx_basic = data;
	return 0;
}

static int
vmx_restore_control_msr(struct vcpu_vmx *vmx, u32 msr_index, u64 data)
{
	u64 supported;
	u32 *lowp, *highp;

	switch (msr_index) {
	case MSR_IA32_VMX_TRUE_PINBASED_CTLS:
		lowp = &vmx->nested.nested_vmx_pinbased_ctls_low;
		highp = &vmx->nested.nested_vmx_pinbased_ctls_high;
		break;
	case MSR_IA32_VMX_TRUE_PROCBASED_CTLS:
		lowp = &vmx->nested.nested_vmx_procbased_ctls_low;
		highp = &vmx->nested.nested_vmx_procbased_ctls_high;
		break;
	case MSR_IA32_VMX_TRUE_EXIT_CTLS:
		lowp = &vmx->nested.nested_vmx_exit_ctls_low;
		highp = &vmx->nested.nested_vmx_exit_ctls_high;
		break;
	case MSR_IA32_VMX_TRUE_ENTRY_CTLS:
		lowp = &vmx->nested.nested_vmx_entry_ctls_low;
		highp = &vmx->nested.nested_vmx_entry_ctls_high;
		break;
	case MSR_IA32_VMX_PROCBASED_CTLS2:
		lowp = &vmx->nested.nested_vmx_secondary_ctls_low;
		highp = &vmx->nested.nested_vmx_secondary_ctls_high;
		break;
	default:
		BUG();
	}

	supported = vmx_control_msr(*lowp, *highp);

	/* Check must-be-1 bits are still 1. */
	if (!is_bitwise_subset(data, supported, GENMASK_ULL(31, 0)))
		return -EINVAL;

	/* Check must-be-0 bits are still 0. */
	if (!is_bitwise_subset(supported, data, GENMASK_ULL(63, 32)))
		return -EINVAL;

	*lowp = data;
	*highp = data >> 32;
	return 0;
}

static int vmx_restore_vmx_misc(struct vcpu_vmx *vmx, u64 data)
{
	const u64 feature_and_reserved_bits =
		/* feature */
		BIT_ULL(5) | GENMASK_ULL(8, 6) | BIT_ULL(14) | BIT_ULL(15) |
		BIT_ULL(28) | BIT_ULL(29) | BIT_ULL(30) |
		/* reserved */
		GENMASK_ULL(13, 9) | BIT_ULL(31);
	u64 vmx_misc;

	vmx_misc = vmx_control_msr(vmx->nested.nested_vmx_misc_low,
				   vmx->nested.nested_vmx_misc_high);

	if (!is_bitwise_subset(vmx_misc, data, feature_and_reserved_bits))
		return -EINVAL;

	if ((vmx->nested.nested_vmx_pinbased_ctls_high &
	     PIN_BASED_VMX_PREEMPTION_TIMER) &&
	    vmx_misc_preemption_timer_rate(data) !=
	    vmx_misc_preemption_timer_rate(vmx_misc))
		return -EINVAL;

	if (vmx_misc_cr3_count(data) > vmx_misc_cr3_count(vmx_misc))
		return -EINVAL;

	if (vmx_misc_max_msr(data) > vmx_misc_max_msr(vmx_misc))
		return -EINVAL;

	if (vmx_misc_mseg_revid(data) != vmx_misc_mseg_revid(vmx_misc))
		return -EINVAL;

	vmx->nested.nested_vmx_misc_low = data;
	vmx->nested.nested_vmx_misc_high = data >> 32;
	return 0;
}

static int vmx_restore_vmx_ept_vpid_cap(struct vcpu_vmx *vmx, u64 data)
{
	u64 vmx_ept_vpid_cap;

	vmx_ept_vpid_cap = vmx_control_msr(vmx->nested.nested_vmx_ept_caps,
					   vmx->nested.nested_vmx_vpid_caps);

	/* Every bit is either reserved or a feature bit. */
	if (!is_bitwise_subset(vmx_ept_vpid_cap, data, -1ULL))
		return -EINVAL;

	vmx->nested.nested_vmx_ept_caps = data;
	vmx->nested.nested_vmx_vpid_caps = data >> 32;
	return 0;
}

static int vmx_restore_fixed0_msr(struct vcpu_vmx *vmx, u32 msr_index, u64 data)
{
	u64 *msr;

	switch (msr_index) {
	case MSR_IA32_VMX_CR0_FIXED0:
		msr = &vmx->nested.nested_vmx_cr0_fixed0;
		break;
	case MSR_IA32_VMX_CR4_FIXED0:
		msr = &vmx->nested.nested_vmx_cr4_fixed0;
		break;
	default:
		BUG();
	}

	/*
	 * 1 bits (which indicates bits which "must-be-1" during VMX operation)
	 * must be 1 in the restored value.
	 */
	if (!is_bitwise_subset(data, *msr, -1ULL))
		return -EINVAL;

	*msr = data;
	return 0;
}

/*
 * Called when userspace is restoring VMX MSRs.
 *
 * Returns 0 on success, non-0 otherwise.
 */
static int vmx_set_vmx_msr(struct kvm_vcpu *vcpu, u32 msr_index, u64 data)
{
	struct vcpu_vmx *vmx = to_vmx(vcpu);

	switch (msr_index) {
	case MSR_IA32_VMX_BASIC:
		return vmx_restore_vmx_basic(vmx, data);
	case MSR_IA32_VMX_PINBASED_CTLS:
	case MSR_IA32_VMX_PROCBASED_CTLS:
	case MSR_IA32_VMX_EXIT_CTLS:
	case MSR_IA32_VMX_ENTRY_CTLS:
		/*
		 * The "non-true" VMX capability MSRs are generated from the
		 * "true" MSRs, so we do not support restoring them directly.
		 *
		 * If userspace wants to emulate VMX_BASIC[55]=0, userspace
		 * should restore the "true" MSRs with the must-be-1 bits
		 * set according to the SDM Vol 3. A.2 "RESERVED CONTROLS AND
		 * DEFAULT SETTINGS".
		 */
		return -EINVAL;
	case MSR_IA32_VMX_TRUE_PINBASED_CTLS:
	case MSR_IA32_VMX_TRUE_PROCBASED_CTLS:
	case MSR_IA32_VMX_TRUE_EXIT_CTLS:
	case MSR_IA32_VMX_TRUE_ENTRY_CTLS:
	case MSR_IA32_VMX_PROCBASED_CTLS2:
		return vmx_restore_control_msr(vmx, msr_index, data);
	case MSR_IA32_VMX_MISC:
		return vmx_restore_vmx_misc(vmx, data);
	case MSR_IA32_VMX_CR0_FIXED0:
	case MSR_IA32_VMX_CR4_FIXED0:
		return vmx_restore_fixed0_msr(vmx, msr_index, data);
	case MSR_IA32_VMX_CR0_FIXED1:
	case MSR_IA32_VMX_CR4_FIXED1:
		/*
		 * These MSRs are generated based on the vCPU's CPUID, so we
		 * do not support restoring them directly.
		 */
		return -EINVAL;
	case MSR_IA32_VMX_EPT_VPID_CAP:
		return vmx_restore_vmx_ept_vpid_cap(vmx, data);
	case MSR_IA32_VMX_VMCS_ENUM:
		vmx->nested.nested_vmx_vmcs_enum = data;
		return 0;
	default:
		/*
		 * The rest of the VMX capability MSRs do not support restore.
		 */
		return -EINVAL;
	}
}

/* Returns 0 on success, non-0 otherwise. */
static int vmx_get_vmx_msr(struct kvm_vcpu *vcpu, u32 msr_index, u64 *pdata)
{
	struct vcpu_vmx *vmx = to_vmx(vcpu);

	switch (msr_index) {
	case MSR_IA32_VMX_BASIC:
		*pdata = vmx->nested.nested_vmx_basic;
		break;
	case MSR_IA32_VMX_TRUE_PINBASED_CTLS:
	case MSR_IA32_VMX_PINBASED_CTLS:
		*pdata = vmx_control_msr(
			vmx->nested.nested_vmx_pinbased_ctls_low,
			vmx->nested.nested_vmx_pinbased_ctls_high);
		if (msr_index == MSR_IA32_VMX_PINBASED_CTLS)
			*pdata |= PIN_BASED_ALWAYSON_WITHOUT_TRUE_MSR;
		break;
	case MSR_IA32_VMX_TRUE_PROCBASED_CTLS:
	case MSR_IA32_VMX_PROCBASED_CTLS:
		*pdata = vmx_control_msr(
			vmx->nested.nested_vmx_procbased_ctls_low,
			vmx->nested.nested_vmx_procbased_ctls_high);
		if (msr_index == MSR_IA32_VMX_PROCBASED_CTLS)
			*pdata |= CPU_BASED_ALWAYSON_WITHOUT_TRUE_MSR;
		break;
	case MSR_IA32_VMX_TRUE_EXIT_CTLS:
	case MSR_IA32_VMX_EXIT_CTLS:
		*pdata = vmx_control_msr(
			vmx->nested.nested_vmx_exit_ctls_low,
			vmx->nested.nested_vmx_exit_ctls_high);
		if (msr_index == MSR_IA32_VMX_EXIT_CTLS)
			*pdata |= VM_EXIT_ALWAYSON_WITHOUT_TRUE_MSR;
		break;
	case MSR_IA32_VMX_TRUE_ENTRY_CTLS:
	case MSR_IA32_VMX_ENTRY_CTLS:
		*pdata = vmx_control_msr(
			vmx->nested.nested_vmx_entry_ctls_low,
			vmx->nested.nested_vmx_entry_ctls_high);
		if (msr_index == MSR_IA32_VMX_ENTRY_CTLS)
			*pdata |= VM_ENTRY_ALWAYSON_WITHOUT_TRUE_MSR;
		break;
	case MSR_IA32_VMX_MISC:
		*pdata = vmx_control_msr(
			vmx->nested.nested_vmx_misc_low,
			vmx->nested.nested_vmx_misc_high);
		break;
	case MSR_IA32_VMX_CR0_FIXED0:
		*pdata = vmx->nested.nested_vmx_cr0_fixed0;
		break;
	case MSR_IA32_VMX_CR0_FIXED1:
		*pdata = vmx->nested.nested_vmx_cr0_fixed1;
		break;
	case MSR_IA32_VMX_CR4_FIXED0:
		*pdata = vmx->nested.nested_vmx_cr4_fixed0;
		break;
	case MSR_IA32_VMX_CR4_FIXED1:
		*pdata = vmx->nested.nested_vmx_cr4_fixed1;
		break;
	case MSR_IA32_VMX_VMCS_ENUM:
		*pdata = vmx->nested.nested_vmx_vmcs_enum;
		break;
	case MSR_IA32_VMX_PROCBASED_CTLS2:
		*pdata = vmx_control_msr(
			vmx->nested.nested_vmx_secondary_ctls_low,
			vmx->nested.nested_vmx_secondary_ctls_high);
		break;
	case MSR_IA32_VMX_EPT_VPID_CAP:
		*pdata = vmx->nested.nested_vmx_ept_caps |
			((u64)vmx->nested.nested_vmx_vpid_caps << 32);
		break;
	case MSR_IA32_VMX_VMFUNC:
		*pdata = vmx->nested.nested_vmx_vmfunc_controls;
		break;
	default:
		return 1;
	}

	return 0;
}

static inline bool vmx_feature_control_msr_valid(struct kvm_vcpu *vcpu,
						 uint64_t val)
{
	uint64_t valid_bits = to_vmx(vcpu)->msr_ia32_feature_control_valid_bits;

	return !(val & ~valid_bits);
}

/*
 * Reads an msr value (of 'msr_index') into 'pdata'.
 * Returns 0 on success, non-0 otherwise.
 * Assumes vcpu_load() was already called.
 */
static int vmx_get_msr(struct kvm_vcpu *vcpu, struct msr_data *msr_info)
{
	struct shared_msr_entry *msr;

	switch (msr_info->index) {
#ifdef CONFIG_X86_64
	case MSR_FS_BASE:
		msr_info->data = vmcs_readl(GUEST_FS_BASE);
		break;
	case MSR_GS_BASE:
		msr_info->data = vmcs_readl(GUEST_GS_BASE);
		break;
	case MSR_KERNEL_GS_BASE:
		vmx_load_host_state(to_vmx(vcpu));
		msr_info->data = to_vmx(vcpu)->msr_guest_kernel_gs_base;
		break;
#endif
	case MSR_EFER:
		return kvm_get_msr_common(vcpu, msr_info);
	case MSR_IA32_TSC:
		msr_info->data = guest_read_tsc(vcpu);
		break;
	case MSR_IA32_SYSENTER_CS:
		msr_info->data = vmcs_read32(GUEST_SYSENTER_CS);
		break;
	case MSR_IA32_SYSENTER_EIP:
		msr_info->data = vmcs_readl(GUEST_SYSENTER_EIP);
		break;
	case MSR_IA32_SYSENTER_ESP:
		msr_info->data = vmcs_readl(GUEST_SYSENTER_ESP);
		break;
	case MSR_IA32_BNDCFGS:
		if (!kvm_mpx_supported() ||
		    (!msr_info->host_initiated &&
		     !guest_cpuid_has(vcpu, X86_FEATURE_MPX)))
			return 1;
		msr_info->data = vmcs_read64(GUEST_BNDCFGS);
		break;
	case MSR_IA32_MCG_EXT_CTL:
		if (!msr_info->host_initiated &&
		    !(to_vmx(vcpu)->msr_ia32_feature_control &
		      FEATURE_CONTROL_LMCE))
			return 1;
		msr_info->data = vcpu->arch.mcg_ext_ctl;
		break;
	case MSR_IA32_FEATURE_CONTROL:
		msr_info->data = to_vmx(vcpu)->msr_ia32_feature_control;
		break;
	case MSR_IA32_VMX_BASIC ... MSR_IA32_VMX_VMFUNC:
		if (!nested_vmx_allowed(vcpu))
			return 1;
		return vmx_get_vmx_msr(vcpu, msr_info->index, &msr_info->data);
	case MSR_IA32_XSS:
		if (!vmx_xsaves_supported())
			return 1;
		msr_info->data = vcpu->arch.ia32_xss;
		break;
	case MSR_TSC_AUX:
		if (!msr_info->host_initiated &&
		    !guest_cpuid_has(vcpu, X86_FEATURE_RDTSCP))
			return 1;
		/* Otherwise falls through */
	default:
		msr = find_msr_entry(to_vmx(vcpu), msr_info->index);
		if (msr) {
			msr_info->data = msr->data;
			break;
		}
		return kvm_get_msr_common(vcpu, msr_info);
	}

	return 0;
}

static void vmx_leave_nested(struct kvm_vcpu *vcpu);

/*
 * Writes msr value into into the appropriate "register".
 * Returns 0 on success, non-0 otherwise.
 * Assumes vcpu_load() was already called.
 */
static int vmx_set_msr(struct kvm_vcpu *vcpu, struct msr_data *msr_info)
{
	struct vcpu_vmx *vmx = to_vmx(vcpu);
	struct shared_msr_entry *msr;
	int ret = 0;
	u32 msr_index = msr_info->index;
	u64 data = msr_info->data;

	switch (msr_index) {
	case MSR_EFER:
		ret = kvm_set_msr_common(vcpu, msr_info);
		break;
#ifdef CONFIG_X86_64
	case MSR_FS_BASE:
		vmx_segment_cache_clear(vmx);
		vmcs_writel(GUEST_FS_BASE, data);
		break;
	case MSR_GS_BASE:
		vmx_segment_cache_clear(vmx);
		vmcs_writel(GUEST_GS_BASE, data);
		break;
	case MSR_KERNEL_GS_BASE:
		vmx_load_host_state(vmx);
		vmx->msr_guest_kernel_gs_base = data;
		break;
#endif
	case MSR_IA32_SYSENTER_CS:
		vmcs_write32(GUEST_SYSENTER_CS, data);
		break;
	case MSR_IA32_SYSENTER_EIP:
		vmcs_writel(GUEST_SYSENTER_EIP, data);
		break;
	case MSR_IA32_SYSENTER_ESP:
		vmcs_writel(GUEST_SYSENTER_ESP, data);
		break;
	case MSR_IA32_BNDCFGS:
		if (!kvm_mpx_supported() ||
		    (!msr_info->host_initiated &&
		     !guest_cpuid_has(vcpu, X86_FEATURE_MPX)))
			return 1;
		if (is_noncanonical_address(data & PAGE_MASK, vcpu) ||
		    (data & MSR_IA32_BNDCFGS_RSVD))
			return 1;
		vmcs_write64(GUEST_BNDCFGS, data);
		break;
	case MSR_IA32_TSC:
		kvm_write_tsc(vcpu, msr_info);
		break;
	case MSR_IA32_CR_PAT:
		if (vmcs_config.vmentry_ctrl & VM_ENTRY_LOAD_IA32_PAT) {
			if (!kvm_mtrr_valid(vcpu, MSR_IA32_CR_PAT, data))
				return 1;
			vmcs_write64(GUEST_IA32_PAT, data);
			vcpu->arch.pat = data;
			break;
		}
		ret = kvm_set_msr_common(vcpu, msr_info);
		break;
	case MSR_IA32_TSC_ADJUST:
		ret = kvm_set_msr_common(vcpu, msr_info);
		break;
	case MSR_IA32_MCG_EXT_CTL:
		if ((!msr_info->host_initiated &&
		     !(to_vmx(vcpu)->msr_ia32_feature_control &
		       FEATURE_CONTROL_LMCE)) ||
		    (data & ~MCG_EXT_CTL_LMCE_EN))
			return 1;
		vcpu->arch.mcg_ext_ctl = data;
		break;
	case MSR_IA32_FEATURE_CONTROL:
		if (!vmx_feature_control_msr_valid(vcpu, data) ||
		    (to_vmx(vcpu)->msr_ia32_feature_control &
		     FEATURE_CONTROL_LOCKED && !msr_info->host_initiated))
			return 1;
		vmx->msr_ia32_feature_control = data;
		if (msr_info->host_initiated && data == 0)
			vmx_leave_nested(vcpu);
		break;
	case MSR_IA32_VMX_BASIC ... MSR_IA32_VMX_VMFUNC:
		if (!msr_info->host_initiated)
			return 1; /* they are read-only */
		if (!nested_vmx_allowed(vcpu))
			return 1;
		return vmx_set_vmx_msr(vcpu, msr_index, data);
	case MSR_IA32_XSS:
		if (!vmx_xsaves_supported())
			return 1;
		/*
		 * The only supported bit as of Skylake is bit 8, but
		 * it is not supported on KVM.
		 */
		if (data != 0)
			return 1;
		vcpu->arch.ia32_xss = data;
		if (vcpu->arch.ia32_xss != host_xss)
			add_atomic_switch_msr(vmx, MSR_IA32_XSS,
				vcpu->arch.ia32_xss, host_xss);
		else
			clear_atomic_switch_msr(vmx, MSR_IA32_XSS);
		break;
	case MSR_TSC_AUX:
		if (!msr_info->host_initiated &&
		    !guest_cpuid_has(vcpu, X86_FEATURE_RDTSCP))
			return 1;
		/* Check reserved bit, higher 32 bits should be zero */
		if ((data >> 32) != 0)
			return 1;
		/* Otherwise falls through */
	default:
		msr = find_msr_entry(vmx, msr_index);
		if (msr) {
			u64 old_msr_data = msr->data;
			msr->data = data;
			if (msr - vmx->guest_msrs < vmx->save_nmsrs) {
				preempt_disable();
				ret = kvm_set_shared_msr(msr->index, msr->data,
							 msr->mask);
				preempt_enable();
				if (ret)
					msr->data = old_msr_data;
			}
			break;
		}
		ret = kvm_set_msr_common(vcpu, msr_info);
	}

	return ret;
}

static void vmx_cache_reg(struct kvm_vcpu *vcpu, enum kvm_reg reg)
{
	__set_bit(reg, (unsigned long *)&vcpu->arch.regs_avail);
	switch (reg) {
	case VCPU_REGS_RSP:
		vcpu->arch.regs[VCPU_REGS_RSP] = vmcs_readl(GUEST_RSP);
		break;
	case VCPU_REGS_RIP:
		vcpu->arch.regs[VCPU_REGS_RIP] = vmcs_readl(GUEST_RIP);
		break;
	case VCPU_EXREG_PDPTR:
		if (enable_ept)
			ept_save_pdptrs(vcpu);
		break;
	default:
		break;
	}
}

static __init int cpu_has_kvm_support(void)
{
	return cpu_has_vmx();
}

static __init int vmx_disabled_by_bios(void)
{
	u64 msr;

	rdmsrl(MSR_IA32_FEATURE_CONTROL, msr);
	if (msr & FEATURE_CONTROL_LOCKED) {
		/* launched w/ TXT and VMX disabled */
		if (!(msr & FEATURE_CONTROL_VMXON_ENABLED_INSIDE_SMX)
			&& tboot_enabled())
			return 1;
		/* launched w/o TXT and VMX only enabled w/ TXT */
		if (!(msr & FEATURE_CONTROL_VMXON_ENABLED_OUTSIDE_SMX)
			&& (msr & FEATURE_CONTROL_VMXON_ENABLED_INSIDE_SMX)
			&& !tboot_enabled()) {
			printk(KERN_WARNING "kvm: disable TXT in the BIOS or "
				"activate TXT before enabling KVM\n");
			return 1;
		}
		/* launched w/o TXT and VMX disabled */
		if (!(msr & FEATURE_CONTROL_VMXON_ENABLED_OUTSIDE_SMX)
			&& !tboot_enabled())
			return 1;
	}

	return 0;
}

static void kvm_cpu_vmxon(u64 addr)
{
	cr4_set_bits(X86_CR4_VMXE);
	intel_pt_handle_vmx(1);

	asm volatile (ASM_VMX_VMXON_RAX
			: : "a"(&addr), "m"(addr)
			: "memory", "cc");
}

static int hardware_enable(void)
{
	int cpu = raw_smp_processor_id();
	u64 phys_addr = __pa(per_cpu(vmxarea, cpu));
	u64 old, test_bits;

	if (cr4_read_shadow() & X86_CR4_VMXE)
		return -EBUSY;

	INIT_LIST_HEAD(&per_cpu(loaded_vmcss_on_cpu, cpu));
	INIT_LIST_HEAD(&per_cpu(blocked_vcpu_on_cpu, cpu));
	spin_lock_init(&per_cpu(blocked_vcpu_on_cpu_lock, cpu));

	/*
	 * Now we can enable the vmclear operation in kdump
	 * since the loaded_vmcss_on_cpu list on this cpu
	 * has been initialized.
	 *
	 * Though the cpu is not in VMX operation now, there
	 * is no problem to enable the vmclear operation
	 * for the loaded_vmcss_on_cpu list is empty!
	 */
	crash_enable_local_vmclear(cpu);

	rdmsrl(MSR_IA32_FEATURE_CONTROL, old);

	test_bits = FEATURE_CONTROL_LOCKED;
	test_bits |= FEATURE_CONTROL_VMXON_ENABLED_OUTSIDE_SMX;
	if (tboot_enabled())
		test_bits |= FEATURE_CONTROL_VMXON_ENABLED_INSIDE_SMX;

	if ((old & test_bits) != test_bits) {
		/* enable and lock */
		wrmsrl(MSR_IA32_FEATURE_CONTROL, old | test_bits);
	}
	kvm_cpu_vmxon(phys_addr);
	ept_sync_global();

	return 0;
}

static void vmclear_local_loaded_vmcss(void)
{
	int cpu = raw_smp_processor_id();
	struct loaded_vmcs *v, *n;

	list_for_each_entry_safe(v, n, &per_cpu(loaded_vmcss_on_cpu, cpu),
				 loaded_vmcss_on_cpu_link)
		__loaded_vmcs_clear(v);
}


/* Just like cpu_vmxoff(), but with the __kvm_handle_fault_on_reboot()
 * tricks.
 */
static void kvm_cpu_vmxoff(void)
{
	asm volatile (__ex(ASM_VMX_VMXOFF) : : : "cc");

	intel_pt_handle_vmx(0);
	cr4_clear_bits(X86_CR4_VMXE);
}

static void hardware_disable(void)
{
	vmclear_local_loaded_vmcss();
	kvm_cpu_vmxoff();
}

static __init int adjust_vmx_controls(u32 ctl_min, u32 ctl_opt,
				      u32 msr, u32 *result)
{
	u32 vmx_msr_low, vmx_msr_high;
	u32 ctl = ctl_min | ctl_opt;

	rdmsr(msr, vmx_msr_low, vmx_msr_high);

	ctl &= vmx_msr_high; /* bit == 0 in high word ==> must be zero */
	ctl |= vmx_msr_low;  /* bit == 1 in low word  ==> must be one  */

	/* Ensure minimum (required) set of control bits are supported. */
	if (ctl_min & ~ctl)
		return -EIO;

	*result = ctl;
	return 0;
}

static __init bool allow_1_setting(u32 msr, u32 ctl)
{
	u32 vmx_msr_low, vmx_msr_high;

	rdmsr(msr, vmx_msr_low, vmx_msr_high);
	return vmx_msr_high & ctl;
}

static __init int setup_vmcs_config(struct vmcs_config *vmcs_conf)
{
	u32 vmx_msr_low, vmx_msr_high;
	u32 min, opt, min2, opt2;
	u32 _pin_based_exec_control = 0;
	u32 _cpu_based_exec_control = 0;
	u32 _cpu_based_2nd_exec_control = 0;
	u32 _vmexit_control = 0;
	u32 _vmentry_control = 0;

	min = CPU_BASED_HLT_EXITING |
#ifdef CONFIG_X86_64
	      CPU_BASED_CR8_LOAD_EXITING |
	      CPU_BASED_CR8_STORE_EXITING |
#endif
	      CPU_BASED_CR3_LOAD_EXITING |
	      CPU_BASED_CR3_STORE_EXITING |
	      CPU_BASED_USE_IO_BITMAPS |
	      CPU_BASED_MOV_DR_EXITING |
	      CPU_BASED_USE_TSC_OFFSETING |
	      CPU_BASED_INVLPG_EXITING |
	      CPU_BASED_RDPMC_EXITING;

	if (!kvm_mwait_in_guest())
		min |= CPU_BASED_MWAIT_EXITING |
			CPU_BASED_MONITOR_EXITING;

	opt = CPU_BASED_TPR_SHADOW |
	      CPU_BASED_USE_MSR_BITMAPS |
	      CPU_BASED_ACTIVATE_SECONDARY_CONTROLS;
	if (adjust_vmx_controls(min, opt, MSR_IA32_VMX_PROCBASED_CTLS,
				&_cpu_based_exec_control) < 0)
		return -EIO;
#ifdef CONFIG_X86_64
	if ((_cpu_based_exec_control & CPU_BASED_TPR_SHADOW))
		_cpu_based_exec_control &= ~CPU_BASED_CR8_LOAD_EXITING &
					   ~CPU_BASED_CR8_STORE_EXITING;
#endif
	if (_cpu_based_exec_control & CPU_BASED_ACTIVATE_SECONDARY_CONTROLS) {
		min2 = 0;
		opt2 = SECONDARY_EXEC_VIRTUALIZE_APIC_ACCESSES |
			SECONDARY_EXEC_VIRTUALIZE_X2APIC_MODE |
			SECONDARY_EXEC_WBINVD_EXITING |
			SECONDARY_EXEC_ENABLE_VPID |
			SECONDARY_EXEC_ENABLE_EPT |
			SECONDARY_EXEC_UNRESTRICTED_GUEST |
			SECONDARY_EXEC_PAUSE_LOOP_EXITING |
			SECONDARY_EXEC_RDTSCP |
			SECONDARY_EXEC_ENABLE_INVPCID |
			SECONDARY_EXEC_APIC_REGISTER_VIRT |
			SECONDARY_EXEC_VIRTUAL_INTR_DELIVERY |
			SECONDARY_EXEC_SHADOW_VMCS |
			SECONDARY_EXEC_XSAVES |
			SECONDARY_EXEC_RDSEED |
			SECONDARY_EXEC_RDRAND |
			SECONDARY_EXEC_ENABLE_PML |
			SECONDARY_EXEC_TSC_SCALING |
			SECONDARY_EXEC_ENABLE_VMFUNC;
		if (adjust_vmx_controls(min2, opt2,
					MSR_IA32_VMX_PROCBASED_CTLS2,
					&_cpu_based_2nd_exec_control) < 0)
			return -EIO;
	}
#ifndef CONFIG_X86_64
	if (!(_cpu_based_2nd_exec_control &
				SECONDARY_EXEC_VIRTUALIZE_APIC_ACCESSES))
		_cpu_based_exec_control &= ~CPU_BASED_TPR_SHADOW;
#endif

	if (!(_cpu_based_exec_control & CPU_BASED_TPR_SHADOW))
		_cpu_based_2nd_exec_control &= ~(
				SECONDARY_EXEC_APIC_REGISTER_VIRT |
				SECONDARY_EXEC_VIRTUALIZE_X2APIC_MODE |
				SECONDARY_EXEC_VIRTUAL_INTR_DELIVERY);

	if (_cpu_based_2nd_exec_control & SECONDARY_EXEC_ENABLE_EPT) {
		/* CR3 accesses and invlpg don't need to cause VM Exits when EPT
		   enabled */
		_cpu_based_exec_control &= ~(CPU_BASED_CR3_LOAD_EXITING |
					     CPU_BASED_CR3_STORE_EXITING |
					     CPU_BASED_INVLPG_EXITING);
		rdmsr(MSR_IA32_VMX_EPT_VPID_CAP,
		      vmx_capability.ept, vmx_capability.vpid);
	}

	min = VM_EXIT_SAVE_DEBUG_CONTROLS | VM_EXIT_ACK_INTR_ON_EXIT;
#ifdef CONFIG_X86_64
	min |= VM_EXIT_HOST_ADDR_SPACE_SIZE;
#endif
	opt = VM_EXIT_SAVE_IA32_PAT | VM_EXIT_LOAD_IA32_PAT |
		VM_EXIT_CLEAR_BNDCFGS;
	if (adjust_vmx_controls(min, opt, MSR_IA32_VMX_EXIT_CTLS,
				&_vmexit_control) < 0)
		return -EIO;

	min = PIN_BASED_EXT_INTR_MASK | PIN_BASED_NMI_EXITING |
		PIN_BASED_VIRTUAL_NMIS;
	opt = PIN_BASED_POSTED_INTR | PIN_BASED_VMX_PREEMPTION_TIMER;
	if (adjust_vmx_controls(min, opt, MSR_IA32_VMX_PINBASED_CTLS,
				&_pin_based_exec_control) < 0)
		return -EIO;

	if (cpu_has_broken_vmx_preemption_timer())
		_pin_based_exec_control &= ~PIN_BASED_VMX_PREEMPTION_TIMER;
	if (!(_cpu_based_2nd_exec_control &
		SECONDARY_EXEC_VIRTUAL_INTR_DELIVERY))
		_pin_based_exec_control &= ~PIN_BASED_POSTED_INTR;

	min = VM_ENTRY_LOAD_DEBUG_CONTROLS;
	opt = VM_ENTRY_LOAD_IA32_PAT | VM_ENTRY_LOAD_BNDCFGS;
	if (adjust_vmx_controls(min, opt, MSR_IA32_VMX_ENTRY_CTLS,
				&_vmentry_control) < 0)
		return -EIO;

	rdmsr(MSR_IA32_VMX_BASIC, vmx_msr_low, vmx_msr_high);

	/* IA-32 SDM Vol 3B: VMCS size is never greater than 4kB. */
	if ((vmx_msr_high & 0x1fff) > PAGE_SIZE)
		return -EIO;

#ifdef CONFIG_X86_64
	/* IA-32 SDM Vol 3B: 64-bit CPUs always have VMX_BASIC_MSR[48]==0. */
	if (vmx_msr_high & (1u<<16))
		return -EIO;
#endif

	/* Require Write-Back (WB) memory type for VMCS accesses. */
	if (((vmx_msr_high >> 18) & 15) != 6)
		return -EIO;

	vmcs_conf->size = vmx_msr_high & 0x1fff;
	vmcs_conf->order = get_order(vmcs_conf->size);
	vmcs_conf->basic_cap = vmx_msr_high & ~0x1fff;
	vmcs_conf->revision_id = vmx_msr_low;

	vmcs_conf->pin_based_exec_ctrl = _pin_based_exec_control;
	vmcs_conf->cpu_based_exec_ctrl = _cpu_based_exec_control;
	vmcs_conf->cpu_based_2nd_exec_ctrl = _cpu_based_2nd_exec_control;
	vmcs_conf->vmexit_ctrl         = _vmexit_control;
	vmcs_conf->vmentry_ctrl        = _vmentry_control;

	cpu_has_load_ia32_efer =
		allow_1_setting(MSR_IA32_VMX_ENTRY_CTLS,
				VM_ENTRY_LOAD_IA32_EFER)
		&& allow_1_setting(MSR_IA32_VMX_EXIT_CTLS,
				   VM_EXIT_LOAD_IA32_EFER);

	cpu_has_load_perf_global_ctrl =
		allow_1_setting(MSR_IA32_VMX_ENTRY_CTLS,
				VM_ENTRY_LOAD_IA32_PERF_GLOBAL_CTRL)
		&& allow_1_setting(MSR_IA32_VMX_EXIT_CTLS,
				   VM_EXIT_LOAD_IA32_PERF_GLOBAL_CTRL);

	/*
	 * Some cpus support VM_ENTRY_(LOAD|SAVE)_IA32_PERF_GLOBAL_CTRL
	 * but due to errata below it can't be used. Workaround is to use
	 * msr load mechanism to switch IA32_PERF_GLOBAL_CTRL.
	 *
	 * VM Exit May Incorrectly Clear IA32_PERF_GLOBAL_CTRL [34:32]
	 *
	 * AAK155             (model 26)
	 * AAP115             (model 30)
	 * AAT100             (model 37)
	 * BC86,AAY89,BD102   (model 44)
	 * BA97               (model 46)
	 *
	 */
	if (cpu_has_load_perf_global_ctrl && boot_cpu_data.x86 == 0x6) {
		switch (boot_cpu_data.x86_model) {
		case 26:
		case 30:
		case 37:
		case 44:
		case 46:
			cpu_has_load_perf_global_ctrl = false;
			printk_once(KERN_WARNING"kvm: VM_EXIT_LOAD_IA32_PERF_GLOBAL_CTRL "
					"does not work properly. Using workaround\n");
			break;
		default:
			break;
		}
	}

	if (boot_cpu_has(X86_FEATURE_XSAVES))
		rdmsrl(MSR_IA32_XSS, host_xss);

	return 0;
}

static struct vmcs *alloc_vmcs_cpu(int cpu)
{
	int node = cpu_to_node(cpu);
	struct page *pages;
	struct vmcs *vmcs;

	pages = __alloc_pages_node(node, GFP_KERNEL, vmcs_config.order);
	if (!pages)
		return NULL;
	vmcs = page_address(pages);
	memset(vmcs, 0, vmcs_config.size);
	vmcs->revision_id = vmcs_config.revision_id; /* vmcs revision id */
	return vmcs;
}

static struct vmcs *alloc_vmcs(void)
{
	return alloc_vmcs_cpu(raw_smp_processor_id());
}

static void free_vmcs(struct vmcs *vmcs)
{
	free_pages((unsigned long)vmcs, vmcs_config.order);
}

/*
 * Free a VMCS, but before that VMCLEAR it on the CPU where it was last loaded
 */
static void free_loaded_vmcs(struct loaded_vmcs *loaded_vmcs)
{
	if (!loaded_vmcs->vmcs)
		return;
	loaded_vmcs_clear(loaded_vmcs);
	free_vmcs(loaded_vmcs->vmcs);
	loaded_vmcs->vmcs = NULL;
	WARN_ON(loaded_vmcs->shadow_vmcs != NULL);
}

static void free_kvm_area(void)
{
	int cpu;

	for_each_possible_cpu(cpu) {
		free_vmcs(per_cpu(vmxarea, cpu));
		per_cpu(vmxarea, cpu) = NULL;
	}
}

enum vmcs_field_type {
	VMCS_FIELD_TYPE_U16 = 0,
	VMCS_FIELD_TYPE_U64 = 1,
	VMCS_FIELD_TYPE_U32 = 2,
	VMCS_FIELD_TYPE_NATURAL_WIDTH = 3
};

static inline int vmcs_field_type(unsigned long field)
{
	if (0x1 & field)	/* the *_HIGH fields are all 32 bit */
		return VMCS_FIELD_TYPE_U32;
	return (field >> 13) & 0x3 ;
}

static inline int vmcs_field_readonly(unsigned long field)
{
	return (((field >> 10) & 0x3) == 1);
}

static void init_vmcs_shadow_fields(void)
{
	int i, j;

	/* No checks for read only fields yet */

	for (i = j = 0; i < max_shadow_read_write_fields; i++) {
		switch (shadow_read_write_fields[i]) {
		case GUEST_BNDCFGS:
			if (!kvm_mpx_supported())
				continue;
			break;
		default:
			break;
		}

		if (j < i)
			shadow_read_write_fields[j] =
				shadow_read_write_fields[i];
		j++;
	}
	max_shadow_read_write_fields = j;

	/* shadowed fields guest access without vmexit */
	for (i = 0; i < max_shadow_read_write_fields; i++) {
		unsigned long field = shadow_read_write_fields[i];

		clear_bit(field, vmx_vmwrite_bitmap);
		clear_bit(field, vmx_vmread_bitmap);
		if (vmcs_field_type(field) == VMCS_FIELD_TYPE_U64) {
			clear_bit(field + 1, vmx_vmwrite_bitmap);
			clear_bit(field + 1, vmx_vmread_bitmap);
		}
	}
	for (i = 0; i < max_shadow_read_only_fields; i++) {
		unsigned long field = shadow_read_only_fields[i];

		clear_bit(field, vmx_vmread_bitmap);
		if (vmcs_field_type(field) == VMCS_FIELD_TYPE_U64)
			clear_bit(field + 1, vmx_vmread_bitmap);
	}
}

static __init int alloc_kvm_area(void)
{
	int cpu;

	for_each_possible_cpu(cpu) {
		struct vmcs *vmcs;

		vmcs = alloc_vmcs_cpu(cpu);
		if (!vmcs) {
			free_kvm_area();
			return -ENOMEM;
		}

		per_cpu(vmxarea, cpu) = vmcs;
	}
	return 0;
}

static void fix_pmode_seg(struct kvm_vcpu *vcpu, int seg,
		struct kvm_segment *save)
{
	if (!emulate_invalid_guest_state) {
		/*
		 * CS and SS RPL should be equal during guest entry according
		 * to VMX spec, but in reality it is not always so. Since vcpu
		 * is in the middle of the transition from real mode to
		 * protected mode it is safe to assume that RPL 0 is a good
		 * default value.
		 */
		if (seg == VCPU_SREG_CS || seg == VCPU_SREG_SS)
			save->selector &= ~SEGMENT_RPL_MASK;
		save->dpl = save->selector & SEGMENT_RPL_MASK;
		save->s = 1;
	}
	vmx_set_segment(vcpu, save, seg);
}

static void enter_pmode(struct kvm_vcpu *vcpu)
{
	unsigned long flags;
	struct vcpu_vmx *vmx = to_vmx(vcpu);

	/*
	 * Update real mode segment cache. It may be not up-to-date if sement
	 * register was written while vcpu was in a guest mode.
	 */
	vmx_get_segment(vcpu, &vmx->rmode.segs[VCPU_SREG_ES], VCPU_SREG_ES);
	vmx_get_segment(vcpu, &vmx->rmode.segs[VCPU_SREG_DS], VCPU_SREG_DS);
	vmx_get_segment(vcpu, &vmx->rmode.segs[VCPU_SREG_FS], VCPU_SREG_FS);
	vmx_get_segment(vcpu, &vmx->rmode.segs[VCPU_SREG_GS], VCPU_SREG_GS);
	vmx_get_segment(vcpu, &vmx->rmode.segs[VCPU_SREG_SS], VCPU_SREG_SS);
	vmx_get_segment(vcpu, &vmx->rmode.segs[VCPU_SREG_CS], VCPU_SREG_CS);

	vmx->rmode.vm86_active = 0;

	vmx_segment_cache_clear(vmx);

	vmx_set_segment(vcpu, &vmx->rmode.segs[VCPU_SREG_TR], VCPU_SREG_TR);

	flags = vmcs_readl(GUEST_RFLAGS);
	flags &= RMODE_GUEST_OWNED_EFLAGS_BITS;
	flags |= vmx->rmode.save_rflags & ~RMODE_GUEST_OWNED_EFLAGS_BITS;
	vmcs_writel(GUEST_RFLAGS, flags);

	vmcs_writel(GUEST_CR4, (vmcs_readl(GUEST_CR4) & ~X86_CR4_VME) |
			(vmcs_readl(CR4_READ_SHADOW) & X86_CR4_VME));

	update_exception_bitmap(vcpu);

	fix_pmode_seg(vcpu, VCPU_SREG_CS, &vmx->rmode.segs[VCPU_SREG_CS]);
	fix_pmode_seg(vcpu, VCPU_SREG_SS, &vmx->rmode.segs[VCPU_SREG_SS]);
	fix_pmode_seg(vcpu, VCPU_SREG_ES, &vmx->rmode.segs[VCPU_SREG_ES]);
	fix_pmode_seg(vcpu, VCPU_SREG_DS, &vmx->rmode.segs[VCPU_SREG_DS]);
	fix_pmode_seg(vcpu, VCPU_SREG_FS, &vmx->rmode.segs[VCPU_SREG_FS]);
	fix_pmode_seg(vcpu, VCPU_SREG_GS, &vmx->rmode.segs[VCPU_SREG_GS]);
}

static void fix_rmode_seg(int seg, struct kvm_segment *save)
{
	const struct kvm_vmx_segment_field *sf = &kvm_vmx_segment_fields[seg];
	struct kvm_segment var = *save;

	var.dpl = 0x3;
	if (seg == VCPU_SREG_CS)
		var.type = 0x3;

	if (!emulate_invalid_guest_state) {
		var.selector = var.base >> 4;
		var.base = var.base & 0xffff0;
		var.limit = 0xffff;
		var.g = 0;
		var.db = 0;
		var.present = 1;
		var.s = 1;
		var.l = 0;
		var.unusable = 0;
		var.type = 0x3;
		var.avl = 0;
		if (save->base & 0xf)
			printk_once(KERN_WARNING "kvm: segment base is not "
					"paragraph aligned when entering "
					"protected mode (seg=%d)", seg);
	}

	vmcs_write16(sf->selector, var.selector);
	vmcs_writel(sf->base, var.base);
	vmcs_write32(sf->limit, var.limit);
	vmcs_write32(sf->ar_bytes, vmx_segment_access_rights(&var));
}

static void enter_rmode(struct kvm_vcpu *vcpu)
{
	unsigned long flags;
	struct vcpu_vmx *vmx = to_vmx(vcpu);

	vmx_get_segment(vcpu, &vmx->rmode.segs[VCPU_SREG_TR], VCPU_SREG_TR);
	vmx_get_segment(vcpu, &vmx->rmode.segs[VCPU_SREG_ES], VCPU_SREG_ES);
	vmx_get_segment(vcpu, &vmx->rmode.segs[VCPU_SREG_DS], VCPU_SREG_DS);
	vmx_get_segment(vcpu, &vmx->rmode.segs[VCPU_SREG_FS], VCPU_SREG_FS);
	vmx_get_segment(vcpu, &vmx->rmode.segs[VCPU_SREG_GS], VCPU_SREG_GS);
	vmx_get_segment(vcpu, &vmx->rmode.segs[VCPU_SREG_SS], VCPU_SREG_SS);
	vmx_get_segment(vcpu, &vmx->rmode.segs[VCPU_SREG_CS], VCPU_SREG_CS);

	vmx->rmode.vm86_active = 1;

	/*
	 * Very old userspace does not call KVM_SET_TSS_ADDR before entering
	 * vcpu. Warn the user that an update is overdue.
	 */
	if (!vcpu->kvm->arch.tss_addr)
		printk_once(KERN_WARNING "kvm: KVM_SET_TSS_ADDR need to be "
			     "called before entering vcpu\n");

	vmx_segment_cache_clear(vmx);

	vmcs_writel(GUEST_TR_BASE, vcpu->kvm->arch.tss_addr);
	vmcs_write32(GUEST_TR_LIMIT, RMODE_TSS_SIZE - 1);
	vmcs_write32(GUEST_TR_AR_BYTES, 0x008b);

	flags = vmcs_readl(GUEST_RFLAGS);
	vmx->rmode.save_rflags = flags;

	flags |= X86_EFLAGS_IOPL | X86_EFLAGS_VM;

	vmcs_writel(GUEST_RFLAGS, flags);
	vmcs_writel(GUEST_CR4, vmcs_readl(GUEST_CR4) | X86_CR4_VME);
	update_exception_bitmap(vcpu);

	fix_rmode_seg(VCPU_SREG_SS, &vmx->rmode.segs[VCPU_SREG_SS]);
	fix_rmode_seg(VCPU_SREG_CS, &vmx->rmode.segs[VCPU_SREG_CS]);
	fix_rmode_seg(VCPU_SREG_ES, &vmx->rmode.segs[VCPU_SREG_ES]);
	fix_rmode_seg(VCPU_SREG_DS, &vmx->rmode.segs[VCPU_SREG_DS]);
	fix_rmode_seg(VCPU_SREG_GS, &vmx->rmode.segs[VCPU_SREG_GS]);
	fix_rmode_seg(VCPU_SREG_FS, &vmx->rmode.segs[VCPU_SREG_FS]);

	kvm_mmu_reset_context(vcpu);
}

static void vmx_set_efer(struct kvm_vcpu *vcpu, u64 efer)
{
	struct vcpu_vmx *vmx = to_vmx(vcpu);
	struct shared_msr_entry *msr = find_msr_entry(vmx, MSR_EFER);

	if (!msr)
		return;

	/*
	 * Force kernel_gs_base reloading before EFER changes, as control
	 * of this msr depends on is_long_mode().
	 */
	vmx_load_host_state(to_vmx(vcpu));
	vcpu->arch.efer = efer;
	if (efer & EFER_LMA) {
		vm_entry_controls_setbit(to_vmx(vcpu), VM_ENTRY_IA32E_MODE);
		msr->data = efer;
	} else {
		vm_entry_controls_clearbit(to_vmx(vcpu), VM_ENTRY_IA32E_MODE);

		msr->data = efer & ~EFER_LME;
	}
	setup_msrs(vmx);
}

#ifdef CONFIG_X86_64

static void enter_lmode(struct kvm_vcpu *vcpu)
{
	u32 guest_tr_ar;

	vmx_segment_cache_clear(to_vmx(vcpu));

	guest_tr_ar = vmcs_read32(GUEST_TR_AR_BYTES);
	if ((guest_tr_ar & VMX_AR_TYPE_MASK) != VMX_AR_TYPE_BUSY_64_TSS) {
		pr_debug_ratelimited("%s: tss fixup for long mode. \n",
				     __func__);
		vmcs_write32(GUEST_TR_AR_BYTES,
			     (guest_tr_ar & ~VMX_AR_TYPE_MASK)
			     | VMX_AR_TYPE_BUSY_64_TSS);
	}
	vmx_set_efer(vcpu, vcpu->arch.efer | EFER_LMA);
}

static void exit_lmode(struct kvm_vcpu *vcpu)
{
	vm_entry_controls_clearbit(to_vmx(vcpu), VM_ENTRY_IA32E_MODE);
	vmx_set_efer(vcpu, vcpu->arch.efer & ~EFER_LMA);
}

#endif

static inline void __vmx_flush_tlb(struct kvm_vcpu *vcpu, int vpid)
{
	if (enable_ept) {
		if (!VALID_PAGE(vcpu->arch.mmu.root_hpa))
			return;
		ept_sync_context(construct_eptp(vcpu, vcpu->arch.mmu.root_hpa));
	} else {
		vpid_sync_context(vpid);
	}
}

static void vmx_flush_tlb(struct kvm_vcpu *vcpu)
{
	__vmx_flush_tlb(vcpu, to_vmx(vcpu)->vpid);
}

static void vmx_flush_tlb_ept_only(struct kvm_vcpu *vcpu)
{
	if (enable_ept)
		vmx_flush_tlb(vcpu);
}

static void vmx_decache_cr0_guest_bits(struct kvm_vcpu *vcpu)
{
	ulong cr0_guest_owned_bits = vcpu->arch.cr0_guest_owned_bits;

	vcpu->arch.cr0 &= ~cr0_guest_owned_bits;
	vcpu->arch.cr0 |= vmcs_readl(GUEST_CR0) & cr0_guest_owned_bits;
}

static void vmx_decache_cr3(struct kvm_vcpu *vcpu)
{
	if (enable_ept && is_paging(vcpu))
		vcpu->arch.cr3 = vmcs_readl(GUEST_CR3);
	__set_bit(VCPU_EXREG_CR3, (ulong *)&vcpu->arch.regs_avail);
}

static void vmx_decache_cr4_guest_bits(struct kvm_vcpu *vcpu)
{
	ulong cr4_guest_owned_bits = vcpu->arch.cr4_guest_owned_bits;

	vcpu->arch.cr4 &= ~cr4_guest_owned_bits;
	vcpu->arch.cr4 |= vmcs_readl(GUEST_CR4) & cr4_guest_owned_bits;
}

static void ept_load_pdptrs(struct kvm_vcpu *vcpu)
{
	struct kvm_mmu *mmu = vcpu->arch.walk_mmu;

	if (!test_bit(VCPU_EXREG_PDPTR,
		      (unsigned long *)&vcpu->arch.regs_dirty))
		return;

	if (is_paging(vcpu) && is_pae(vcpu) && !is_long_mode(vcpu)) {
		vmcs_write64(GUEST_PDPTR0, mmu->pdptrs[0]);
		vmcs_write64(GUEST_PDPTR1, mmu->pdptrs[1]);
		vmcs_write64(GUEST_PDPTR2, mmu->pdptrs[2]);
		vmcs_write64(GUEST_PDPTR3, mmu->pdptrs[3]);
	}
}

static void ept_save_pdptrs(struct kvm_vcpu *vcpu)
{
	struct kvm_mmu *mmu = vcpu->arch.walk_mmu;

	if (is_paging(vcpu) && is_pae(vcpu) && !is_long_mode(vcpu)) {
		mmu->pdptrs[0] = vmcs_read64(GUEST_PDPTR0);
		mmu->pdptrs[1] = vmcs_read64(GUEST_PDPTR1);
		mmu->pdptrs[2] = vmcs_read64(GUEST_PDPTR2);
		mmu->pdptrs[3] = vmcs_read64(GUEST_PDPTR3);
	}

	__set_bit(VCPU_EXREG_PDPTR,
		  (unsigned long *)&vcpu->arch.regs_avail);
	__set_bit(VCPU_EXREG_PDPTR,
		  (unsigned long *)&vcpu->arch.regs_dirty);
}

static bool nested_guest_cr0_valid(struct kvm_vcpu *vcpu, unsigned long val)
{
	u64 fixed0 = to_vmx(vcpu)->nested.nested_vmx_cr0_fixed0;
	u64 fixed1 = to_vmx(vcpu)->nested.nested_vmx_cr0_fixed1;
	struct vmcs12 *vmcs12 = get_vmcs12(vcpu);

	if (to_vmx(vcpu)->nested.nested_vmx_secondary_ctls_high &
		SECONDARY_EXEC_UNRESTRICTED_GUEST &&
	    nested_cpu_has2(vmcs12, SECONDARY_EXEC_UNRESTRICTED_GUEST))
		fixed0 &= ~(X86_CR0_PE | X86_CR0_PG);

	return fixed_bits_valid(val, fixed0, fixed1);
}

static bool nested_host_cr0_valid(struct kvm_vcpu *vcpu, unsigned long val)
{
	u64 fixed0 = to_vmx(vcpu)->nested.nested_vmx_cr0_fixed0;
	u64 fixed1 = to_vmx(vcpu)->nested.nested_vmx_cr0_fixed1;

	return fixed_bits_valid(val, fixed0, fixed1);
}

static bool nested_cr4_valid(struct kvm_vcpu *vcpu, unsigned long val)
{
	u64 fixed0 = to_vmx(vcpu)->nested.nested_vmx_cr4_fixed0;
	u64 fixed1 = to_vmx(vcpu)->nested.nested_vmx_cr4_fixed1;

	return fixed_bits_valid(val, fixed0, fixed1);
}

/* No difference in the restrictions on guest and host CR4 in VMX operation. */
#define nested_guest_cr4_valid	nested_cr4_valid
#define nested_host_cr4_valid	nested_cr4_valid

static int vmx_set_cr4(struct kvm_vcpu *vcpu, unsigned long cr4);

static void ept_update_paging_mode_cr0(unsigned long *hw_cr0,
					unsigned long cr0,
					struct kvm_vcpu *vcpu)
{
	if (!test_bit(VCPU_EXREG_CR3, (ulong *)&vcpu->arch.regs_avail))
		vmx_decache_cr3(vcpu);
	if (!(cr0 & X86_CR0_PG)) {
		/* From paging/starting to nonpaging */
		vmcs_write32(CPU_BASED_VM_EXEC_CONTROL,
			     vmcs_read32(CPU_BASED_VM_EXEC_CONTROL) |
			     (CPU_BASED_CR3_LOAD_EXITING |
			      CPU_BASED_CR3_STORE_EXITING));
		vcpu->arch.cr0 = cr0;
		vmx_set_cr4(vcpu, kvm_read_cr4(vcpu));
	} else if (!is_paging(vcpu)) {
		/* From nonpaging to paging */
		vmcs_write32(CPU_BASED_VM_EXEC_CONTROL,
			     vmcs_read32(CPU_BASED_VM_EXEC_CONTROL) &
			     ~(CPU_BASED_CR3_LOAD_EXITING |
			       CPU_BASED_CR3_STORE_EXITING));
		vcpu->arch.cr0 = cr0;
		vmx_set_cr4(vcpu, kvm_read_cr4(vcpu));
	}

	if (!(cr0 & X86_CR0_WP))
		*hw_cr0 &= ~X86_CR0_WP;
}

static void vmx_set_cr0(struct kvm_vcpu *vcpu, unsigned long cr0)
{
	struct vcpu_vmx *vmx = to_vmx(vcpu);
	unsigned long hw_cr0;

	hw_cr0 = (cr0 & ~KVM_GUEST_CR0_MASK);
	if (enable_unrestricted_guest)
		hw_cr0 |= KVM_VM_CR0_ALWAYS_ON_UNRESTRICTED_GUEST;
	else {
		hw_cr0 |= KVM_VM_CR0_ALWAYS_ON;

		if (vmx->rmode.vm86_active && (cr0 & X86_CR0_PE))
			enter_pmode(vcpu);

		if (!vmx->rmode.vm86_active && !(cr0 & X86_CR0_PE))
			enter_rmode(vcpu);
	}

#ifdef CONFIG_X86_64
	if (vcpu->arch.efer & EFER_LME) {
		if (!is_paging(vcpu) && (cr0 & X86_CR0_PG))
			enter_lmode(vcpu);
		if (is_paging(vcpu) && !(cr0 & X86_CR0_PG))
			exit_lmode(vcpu);
	}
#endif

	if (enable_ept)
		ept_update_paging_mode_cr0(&hw_cr0, cr0, vcpu);

	vmcs_writel(CR0_READ_SHADOW, cr0);
	vmcs_writel(GUEST_CR0, hw_cr0);
	vcpu->arch.cr0 = cr0;

	/* depends on vcpu->arch.cr0 to be set to a new value */
	vmx->emulation_required = emulation_required(vcpu);
}

static int get_ept_level(struct kvm_vcpu *vcpu)
{
	if (cpu_has_vmx_ept_5levels() && (cpuid_maxphyaddr(vcpu) > 48))
		return 5;
	return 4;
}

static u64 construct_eptp(struct kvm_vcpu *vcpu, unsigned long root_hpa)
{
	u64 eptp = VMX_EPTP_MT_WB;

	eptp |= (get_ept_level(vcpu) == 5) ? VMX_EPTP_PWL_5 : VMX_EPTP_PWL_4;

	if (enable_ept_ad_bits &&
	    (!is_guest_mode(vcpu) || nested_ept_ad_enabled(vcpu)))
		eptp |= VMX_EPTP_AD_ENABLE_BIT;
	eptp |= (root_hpa & PAGE_MASK);

	return eptp;
}

static void vmx_set_cr3(struct kvm_vcpu *vcpu, unsigned long cr3)
{
	unsigned long guest_cr3;
	u64 eptp;

	guest_cr3 = cr3;
	if (enable_ept) {
		eptp = construct_eptp(vcpu, cr3);
		vmcs_write64(EPT_POINTER, eptp);
		if (is_paging(vcpu) || is_guest_mode(vcpu))
			guest_cr3 = kvm_read_cr3(vcpu);
		else
			guest_cr3 = vcpu->kvm->arch.ept_identity_map_addr;
		ept_load_pdptrs(vcpu);
	}

	vmx_flush_tlb(vcpu);
	vmcs_writel(GUEST_CR3, guest_cr3);
}

static int vmx_set_cr4(struct kvm_vcpu *vcpu, unsigned long cr4)
{
	/*
	 * Pass through host's Machine Check Enable value to hw_cr4, which
	 * is in force while we are in guest mode.  Do not let guests control
	 * this bit, even if host CR4.MCE == 0.
	 */
	unsigned long hw_cr4 =
		(cr4_read_shadow() & X86_CR4_MCE) |
		(cr4 & ~X86_CR4_MCE) |
		(to_vmx(vcpu)->rmode.vm86_active ?
		 KVM_RMODE_VM_CR4_ALWAYS_ON : KVM_PMODE_VM_CR4_ALWAYS_ON);

	if (cr4 & X86_CR4_VMXE) {
		/*
		 * To use VMXON (and later other VMX instructions), a guest
		 * must first be able to turn on cr4.VMXE (see handle_vmon()).
		 * So basically the check on whether to allow nested VMX
		 * is here.
		 */
		if (!nested_vmx_allowed(vcpu))
			return 1;
	}

	if (to_vmx(vcpu)->nested.vmxon && !nested_cr4_valid(vcpu, cr4))
		return 1;

	vcpu->arch.cr4 = cr4;
	if (enable_ept) {
		if (!is_paging(vcpu)) {
			hw_cr4 &= ~X86_CR4_PAE;
			hw_cr4 |= X86_CR4_PSE;
		} else if (!(cr4 & X86_CR4_PAE)) {
			hw_cr4 &= ~X86_CR4_PAE;
		}
	}

	if (!enable_unrestricted_guest && !is_paging(vcpu))
		/*
		 * SMEP/SMAP/PKU is disabled if CPU is in non-paging mode in
		 * hardware.  To emulate this behavior, SMEP/SMAP/PKU needs
		 * to be manually disabled when guest switches to non-paging
		 * mode.
		 *
		 * If !enable_unrestricted_guest, the CPU is always running
		 * with CR0.PG=1 and CR4 needs to be modified.
		 * If enable_unrestricted_guest, the CPU automatically
		 * disables SMEP/SMAP/PKU when the guest sets CR0.PG=0.
		 */
		hw_cr4 &= ~(X86_CR4_SMEP | X86_CR4_SMAP | X86_CR4_PKE);

	vmcs_writel(CR4_READ_SHADOW, cr4);
	vmcs_writel(GUEST_CR4, hw_cr4);
	return 0;
}

static void vmx_get_segment(struct kvm_vcpu *vcpu,
			    struct kvm_segment *var, int seg)
{
	struct vcpu_vmx *vmx = to_vmx(vcpu);
	u32 ar;

	if (vmx->rmode.vm86_active && seg != VCPU_SREG_LDTR) {
		*var = vmx->rmode.segs[seg];
		if (seg == VCPU_SREG_TR
		    || var->selector == vmx_read_guest_seg_selector(vmx, seg))
			return;
		var->base = vmx_read_guest_seg_base(vmx, seg);
		var->selector = vmx_read_guest_seg_selector(vmx, seg);
		return;
	}
	var->base = vmx_read_guest_seg_base(vmx, seg);
	var->limit = vmx_read_guest_seg_limit(vmx, seg);
	var->selector = vmx_read_guest_seg_selector(vmx, seg);
	ar = vmx_read_guest_seg_ar(vmx, seg);
	var->unusable = (ar >> 16) & 1;
	var->type = ar & 15;
	var->s = (ar >> 4) & 1;
	var->dpl = (ar >> 5) & 3;
	/*
	 * Some userspaces do not preserve unusable property. Since usable
	 * segment has to be present according to VMX spec we can use present
	 * property to amend userspace bug by making unusable segment always
	 * nonpresent. vmx_segment_access_rights() already marks nonpresent
	 * segment as unusable.
	 */
	var->present = !var->unusable;
	var->avl = (ar >> 12) & 1;
	var->l = (ar >> 13) & 1;
	var->db = (ar >> 14) & 1;
	var->g = (ar >> 15) & 1;
}

static u64 vmx_get_segment_base(struct kvm_vcpu *vcpu, int seg)
{
	struct kvm_segment s;

	if (to_vmx(vcpu)->rmode.vm86_active) {
		vmx_get_segment(vcpu, &s, seg);
		return s.base;
	}
	return vmx_read_guest_seg_base(to_vmx(vcpu), seg);
}

static int vmx_get_cpl(struct kvm_vcpu *vcpu)
{
	struct vcpu_vmx *vmx = to_vmx(vcpu);

	if (unlikely(vmx->rmode.vm86_active))
		return 0;
	else {
		int ar = vmx_read_guest_seg_ar(vmx, VCPU_SREG_SS);
		return VMX_AR_DPL(ar);
	}
}

static u32 vmx_segment_access_rights(struct kvm_segment *var)
{
	u32 ar;

	if (var->unusable || !var->present)
		ar = 1 << 16;
	else {
		ar = var->type & 15;
		ar |= (var->s & 1) << 4;
		ar |= (var->dpl & 3) << 5;
		ar |= (var->present & 1) << 7;
		ar |= (var->avl & 1) << 12;
		ar |= (var->l & 1) << 13;
		ar |= (var->db & 1) << 14;
		ar |= (var->g & 1) << 15;
	}

	return ar;
}

static void vmx_set_segment(struct kvm_vcpu *vcpu,
			    struct kvm_segment *var, int seg)
{
	struct vcpu_vmx *vmx = to_vmx(vcpu);
	const struct kvm_vmx_segment_field *sf = &kvm_vmx_segment_fields[seg];

	vmx_segment_cache_clear(vmx);

	if (vmx->rmode.vm86_active && seg != VCPU_SREG_LDTR) {
		vmx->rmode.segs[seg] = *var;
		if (seg == VCPU_SREG_TR)
			vmcs_write16(sf->selector, var->selector);
		else if (var->s)
			fix_rmode_seg(seg, &vmx->rmode.segs[seg]);
		goto out;
	}

	vmcs_writel(sf->base, var->base);
	vmcs_write32(sf->limit, var->limit);
	vmcs_write16(sf->selector, var->selector);

	/*
	 *   Fix the "Accessed" bit in AR field of segment registers for older
	 * qemu binaries.
	 *   IA32 arch specifies that at the time of processor reset the
	 * "Accessed" bit in the AR field of segment registers is 1. And qemu
	 * is setting it to 0 in the userland code. This causes invalid guest
	 * state vmexit when "unrestricted guest" mode is turned on.
	 *    Fix for this setup issue in cpu_reset is being pushed in the qemu
	 * tree. Newer qemu binaries with that qemu fix would not need this
	 * kvm hack.
	 */
	if (enable_unrestricted_guest && (seg != VCPU_SREG_LDTR))
		var->type |= 0x1; /* Accessed */

	vmcs_write32(sf->ar_bytes, vmx_segment_access_rights(var));

out:
	vmx->emulation_required = emulation_required(vcpu);
}

static void vmx_get_cs_db_l_bits(struct kvm_vcpu *vcpu, int *db, int *l)
{
	u32 ar = vmx_read_guest_seg_ar(to_vmx(vcpu), VCPU_SREG_CS);

	*db = (ar >> 14) & 1;
	*l = (ar >> 13) & 1;
}

static void vmx_get_idt(struct kvm_vcpu *vcpu, struct desc_ptr *dt)
{
	dt->size = vmcs_read32(GUEST_IDTR_LIMIT);
	dt->address = vmcs_readl(GUEST_IDTR_BASE);
}

static void vmx_set_idt(struct kvm_vcpu *vcpu, struct desc_ptr *dt)
{
	vmcs_write32(GUEST_IDTR_LIMIT, dt->size);
	vmcs_writel(GUEST_IDTR_BASE, dt->address);
}

static void vmx_get_gdt(struct kvm_vcpu *vcpu, struct desc_ptr *dt)
{
	dt->size = vmcs_read32(GUEST_GDTR_LIMIT);
	dt->address = vmcs_readl(GUEST_GDTR_BASE);
}

static void vmx_set_gdt(struct kvm_vcpu *vcpu, struct desc_ptr *dt)
{
	vmcs_write32(GUEST_GDTR_LIMIT, dt->size);
	vmcs_writel(GUEST_GDTR_BASE, dt->address);
}

static bool rmode_segment_valid(struct kvm_vcpu *vcpu, int seg)
{
	struct kvm_segment var;
	u32 ar;

	vmx_get_segment(vcpu, &var, seg);
	var.dpl = 0x3;
	if (seg == VCPU_SREG_CS)
		var.type = 0x3;
	ar = vmx_segment_access_rights(&var);

	if (var.base != (var.selector << 4))
		return false;
	if (var.limit != 0xffff)
		return false;
	if (ar != 0xf3)
		return false;

	return true;
}

static bool code_segment_valid(struct kvm_vcpu *vcpu)
{
	struct kvm_segment cs;
	unsigned int cs_rpl;

	vmx_get_segment(vcpu, &cs, VCPU_SREG_CS);
	cs_rpl = cs.selector & SEGMENT_RPL_MASK;

	if (cs.unusable)
		return false;
	if (~cs.type & (VMX_AR_TYPE_CODE_MASK|VMX_AR_TYPE_ACCESSES_MASK))
		return false;
	if (!cs.s)
		return false;
	if (cs.type & VMX_AR_TYPE_WRITEABLE_MASK) {
		if (cs.dpl > cs_rpl)
			return false;
	} else {
		if (cs.dpl != cs_rpl)
			return false;
	}
	if (!cs.present)
		return false;

	/* TODO: Add Reserved field check, this'll require a new member in the kvm_segment_field structure */
	return true;
}

static bool stack_segment_valid(struct kvm_vcpu *vcpu)
{
	struct kvm_segment ss;
	unsigned int ss_rpl;

	vmx_get_segment(vcpu, &ss, VCPU_SREG_SS);
	ss_rpl = ss.selector & SEGMENT_RPL_MASK;

	if (ss.unusable)
		return true;
	if (ss.type != 3 && ss.type != 7)
		return false;
	if (!ss.s)
		return false;
	if (ss.dpl != ss_rpl) /* DPL != RPL */
		return false;
	if (!ss.present)
		return false;

	return true;
}

static bool data_segment_valid(struct kvm_vcpu *vcpu, int seg)
{
	struct kvm_segment var;
	unsigned int rpl;

	vmx_get_segment(vcpu, &var, seg);
	rpl = var.selector & SEGMENT_RPL_MASK;

	if (var.unusable)
		return true;
	if (!var.s)
		return false;
	if (!var.present)
		return false;
	if (~var.type & (VMX_AR_TYPE_CODE_MASK|VMX_AR_TYPE_WRITEABLE_MASK)) {
		if (var.dpl < rpl) /* DPL < RPL */
			return false;
	}

	/* TODO: Add other members to kvm_segment_field to allow checking for other access
	 * rights flags
	 */
	return true;
}

static bool tr_valid(struct kvm_vcpu *vcpu)
{
	struct kvm_segment tr;

	vmx_get_segment(vcpu, &tr, VCPU_SREG_TR);

	if (tr.unusable)
		return false;
	if (tr.selector & SEGMENT_TI_MASK)	/* TI = 1 */
		return false;
	if (tr.type != 3 && tr.type != 11) /* TODO: Check if guest is in IA32e mode */
		return false;
	if (!tr.present)
		return false;

	return true;
}

static bool ldtr_valid(struct kvm_vcpu *vcpu)
{
	struct kvm_segment ldtr;

	vmx_get_segment(vcpu, &ldtr, VCPU_SREG_LDTR);

	if (ldtr.unusable)
		return true;
	if (ldtr.selector & SEGMENT_TI_MASK)	/* TI = 1 */
		return false;
	if (ldtr.type != 2)
		return false;
	if (!ldtr.present)
		return false;

	return true;
}

static bool cs_ss_rpl_check(struct kvm_vcpu *vcpu)
{
	struct kvm_segment cs, ss;

	vmx_get_segment(vcpu, &cs, VCPU_SREG_CS);
	vmx_get_segment(vcpu, &ss, VCPU_SREG_SS);

	return ((cs.selector & SEGMENT_RPL_MASK) ==
		 (ss.selector & SEGMENT_RPL_MASK));
}

/*
 * Check if guest state is valid. Returns true if valid, false if
 * not.
 * We assume that registers are always usable
 */
static bool guest_state_valid(struct kvm_vcpu *vcpu)
{
	if (enable_unrestricted_guest)
		return true;

	/* real mode guest state checks */
	if (!is_protmode(vcpu) || (vmx_get_rflags(vcpu) & X86_EFLAGS_VM)) {
		if (!rmode_segment_valid(vcpu, VCPU_SREG_CS))
			return false;
		if (!rmode_segment_valid(vcpu, VCPU_SREG_SS))
			return false;
		if (!rmode_segment_valid(vcpu, VCPU_SREG_DS))
			return false;
		if (!rmode_segment_valid(vcpu, VCPU_SREG_ES))
			return false;
		if (!rmode_segment_valid(vcpu, VCPU_SREG_FS))
			return false;
		if (!rmode_segment_valid(vcpu, VCPU_SREG_GS))
			return false;
	} else {
	/* protected mode guest state checks */
		if (!cs_ss_rpl_check(vcpu))
			return false;
		if (!code_segment_valid(vcpu))
			return false;
		if (!stack_segment_valid(vcpu))
			return false;
		if (!data_segment_valid(vcpu, VCPU_SREG_DS))
			return false;
		if (!data_segment_valid(vcpu, VCPU_SREG_ES))
			return false;
		if (!data_segment_valid(vcpu, VCPU_SREG_FS))
			return false;
		if (!data_segment_valid(vcpu, VCPU_SREG_GS))
			return false;
		if (!tr_valid(vcpu))
			return false;
		if (!ldtr_valid(vcpu))
			return false;
	}
	/* TODO:
	 * - Add checks on RIP
	 * - Add checks on RFLAGS
	 */

	return true;
}

static bool page_address_valid(struct kvm_vcpu *vcpu, gpa_t gpa)
{
	return PAGE_ALIGNED(gpa) && !(gpa >> cpuid_maxphyaddr(vcpu));
}

static int init_rmode_tss(struct kvm *kvm)
{
	gfn_t fn;
	u16 data = 0;
	int idx, r;

	idx = srcu_read_lock(&kvm->srcu);
	fn = kvm->arch.tss_addr >> PAGE_SHIFT;
	r = kvm_clear_guest_page(kvm, fn, 0, PAGE_SIZE);
	if (r < 0)
		goto out;
	data = TSS_BASE_SIZE + TSS_REDIRECTION_SIZE;
	r = kvm_write_guest_page(kvm, fn++, &data,
			TSS_IOPB_BASE_OFFSET, sizeof(u16));
	if (r < 0)
		goto out;
	r = kvm_clear_guest_page(kvm, fn++, 0, PAGE_SIZE);
	if (r < 0)
		goto out;
	r = kvm_clear_guest_page(kvm, fn, 0, PAGE_SIZE);
	if (r < 0)
		goto out;
	data = ~0;
	r = kvm_write_guest_page(kvm, fn, &data,
				 RMODE_TSS_SIZE - 2 * PAGE_SIZE - 1,
				 sizeof(u8));
out:
	srcu_read_unlock(&kvm->srcu, idx);
	return r;
}

static int init_rmode_identity_map(struct kvm *kvm)
{
	int i, idx, r = 0;
	kvm_pfn_t identity_map_pfn;
	u32 tmp;

	if (!enable_ept)
		return 0;

	/* Protect kvm->arch.ept_identity_pagetable_done. */
	mutex_lock(&kvm->slots_lock);

	if (likely(kvm->arch.ept_identity_pagetable_done))
		goto out2;

	identity_map_pfn = kvm->arch.ept_identity_map_addr >> PAGE_SHIFT;

	r = alloc_identity_pagetable(kvm);
	if (r < 0)
		goto out2;

	idx = srcu_read_lock(&kvm->srcu);
	r = kvm_clear_guest_page(kvm, identity_map_pfn, 0, PAGE_SIZE);
	if (r < 0)
		goto out;
	/* Set up identity-mapping pagetable for EPT in real mode */
	for (i = 0; i < PT32_ENT_PER_PAGE; i++) {
		tmp = (i << 22) + (_PAGE_PRESENT | _PAGE_RW | _PAGE_USER |
			_PAGE_ACCESSED | _PAGE_DIRTY | _PAGE_PSE);
		r = kvm_write_guest_page(kvm, identity_map_pfn,
				&tmp, i * sizeof(tmp), sizeof(tmp));
		if (r < 0)
			goto out;
	}
	kvm->arch.ept_identity_pagetable_done = true;

out:
	srcu_read_unlock(&kvm->srcu, idx);

out2:
	mutex_unlock(&kvm->slots_lock);
	return r;
}

static void seg_setup(int seg)
{
	const struct kvm_vmx_segment_field *sf = &kvm_vmx_segment_fields[seg];
	unsigned int ar;

	vmcs_write16(sf->selector, 0);
	vmcs_writel(sf->base, 0);
	vmcs_write32(sf->limit, 0xffff);
	ar = 0x93;
	if (seg == VCPU_SREG_CS)
		ar |= 0x08; /* code segment */

	vmcs_write32(sf->ar_bytes, ar);
}

static int alloc_apic_access_page(struct kvm *kvm)
{
	struct page *page;
	int r = 0;

	mutex_lock(&kvm->slots_lock);
	if (kvm->arch.apic_access_page_done)
		goto out;
	r = __x86_set_memory_region(kvm, APIC_ACCESS_PAGE_PRIVATE_MEMSLOT,
				    APIC_DEFAULT_PHYS_BASE, PAGE_SIZE);
	if (r)
		goto out;

	page = gfn_to_page(kvm, APIC_DEFAULT_PHYS_BASE >> PAGE_SHIFT);
	if (is_error_page(page)) {
		r = -EFAULT;
		goto out;
	}

	/*
	 * Do not pin the page in memory, so that memory hot-unplug
	 * is able to migrate it.
	 */
	put_page(page);
	kvm->arch.apic_access_page_done = true;
out:
	mutex_unlock(&kvm->slots_lock);
	return r;
}

static int alloc_identity_pagetable(struct kvm *kvm)
{
	/* Called with kvm->slots_lock held. */

	int r = 0;

	BUG_ON(kvm->arch.ept_identity_pagetable_done);

	r = __x86_set_memory_region(kvm, IDENTITY_PAGETABLE_PRIVATE_MEMSLOT,
				    kvm->arch.ept_identity_map_addr, PAGE_SIZE);

	return r;
}

static int allocate_vpid(void)
{
	int vpid;

	if (!enable_vpid)
		return 0;
	spin_lock(&vmx_vpid_lock);
	vpid = find_first_zero_bit(vmx_vpid_bitmap, VMX_NR_VPIDS);
	if (vpid < VMX_NR_VPIDS)
		__set_bit(vpid, vmx_vpid_bitmap);
	else
		vpid = 0;
	spin_unlock(&vmx_vpid_lock);
	return vpid;
}

static void free_vpid(int vpid)
{
	if (!enable_vpid || vpid == 0)
		return;
	spin_lock(&vmx_vpid_lock);
	__clear_bit(vpid, vmx_vpid_bitmap);
	spin_unlock(&vmx_vpid_lock);
}

#define MSR_TYPE_R	1
#define MSR_TYPE_W	2
static void __vmx_disable_intercept_for_msr(unsigned long *msr_bitmap,
						u32 msr, int type)
{
	int f = sizeof(unsigned long);

	if (!cpu_has_vmx_msr_bitmap())
		return;

	/*
	 * See Intel PRM Vol. 3, 20.6.9 (MSR-Bitmap Address). Early manuals
	 * have the write-low and read-high bitmap offsets the wrong way round.
	 * We can control MSRs 0x00000000-0x00001fff and 0xc0000000-0xc0001fff.
	 */
	if (msr <= 0x1fff) {
		if (type & MSR_TYPE_R)
			/* read-low */
			__clear_bit(msr, msr_bitmap + 0x000 / f);

		if (type & MSR_TYPE_W)
			/* write-low */
			__clear_bit(msr, msr_bitmap + 0x800 / f);

	} else if ((msr >= 0xc0000000) && (msr <= 0xc0001fff)) {
		msr &= 0x1fff;
		if (type & MSR_TYPE_R)
			/* read-high */
			__clear_bit(msr, msr_bitmap + 0x400 / f);

		if (type & MSR_TYPE_W)
			/* write-high */
			__clear_bit(msr, msr_bitmap + 0xc00 / f);

	}
}

/*
 * If a msr is allowed by L0, we should check whether it is allowed by L1.
 * The corresponding bit will be cleared unless both of L0 and L1 allow it.
 */
static void nested_vmx_disable_intercept_for_msr(unsigned long *msr_bitmap_l1,
					       unsigned long *msr_bitmap_nested,
					       u32 msr, int type)
{
	int f = sizeof(unsigned long);

	if (!cpu_has_vmx_msr_bitmap()) {
		WARN_ON(1);
		return;
	}

	/*
	 * See Intel PRM Vol. 3, 20.6.9 (MSR-Bitmap Address). Early manuals
	 * have the write-low and read-high bitmap offsets the wrong way round.
	 * We can control MSRs 0x00000000-0x00001fff and 0xc0000000-0xc0001fff.
	 */
	if (msr <= 0x1fff) {
		if (type & MSR_TYPE_R &&
		   !test_bit(msr, msr_bitmap_l1 + 0x000 / f))
			/* read-low */
			__clear_bit(msr, msr_bitmap_nested + 0x000 / f);

		if (type & MSR_TYPE_W &&
		   !test_bit(msr, msr_bitmap_l1 + 0x800 / f))
			/* write-low */
			__clear_bit(msr, msr_bitmap_nested + 0x800 / f);

	} else if ((msr >= 0xc0000000) && (msr <= 0xc0001fff)) {
		msr &= 0x1fff;
		if (type & MSR_TYPE_R &&
		   !test_bit(msr, msr_bitmap_l1 + 0x400 / f))
			/* read-high */
			__clear_bit(msr, msr_bitmap_nested + 0x400 / f);

		if (type & MSR_TYPE_W &&
		   !test_bit(msr, msr_bitmap_l1 + 0xc00 / f))
			/* write-high */
			__clear_bit(msr, msr_bitmap_nested + 0xc00 / f);

	}
}

static void vmx_disable_intercept_for_msr(u32 msr, bool longmode_only)
{
	if (!longmode_only)
		__vmx_disable_intercept_for_msr(vmx_msr_bitmap_legacy,
						msr, MSR_TYPE_R | MSR_TYPE_W);
	__vmx_disable_intercept_for_msr(vmx_msr_bitmap_longmode,
						msr, MSR_TYPE_R | MSR_TYPE_W);
}

static void vmx_disable_intercept_msr_x2apic(u32 msr, int type, bool apicv_active)
{
	if (apicv_active) {
		__vmx_disable_intercept_for_msr(vmx_msr_bitmap_legacy_x2apic_apicv,
				msr, type);
		__vmx_disable_intercept_for_msr(vmx_msr_bitmap_longmode_x2apic_apicv,
				msr, type);
	} else {
		__vmx_disable_intercept_for_msr(vmx_msr_bitmap_legacy_x2apic,
				msr, type);
		__vmx_disable_intercept_for_msr(vmx_msr_bitmap_longmode_x2apic,
				msr, type);
	}
}

static bool vmx_get_enable_apicv(struct kvm_vcpu *vcpu)
{
	return enable_apicv;
}

static void nested_mark_vmcs12_pages_dirty(struct kvm_vcpu *vcpu)
{
	struct vmcs12 *vmcs12 = get_vmcs12(vcpu);
	gfn_t gfn;

	/*
	 * Don't need to mark the APIC access page dirty; it is never
	 * written to by the CPU during APIC virtualization.
	 */

	if (nested_cpu_has(vmcs12, CPU_BASED_TPR_SHADOW)) {
		gfn = vmcs12->virtual_apic_page_addr >> PAGE_SHIFT;
		kvm_vcpu_mark_page_dirty(vcpu, gfn);
	}

	if (nested_cpu_has_posted_intr(vmcs12)) {
		gfn = vmcs12->posted_intr_desc_addr >> PAGE_SHIFT;
		kvm_vcpu_mark_page_dirty(vcpu, gfn);
	}
}


static void vmx_complete_nested_posted_interrupt(struct kvm_vcpu *vcpu)
{
	struct vcpu_vmx *vmx = to_vmx(vcpu);
	int max_irr;
	void *vapic_page;
	u16 status;

	if (!vmx->nested.pi_desc || !vmx->nested.pi_pending)
		return;

	vmx->nested.pi_pending = false;
	if (!pi_test_and_clear_on(vmx->nested.pi_desc))
		return;

	max_irr = find_last_bit((unsigned long *)vmx->nested.pi_desc->pir, 256);
	if (max_irr != 256) {
		vapic_page = kmap(vmx->nested.virtual_apic_page);
		__kvm_apic_update_irr(vmx->nested.pi_desc->pir, vapic_page);
		kunmap(vmx->nested.virtual_apic_page);

		status = vmcs_read16(GUEST_INTR_STATUS);
		if ((u8)max_irr > ((u8)status & 0xff)) {
			status &= ~0xff;
			status |= (u8)max_irr;
			vmcs_write16(GUEST_INTR_STATUS, status);
		}
	}

	nested_mark_vmcs12_pages_dirty(vcpu);
}

static inline bool kvm_vcpu_trigger_posted_interrupt(struct kvm_vcpu *vcpu,
						     bool nested)
{
#ifdef CONFIG_SMP
	int pi_vec = nested ? POSTED_INTR_NESTED_VECTOR : POSTED_INTR_VECTOR;

	if (vcpu->mode == IN_GUEST_MODE) {
		struct vcpu_vmx *vmx = to_vmx(vcpu);

		/*
		 * Currently, we don't support urgent interrupt,
		 * all interrupts are recognized as non-urgent
		 * interrupt, so we cannot post interrupts when
		 * 'SN' is set.
		 *
		 * If the vcpu is in guest mode, it means it is
		 * running instead of being scheduled out and
		 * waiting in the run queue, and that's the only
		 * case when 'SN' is set currently, warning if
		 * 'SN' is set.
		 */
		WARN_ON_ONCE(pi_test_sn(&vmx->pi_desc));

		apic->send_IPI_mask(get_cpu_mask(vcpu->cpu), pi_vec);
		return true;
	}
#endif
	return false;
}

static int vmx_deliver_nested_posted_interrupt(struct kvm_vcpu *vcpu,
						int vector)
{
	struct vcpu_vmx *vmx = to_vmx(vcpu);

	if (is_guest_mode(vcpu) &&
	    vector == vmx->nested.posted_intr_nv) {
		/* the PIR and ON have been set by L1. */
		kvm_vcpu_trigger_posted_interrupt(vcpu, true);
		/*
		 * If a posted intr is not recognized by hardware,
		 * we will accomplish it in the next vmentry.
		 */
		vmx->nested.pi_pending = true;
		kvm_make_request(KVM_REQ_EVENT, vcpu);
		return 0;
	}
	return -1;
}
/*
 * Send interrupt to vcpu via posted interrupt way.
 * 1. If target vcpu is running(non-root mode), send posted interrupt
 * notification to vcpu and hardware will sync PIR to vIRR atomically.
 * 2. If target vcpu isn't running(root mode), kick it to pick up the
 * interrupt from PIR in next vmentry.
 */
static void vmx_deliver_posted_interrupt(struct kvm_vcpu *vcpu, int vector)
{
	struct vcpu_vmx *vmx = to_vmx(vcpu);
	int r;

	r = vmx_deliver_nested_posted_interrupt(vcpu, vector);
	if (!r)
		return;

	if (pi_test_and_set_pir(vector, &vmx->pi_desc))
		return;

	/* If a previous notification has sent the IPI, nothing to do.  */
	if (pi_test_and_set_on(&vmx->pi_desc))
		return;

	if (!kvm_vcpu_trigger_posted_interrupt(vcpu, false))
		kvm_vcpu_kick(vcpu);
}

/*
 * Set up the vmcs's constant host-state fields, i.e., host-state fields that
 * will not change in the lifetime of the guest.
 * Note that host-state that does change is set elsewhere. E.g., host-state
 * that is set differently for each CPU is set in vmx_vcpu_load(), not here.
 */
static void vmx_set_constant_host_state(struct vcpu_vmx *vmx)
{
	u32 low32, high32;
	unsigned long tmpl;
	struct desc_ptr dt;
	unsigned long cr0, cr3, cr4;

	cr0 = read_cr0();
	WARN_ON(cr0 & X86_CR0_TS);
	vmcs_writel(HOST_CR0, cr0);  /* 22.2.3 */

	/*
	 * Save the most likely value for this task's CR3 in the VMCS.
	 * We can't use __get_current_cr3_fast() because we're not atomic.
	 */
	cr3 = __read_cr3();
	vmcs_writel(HOST_CR3, cr3);		/* 22.2.3  FIXME: shadow tables */
	vmx->host_state.vmcs_host_cr3 = cr3;

	/* Save the most likely value for this task's CR4 in the VMCS. */
	cr4 = cr4_read_shadow();
	vmcs_writel(HOST_CR4, cr4);			/* 22.2.3, 22.2.5 */
	vmx->host_state.vmcs_host_cr4 = cr4;

	vmcs_write16(HOST_CS_SELECTOR, __KERNEL_CS);  /* 22.2.4 */
#ifdef CONFIG_X86_64
	/*
	 * Load null selectors, so we can avoid reloading them in
	 * __vmx_load_host_state(), in case userspace uses the null selectors
	 * too (the expected case).
	 */
	vmcs_write16(HOST_DS_SELECTOR, 0);
	vmcs_write16(HOST_ES_SELECTOR, 0);
#else
	vmcs_write16(HOST_DS_SELECTOR, __KERNEL_DS);  /* 22.2.4 */
	vmcs_write16(HOST_ES_SELECTOR, __KERNEL_DS);  /* 22.2.4 */
#endif
	vmcs_write16(HOST_SS_SELECTOR, __KERNEL_DS);  /* 22.2.4 */
	vmcs_write16(HOST_TR_SELECTOR, GDT_ENTRY_TSS*8);  /* 22.2.4 */

	store_idt(&dt);
	vmcs_writel(HOST_IDTR_BASE, dt.address);   /* 22.2.4 */
	vmx->host_idt_base = dt.address;

	vmcs_writel(HOST_RIP, vmx_return); /* 22.2.5 */

	rdmsr(MSR_IA32_SYSENTER_CS, low32, high32);
	vmcs_write32(HOST_IA32_SYSENTER_CS, low32);
	rdmsrl(MSR_IA32_SYSENTER_EIP, tmpl);
	vmcs_writel(HOST_IA32_SYSENTER_EIP, tmpl);   /* 22.2.3 */

	if (vmcs_config.vmexit_ctrl & VM_EXIT_LOAD_IA32_PAT) {
		rdmsr(MSR_IA32_CR_PAT, low32, high32);
		vmcs_write64(HOST_IA32_PAT, low32 | ((u64) high32 << 32));
	}
}

static void set_cr4_guest_host_mask(struct vcpu_vmx *vmx)
{
	vmx->vcpu.arch.cr4_guest_owned_bits = KVM_CR4_GUEST_OWNED_BITS;
	if (enable_ept)
		vmx->vcpu.arch.cr4_guest_owned_bits |= X86_CR4_PGE;
	if (is_guest_mode(&vmx->vcpu))
		vmx->vcpu.arch.cr4_guest_owned_bits &=
			~get_vmcs12(&vmx->vcpu)->cr4_guest_host_mask;
	vmcs_writel(CR4_GUEST_HOST_MASK, ~vmx->vcpu.arch.cr4_guest_owned_bits);
}

static u32 vmx_pin_based_exec_ctrl(struct vcpu_vmx *vmx)
{
	u32 pin_based_exec_ctrl = vmcs_config.pin_based_exec_ctrl;

	if (!kvm_vcpu_apicv_active(&vmx->vcpu))
		pin_based_exec_ctrl &= ~PIN_BASED_POSTED_INTR;
	/* Enable the preemption timer dynamically */
	pin_based_exec_ctrl &= ~PIN_BASED_VMX_PREEMPTION_TIMER;
	return pin_based_exec_ctrl;
}

static void vmx_refresh_apicv_exec_ctrl(struct kvm_vcpu *vcpu)
{
	struct vcpu_vmx *vmx = to_vmx(vcpu);

	vmcs_write32(PIN_BASED_VM_EXEC_CONTROL, vmx_pin_based_exec_ctrl(vmx));
	if (cpu_has_secondary_exec_ctrls()) {
		if (kvm_vcpu_apicv_active(vcpu))
			vmcs_set_bits(SECONDARY_VM_EXEC_CONTROL,
				      SECONDARY_EXEC_APIC_REGISTER_VIRT |
				      SECONDARY_EXEC_VIRTUAL_INTR_DELIVERY);
		else
			vmcs_clear_bits(SECONDARY_VM_EXEC_CONTROL,
					SECONDARY_EXEC_APIC_REGISTER_VIRT |
					SECONDARY_EXEC_VIRTUAL_INTR_DELIVERY);
	}

	if (cpu_has_vmx_msr_bitmap())
		vmx_set_msr_bitmap(vcpu);
}

static u32 vmx_exec_control(struct vcpu_vmx *vmx)
{
	u32 exec_control = vmcs_config.cpu_based_exec_ctrl;

	if (vmx->vcpu.arch.switch_db_regs & KVM_DEBUGREG_WONT_EXIT)
		exec_control &= ~CPU_BASED_MOV_DR_EXITING;

	if (!cpu_need_tpr_shadow(&vmx->vcpu)) {
		exec_control &= ~CPU_BASED_TPR_SHADOW;
#ifdef CONFIG_X86_64
		exec_control |= CPU_BASED_CR8_STORE_EXITING |
				CPU_BASED_CR8_LOAD_EXITING;
#endif
	}
	if (!enable_ept)
		exec_control |= CPU_BASED_CR3_STORE_EXITING |
				CPU_BASED_CR3_LOAD_EXITING  |
				CPU_BASED_INVLPG_EXITING;
	return exec_control;
}

static bool vmx_rdrand_supported(void)
<<<<<<< HEAD
{
	return vmcs_config.cpu_based_2nd_exec_ctrl &
		SECONDARY_EXEC_RDRAND;
}

static bool vmx_rdseed_supported(void)
{
	return vmcs_config.cpu_based_2nd_exec_ctrl &
		SECONDARY_EXEC_RDSEED;
}

static void vmx_compute_secondary_exec_control(struct vcpu_vmx *vmx)
{
=======
{
	return vmcs_config.cpu_based_2nd_exec_ctrl &
		SECONDARY_EXEC_RDRAND;
}

static bool vmx_rdseed_supported(void)
{
	return vmcs_config.cpu_based_2nd_exec_ctrl &
		SECONDARY_EXEC_RDSEED;
}

static void vmx_compute_secondary_exec_control(struct vcpu_vmx *vmx)
{
>>>>>>> ebb2c243
	struct kvm_vcpu *vcpu = &vmx->vcpu;

	u32 exec_control = vmcs_config.cpu_based_2nd_exec_ctrl;
	if (!cpu_need_virtualize_apic_accesses(vcpu))
		exec_control &= ~SECONDARY_EXEC_VIRTUALIZE_APIC_ACCESSES;
	if (vmx->vpid == 0)
		exec_control &= ~SECONDARY_EXEC_ENABLE_VPID;
	if (!enable_ept) {
		exec_control &= ~SECONDARY_EXEC_ENABLE_EPT;
		enable_unrestricted_guest = 0;
		/* Enable INVPCID for non-ept guests may cause performance regression. */
		exec_control &= ~SECONDARY_EXEC_ENABLE_INVPCID;
	}
	if (!enable_unrestricted_guest)
		exec_control &= ~SECONDARY_EXEC_UNRESTRICTED_GUEST;
	if (!ple_gap)
		exec_control &= ~SECONDARY_EXEC_PAUSE_LOOP_EXITING;
	if (!kvm_vcpu_apicv_active(vcpu))
		exec_control &= ~(SECONDARY_EXEC_APIC_REGISTER_VIRT |
				  SECONDARY_EXEC_VIRTUAL_INTR_DELIVERY);
	exec_control &= ~SECONDARY_EXEC_VIRTUALIZE_X2APIC_MODE;
	/* SECONDARY_EXEC_SHADOW_VMCS is enabled when L1 executes VMPTRLD
	   (handle_vmptrld).
	   We can NOT enable shadow_vmcs here because we don't have yet
	   a current VMCS12
	*/
	exec_control &= ~SECONDARY_EXEC_SHADOW_VMCS;

	if (!enable_pml)
		exec_control &= ~SECONDARY_EXEC_ENABLE_PML;

	if (vmx_xsaves_supported()) {
		/* Exposing XSAVES only when XSAVE is exposed */
		bool xsaves_enabled =
			guest_cpuid_has(vcpu, X86_FEATURE_XSAVE) &&
			guest_cpuid_has(vcpu, X86_FEATURE_XSAVES);

		if (!xsaves_enabled)
			exec_control &= ~SECONDARY_EXEC_XSAVES;

		if (nested) {
			if (xsaves_enabled)
				vmx->nested.nested_vmx_secondary_ctls_high |=
					SECONDARY_EXEC_XSAVES;
			else
				vmx->nested.nested_vmx_secondary_ctls_high &=
					~SECONDARY_EXEC_XSAVES;
		}
	}

	if (vmx_rdtscp_supported()) {
		bool rdtscp_enabled = guest_cpuid_has(vcpu, X86_FEATURE_RDTSCP);
		if (!rdtscp_enabled)
			exec_control &= ~SECONDARY_EXEC_RDTSCP;

		if (nested) {
			if (rdtscp_enabled)
				vmx->nested.nested_vmx_secondary_ctls_high |=
					SECONDARY_EXEC_RDTSCP;
			else
				vmx->nested.nested_vmx_secondary_ctls_high &=
					~SECONDARY_EXEC_RDTSCP;
		}
	}

	if (vmx_invpcid_supported()) {
		/* Exposing INVPCID only when PCID is exposed */
		bool invpcid_enabled =
			guest_cpuid_has(vcpu, X86_FEATURE_INVPCID) &&
			guest_cpuid_has(vcpu, X86_FEATURE_PCID);

		if (!invpcid_enabled) {
			exec_control &= ~SECONDARY_EXEC_ENABLE_INVPCID;
			guest_cpuid_clear(vcpu, X86_FEATURE_INVPCID);
		}

		if (nested) {
			if (invpcid_enabled)
				vmx->nested.nested_vmx_secondary_ctls_high |=
					SECONDARY_EXEC_ENABLE_INVPCID;
			else
				vmx->nested.nested_vmx_secondary_ctls_high &=
					~SECONDARY_EXEC_ENABLE_INVPCID;
		}
	}

	if (vmx_rdrand_supported()) {
		bool rdrand_enabled = guest_cpuid_has(vcpu, X86_FEATURE_RDRAND);
		if (rdrand_enabled)
			exec_control &= ~SECONDARY_EXEC_RDRAND;

		if (nested) {
			if (rdrand_enabled)
				vmx->nested.nested_vmx_secondary_ctls_high |=
					SECONDARY_EXEC_RDRAND;
			else
				vmx->nested.nested_vmx_secondary_ctls_high &=
					~SECONDARY_EXEC_RDRAND;
		}
	}

	if (vmx_rdseed_supported()) {
		bool rdseed_enabled = guest_cpuid_has(vcpu, X86_FEATURE_RDSEED);
		if (rdseed_enabled)
			exec_control &= ~SECONDARY_EXEC_RDSEED;

		if (nested) {
			if (rdseed_enabled)
				vmx->nested.nested_vmx_secondary_ctls_high |=
					SECONDARY_EXEC_RDSEED;
			else
				vmx->nested.nested_vmx_secondary_ctls_high &=
					~SECONDARY_EXEC_RDSEED;
		}
	}

	vmx->secondary_exec_control = exec_control;
}

static void ept_set_mmio_spte_mask(void)
{
	/*
	 * EPT Misconfigurations can be generated if the value of bits 2:0
	 * of an EPT paging-structure entry is 110b (write/execute).
	 */
	kvm_mmu_set_mmio_spte_mask(VMX_EPT_RWX_MASK,
				   VMX_EPT_MISCONFIG_WX_VALUE);
}

#define VMX_XSS_EXIT_BITMAP 0
/*
 * Sets up the vmcs for emulated real mode.
 */
static int vmx_vcpu_setup(struct vcpu_vmx *vmx)
{
#ifdef CONFIG_X86_64
	unsigned long a;
#endif
	int i;

	/* I/O */
	vmcs_write64(IO_BITMAP_A, __pa(vmx_io_bitmap_a));
	vmcs_write64(IO_BITMAP_B, __pa(vmx_io_bitmap_b));

	if (enable_shadow_vmcs) {
		vmcs_write64(VMREAD_BITMAP, __pa(vmx_vmread_bitmap));
		vmcs_write64(VMWRITE_BITMAP, __pa(vmx_vmwrite_bitmap));
	}
	if (cpu_has_vmx_msr_bitmap())
		vmcs_write64(MSR_BITMAP, __pa(vmx_msr_bitmap_legacy));

	vmcs_write64(VMCS_LINK_POINTER, -1ull); /* 22.3.1.5 */

	/* Control */
	vmcs_write32(PIN_BASED_VM_EXEC_CONTROL, vmx_pin_based_exec_ctrl(vmx));
	vmx->hv_deadline_tsc = -1;

	vmcs_write32(CPU_BASED_VM_EXEC_CONTROL, vmx_exec_control(vmx));

	if (cpu_has_secondary_exec_ctrls()) {
		vmx_compute_secondary_exec_control(vmx);
		vmcs_write32(SECONDARY_VM_EXEC_CONTROL,
			     vmx->secondary_exec_control);
	}

	if (kvm_vcpu_apicv_active(&vmx->vcpu)) {
		vmcs_write64(EOI_EXIT_BITMAP0, 0);
		vmcs_write64(EOI_EXIT_BITMAP1, 0);
		vmcs_write64(EOI_EXIT_BITMAP2, 0);
		vmcs_write64(EOI_EXIT_BITMAP3, 0);

		vmcs_write16(GUEST_INTR_STATUS, 0);

		vmcs_write16(POSTED_INTR_NV, POSTED_INTR_VECTOR);
		vmcs_write64(POSTED_INTR_DESC_ADDR, __pa((&vmx->pi_desc)));
	}

	if (ple_gap) {
		vmcs_write32(PLE_GAP, ple_gap);
		vmx->ple_window = ple_window;
		vmx->ple_window_dirty = true;
	}

	vmcs_write32(PAGE_FAULT_ERROR_CODE_MASK, 0);
	vmcs_write32(PAGE_FAULT_ERROR_CODE_MATCH, 0);
	vmcs_write32(CR3_TARGET_COUNT, 0);           /* 22.2.1 */

	vmcs_write16(HOST_FS_SELECTOR, 0);            /* 22.2.4 */
	vmcs_write16(HOST_GS_SELECTOR, 0);            /* 22.2.4 */
	vmx_set_constant_host_state(vmx);
#ifdef CONFIG_X86_64
	rdmsrl(MSR_FS_BASE, a);
	vmcs_writel(HOST_FS_BASE, a); /* 22.2.4 */
	rdmsrl(MSR_GS_BASE, a);
	vmcs_writel(HOST_GS_BASE, a); /* 22.2.4 */
#else
	vmcs_writel(HOST_FS_BASE, 0); /* 22.2.4 */
	vmcs_writel(HOST_GS_BASE, 0); /* 22.2.4 */
#endif

	if (cpu_has_vmx_vmfunc())
		vmcs_write64(VM_FUNCTION_CONTROL, 0);

	vmcs_write32(VM_EXIT_MSR_STORE_COUNT, 0);
	vmcs_write32(VM_EXIT_MSR_LOAD_COUNT, 0);
	vmcs_write64(VM_EXIT_MSR_LOAD_ADDR, __pa(vmx->msr_autoload.host));
	vmcs_write32(VM_ENTRY_MSR_LOAD_COUNT, 0);
	vmcs_write64(VM_ENTRY_MSR_LOAD_ADDR, __pa(vmx->msr_autoload.guest));

	if (vmcs_config.vmentry_ctrl & VM_ENTRY_LOAD_IA32_PAT)
		vmcs_write64(GUEST_IA32_PAT, vmx->vcpu.arch.pat);

	for (i = 0; i < ARRAY_SIZE(vmx_msr_index); ++i) {
		u32 index = vmx_msr_index[i];
		u32 data_low, data_high;
		int j = vmx->nmsrs;

		if (rdmsr_safe(index, &data_low, &data_high) < 0)
			continue;
		if (wrmsr_safe(index, data_low, data_high) < 0)
			continue;
		vmx->guest_msrs[j].index = i;
		vmx->guest_msrs[j].data = 0;
		vmx->guest_msrs[j].mask = -1ull;
		++vmx->nmsrs;
	}


	vm_exit_controls_init(vmx, vmcs_config.vmexit_ctrl);

	/* 22.2.1, 20.8.1 */
	vm_entry_controls_init(vmx, vmcs_config.vmentry_ctrl);

	vmx->vcpu.arch.cr0_guest_owned_bits = X86_CR0_TS;
	vmcs_writel(CR0_GUEST_HOST_MASK, ~X86_CR0_TS);

	set_cr4_guest_host_mask(vmx);

	if (vmx_xsaves_supported())
		vmcs_write64(XSS_EXIT_BITMAP, VMX_XSS_EXIT_BITMAP);

	if (enable_pml) {
		ASSERT(vmx->pml_pg);
		vmcs_write64(PML_ADDRESS, page_to_phys(vmx->pml_pg));
		vmcs_write16(GUEST_PML_INDEX, PML_ENTITY_NUM - 1);
	}

	return 0;
}

static void vmx_vcpu_reset(struct kvm_vcpu *vcpu, bool init_event)
{
	struct vcpu_vmx *vmx = to_vmx(vcpu);
	struct msr_data apic_base_msr;
	u64 cr0;

	vmx->rmode.vm86_active = 0;

	vmx->vcpu.arch.regs[VCPU_REGS_RDX] = get_rdx_init_val();
	kvm_set_cr8(vcpu, 0);

	if (!init_event) {
		apic_base_msr.data = APIC_DEFAULT_PHYS_BASE |
				     MSR_IA32_APICBASE_ENABLE;
		if (kvm_vcpu_is_reset_bsp(vcpu))
			apic_base_msr.data |= MSR_IA32_APICBASE_BSP;
		apic_base_msr.host_initiated = true;
		kvm_set_apic_base(vcpu, &apic_base_msr);
	}

	vmx_segment_cache_clear(vmx);

	seg_setup(VCPU_SREG_CS);
	vmcs_write16(GUEST_CS_SELECTOR, 0xf000);
	vmcs_writel(GUEST_CS_BASE, 0xffff0000ul);

	seg_setup(VCPU_SREG_DS);
	seg_setup(VCPU_SREG_ES);
	seg_setup(VCPU_SREG_FS);
	seg_setup(VCPU_SREG_GS);
	seg_setup(VCPU_SREG_SS);

	vmcs_write16(GUEST_TR_SELECTOR, 0);
	vmcs_writel(GUEST_TR_BASE, 0);
	vmcs_write32(GUEST_TR_LIMIT, 0xffff);
	vmcs_write32(GUEST_TR_AR_BYTES, 0x008b);

	vmcs_write16(GUEST_LDTR_SELECTOR, 0);
	vmcs_writel(GUEST_LDTR_BASE, 0);
	vmcs_write32(GUEST_LDTR_LIMIT, 0xffff);
	vmcs_write32(GUEST_LDTR_AR_BYTES, 0x00082);

	if (!init_event) {
		vmcs_write32(GUEST_SYSENTER_CS, 0);
		vmcs_writel(GUEST_SYSENTER_ESP, 0);
		vmcs_writel(GUEST_SYSENTER_EIP, 0);
		vmcs_write64(GUEST_IA32_DEBUGCTL, 0);
	}

	vmcs_writel(GUEST_RFLAGS, 0x02);
	kvm_rip_write(vcpu, 0xfff0);

	vmcs_writel(GUEST_GDTR_BASE, 0);
	vmcs_write32(GUEST_GDTR_LIMIT, 0xffff);

	vmcs_writel(GUEST_IDTR_BASE, 0);
	vmcs_write32(GUEST_IDTR_LIMIT, 0xffff);

	vmcs_write32(GUEST_ACTIVITY_STATE, GUEST_ACTIVITY_ACTIVE);
	vmcs_write32(GUEST_INTERRUPTIBILITY_INFO, 0);
	vmcs_writel(GUEST_PENDING_DBG_EXCEPTIONS, 0);

	setup_msrs(vmx);

	vmcs_write32(VM_ENTRY_INTR_INFO_FIELD, 0);  /* 22.2.1 */

	if (cpu_has_vmx_tpr_shadow() && !init_event) {
		vmcs_write64(VIRTUAL_APIC_PAGE_ADDR, 0);
		if (cpu_need_tpr_shadow(vcpu))
			vmcs_write64(VIRTUAL_APIC_PAGE_ADDR,
				     __pa(vcpu->arch.apic->regs));
		vmcs_write32(TPR_THRESHOLD, 0);
	}

	kvm_make_request(KVM_REQ_APIC_PAGE_RELOAD, vcpu);

	if (kvm_vcpu_apicv_active(vcpu))
		memset(&vmx->pi_desc, 0, sizeof(struct pi_desc));

	if (vmx->vpid != 0)
		vmcs_write16(VIRTUAL_PROCESSOR_ID, vmx->vpid);

	cr0 = X86_CR0_NW | X86_CR0_CD | X86_CR0_ET;
	vmx->vcpu.arch.cr0 = cr0;
	vmx_set_cr0(vcpu, cr0); /* enter rmode */
	vmx_set_cr4(vcpu, 0);
	vmx_set_efer(vcpu, 0);

	update_exception_bitmap(vcpu);

	vpid_sync_context(vmx->vpid);
}

/*
 * In nested virtualization, check if L1 asked to exit on external interrupts.
 * For most existing hypervisors, this will always return true.
 */
static bool nested_exit_on_intr(struct kvm_vcpu *vcpu)
{
	return get_vmcs12(vcpu)->pin_based_vm_exec_control &
		PIN_BASED_EXT_INTR_MASK;
}

/*
 * In nested virtualization, check if L1 has set
 * VM_EXIT_ACK_INTR_ON_EXIT
 */
static bool nested_exit_intr_ack_set(struct kvm_vcpu *vcpu)
{
	return get_vmcs12(vcpu)->vm_exit_controls &
		VM_EXIT_ACK_INTR_ON_EXIT;
}

static bool nested_exit_on_nmi(struct kvm_vcpu *vcpu)
{
	return get_vmcs12(vcpu)->pin_based_vm_exec_control &
		PIN_BASED_NMI_EXITING;
}

static void enable_irq_window(struct kvm_vcpu *vcpu)
{
	vmcs_set_bits(CPU_BASED_VM_EXEC_CONTROL,
		      CPU_BASED_VIRTUAL_INTR_PENDING);
}

static void enable_nmi_window(struct kvm_vcpu *vcpu)
{
	if (vmcs_read32(GUEST_INTERRUPTIBILITY_INFO) & GUEST_INTR_STATE_STI) {
		enable_irq_window(vcpu);
		return;
	}

	vmcs_set_bits(CPU_BASED_VM_EXEC_CONTROL,
		      CPU_BASED_VIRTUAL_NMI_PENDING);
}

static void vmx_inject_irq(struct kvm_vcpu *vcpu)
{
	struct vcpu_vmx *vmx = to_vmx(vcpu);
	uint32_t intr;
	int irq = vcpu->arch.interrupt.nr;

	trace_kvm_inj_virq(irq);

	++vcpu->stat.irq_injections;
	if (vmx->rmode.vm86_active) {
		int inc_eip = 0;
		if (vcpu->arch.interrupt.soft)
			inc_eip = vcpu->arch.event_exit_inst_len;
		if (kvm_inject_realmode_interrupt(vcpu, irq, inc_eip) != EMULATE_DONE)
			kvm_make_request(KVM_REQ_TRIPLE_FAULT, vcpu);
		return;
	}
	intr = irq | INTR_INFO_VALID_MASK;
	if (vcpu->arch.interrupt.soft) {
		intr |= INTR_TYPE_SOFT_INTR;
		vmcs_write32(VM_ENTRY_INSTRUCTION_LEN,
			     vmx->vcpu.arch.event_exit_inst_len);
	} else
		intr |= INTR_TYPE_EXT_INTR;
	vmcs_write32(VM_ENTRY_INTR_INFO_FIELD, intr);
}

static void vmx_inject_nmi(struct kvm_vcpu *vcpu)
{
	struct vcpu_vmx *vmx = to_vmx(vcpu);

	++vcpu->stat.nmi_injections;
	vmx->loaded_vmcs->nmi_known_unmasked = false;

	if (vmx->rmode.vm86_active) {
		if (kvm_inject_realmode_interrupt(vcpu, NMI_VECTOR, 0) != EMULATE_DONE)
			kvm_make_request(KVM_REQ_TRIPLE_FAULT, vcpu);
		return;
	}

	vmcs_write32(VM_ENTRY_INTR_INFO_FIELD,
			INTR_TYPE_NMI_INTR | INTR_INFO_VALID_MASK | NMI_VECTOR);
}

static bool vmx_get_nmi_mask(struct kvm_vcpu *vcpu)
{
	struct vcpu_vmx *vmx = to_vmx(vcpu);
	bool masked;

	if (vmx->loaded_vmcs->nmi_known_unmasked)
		return false;
	masked = vmcs_read32(GUEST_INTERRUPTIBILITY_INFO) & GUEST_INTR_STATE_NMI;
	vmx->loaded_vmcs->nmi_known_unmasked = !masked;
	return masked;
}

static void vmx_set_nmi_mask(struct kvm_vcpu *vcpu, bool masked)
{
	struct vcpu_vmx *vmx = to_vmx(vcpu);

	vmx->loaded_vmcs->nmi_known_unmasked = !masked;
	if (masked)
		vmcs_set_bits(GUEST_INTERRUPTIBILITY_INFO,
			      GUEST_INTR_STATE_NMI);
	else
		vmcs_clear_bits(GUEST_INTERRUPTIBILITY_INFO,
				GUEST_INTR_STATE_NMI);
}

static int vmx_nmi_allowed(struct kvm_vcpu *vcpu)
{
	if (to_vmx(vcpu)->nested.nested_run_pending)
		return 0;

	return	!(vmcs_read32(GUEST_INTERRUPTIBILITY_INFO) &
		  (GUEST_INTR_STATE_MOV_SS | GUEST_INTR_STATE_STI
		   | GUEST_INTR_STATE_NMI));
}

static int vmx_interrupt_allowed(struct kvm_vcpu *vcpu)
{
	return (!to_vmx(vcpu)->nested.nested_run_pending &&
		vmcs_readl(GUEST_RFLAGS) & X86_EFLAGS_IF) &&
		!(vmcs_read32(GUEST_INTERRUPTIBILITY_INFO) &
			(GUEST_INTR_STATE_STI | GUEST_INTR_STATE_MOV_SS));
}

static int vmx_set_tss_addr(struct kvm *kvm, unsigned int addr)
{
	int ret;

	ret = x86_set_memory_region(kvm, TSS_PRIVATE_MEMSLOT, addr,
				    PAGE_SIZE * 3);
	if (ret)
		return ret;
	kvm->arch.tss_addr = addr;
	return init_rmode_tss(kvm);
}

static bool rmode_exception(struct kvm_vcpu *vcpu, int vec)
{
	switch (vec) {
	case BP_VECTOR:
		/*
		 * Update instruction length as we may reinject the exception
		 * from user space while in guest debugging mode.
		 */
		to_vmx(vcpu)->vcpu.arch.event_exit_inst_len =
			vmcs_read32(VM_EXIT_INSTRUCTION_LEN);
		if (vcpu->guest_debug & KVM_GUESTDBG_USE_SW_BP)
			return false;
		/* fall through */
	case DB_VECTOR:
		if (vcpu->guest_debug &
			(KVM_GUESTDBG_SINGLESTEP | KVM_GUESTDBG_USE_HW_BP))
			return false;
		/* fall through */
	case DE_VECTOR:
	case OF_VECTOR:
	case BR_VECTOR:
	case UD_VECTOR:
	case DF_VECTOR:
	case SS_VECTOR:
	case GP_VECTOR:
	case MF_VECTOR:
		return true;
	break;
	}
	return false;
}

static int handle_rmode_exception(struct kvm_vcpu *vcpu,
				  int vec, u32 err_code)
{
	/*
	 * Instruction with address size override prefix opcode 0x67
	 * Cause the #SS fault with 0 error code in VM86 mode.
	 */
	if (((vec == GP_VECTOR) || (vec == SS_VECTOR)) && err_code == 0) {
		if (emulate_instruction(vcpu, 0) == EMULATE_DONE) {
			if (vcpu->arch.halt_request) {
				vcpu->arch.halt_request = 0;
				return kvm_vcpu_halt(vcpu);
			}
			return 1;
		}
		return 0;
	}

	/*
	 * Forward all other exceptions that are valid in real mode.
	 * FIXME: Breaks guest debugging in real mode, needs to be fixed with
	 *        the required debugging infrastructure rework.
	 */
	kvm_queue_exception(vcpu, vec);
	return 1;
}

/*
 * Trigger machine check on the host. We assume all the MSRs are already set up
 * by the CPU and that we still run on the same CPU as the MCE occurred on.
 * We pass a fake environment to the machine check handler because we want
 * the guest to be always treated like user space, no matter what context
 * it used internally.
 */
static void kvm_machine_check(void)
{
#if defined(CONFIG_X86_MCE) && defined(CONFIG_X86_64)
	struct pt_regs regs = {
		.cs = 3, /* Fake ring 3 no matter what the guest ran on */
		.flags = X86_EFLAGS_IF,
	};

	do_machine_check(&regs, 0);
#endif
}

static int handle_machine_check(struct kvm_vcpu *vcpu)
{
	/* already handled by vcpu_run */
	return 1;
}

static int handle_exception(struct kvm_vcpu *vcpu)
{
	struct vcpu_vmx *vmx = to_vmx(vcpu);
	struct kvm_run *kvm_run = vcpu->run;
	u32 intr_info, ex_no, error_code;
	unsigned long cr2, rip, dr6;
	u32 vect_info;
	enum emulation_result er;

	vect_info = vmx->idt_vectoring_info;
	intr_info = vmx->exit_intr_info;

	if (is_machine_check(intr_info))
		return handle_machine_check(vcpu);

	if (is_nmi(intr_info))
		return 1;  /* already handled by vmx_vcpu_run() */

	if (is_invalid_opcode(intr_info)) {
		if (is_guest_mode(vcpu)) {
			kvm_queue_exception(vcpu, UD_VECTOR);
			return 1;
		}
		er = emulate_instruction(vcpu, EMULTYPE_TRAP_UD);
		if (er != EMULATE_DONE)
			kvm_queue_exception(vcpu, UD_VECTOR);
		return 1;
	}

	error_code = 0;
	if (intr_info & INTR_INFO_DELIVER_CODE_MASK)
		error_code = vmcs_read32(VM_EXIT_INTR_ERROR_CODE);

	/*
	 * The #PF with PFEC.RSVD = 1 indicates the guest is accessing
	 * MMIO, it is better to report an internal error.
	 * See the comments in vmx_handle_exit.
	 */
	if ((vect_info & VECTORING_INFO_VALID_MASK) &&
	    !(is_page_fault(intr_info) && !(error_code & PFERR_RSVD_MASK))) {
		vcpu->run->exit_reason = KVM_EXIT_INTERNAL_ERROR;
		vcpu->run->internal.suberror = KVM_INTERNAL_ERROR_SIMUL_EX;
		vcpu->run->internal.ndata = 3;
		vcpu->run->internal.data[0] = vect_info;
		vcpu->run->internal.data[1] = intr_info;
		vcpu->run->internal.data[2] = error_code;
		return 0;
	}

	if (is_page_fault(intr_info)) {
		cr2 = vmcs_readl(EXIT_QUALIFICATION);
		/* EPT won't cause page fault directly */
		WARN_ON_ONCE(!vcpu->arch.apf.host_apf_reason && enable_ept);
		return kvm_handle_page_fault(vcpu, error_code, cr2, NULL, 0,
				true);
	}

	ex_no = intr_info & INTR_INFO_VECTOR_MASK;

	if (vmx->rmode.vm86_active && rmode_exception(vcpu, ex_no))
		return handle_rmode_exception(vcpu, ex_no, error_code);

	switch (ex_no) {
	case AC_VECTOR:
		kvm_queue_exception_e(vcpu, AC_VECTOR, error_code);
		return 1;
	case DB_VECTOR:
		dr6 = vmcs_readl(EXIT_QUALIFICATION);
		if (!(vcpu->guest_debug &
		      (KVM_GUESTDBG_SINGLESTEP | KVM_GUESTDBG_USE_HW_BP))) {
			vcpu->arch.dr6 &= ~15;
			vcpu->arch.dr6 |= dr6 | DR6_RTM;
			if (!(dr6 & ~DR6_RESERVED)) /* icebp */
				skip_emulated_instruction(vcpu);

			kvm_queue_exception(vcpu, DB_VECTOR);
			return 1;
		}
		kvm_run->debug.arch.dr6 = dr6 | DR6_FIXED_1;
		kvm_run->debug.arch.dr7 = vmcs_readl(GUEST_DR7);
		/* fall through */
	case BP_VECTOR:
		/*
		 * Update instruction length as we may reinject #BP from
		 * user space while in guest debugging mode. Reading it for
		 * #DB as well causes no harm, it is not used in that case.
		 */
		vmx->vcpu.arch.event_exit_inst_len =
			vmcs_read32(VM_EXIT_INSTRUCTION_LEN);
		kvm_run->exit_reason = KVM_EXIT_DEBUG;
		rip = kvm_rip_read(vcpu);
		kvm_run->debug.arch.pc = vmcs_readl(GUEST_CS_BASE) + rip;
		kvm_run->debug.arch.exception = ex_no;
		break;
	default:
		kvm_run->exit_reason = KVM_EXIT_EXCEPTION;
		kvm_run->ex.exception = ex_no;
		kvm_run->ex.error_code = error_code;
		break;
	}
	return 0;
}

static int handle_external_interrupt(struct kvm_vcpu *vcpu)
{
	++vcpu->stat.irq_exits;
	return 1;
}

static int handle_triple_fault(struct kvm_vcpu *vcpu)
{
	vcpu->run->exit_reason = KVM_EXIT_SHUTDOWN;
	vcpu->mmio_needed = 0;
	return 0;
}

static int handle_io(struct kvm_vcpu *vcpu)
{
	unsigned long exit_qualification;
	int size, in, string, ret;
	unsigned port;

	exit_qualification = vmcs_readl(EXIT_QUALIFICATION);
	string = (exit_qualification & 16) != 0;
	in = (exit_qualification & 8) != 0;

	++vcpu->stat.io_exits;

	if (string || in)
		return emulate_instruction(vcpu, 0) == EMULATE_DONE;

	port = exit_qualification >> 16;
	size = (exit_qualification & 7) + 1;

	ret = kvm_skip_emulated_instruction(vcpu);

	/*
	 * TODO: we might be squashing a KVM_GUESTDBG_SINGLESTEP-triggered
	 * KVM_EXIT_DEBUG here.
	 */
	return kvm_fast_pio_out(vcpu, size, port) && ret;
}

static void
vmx_patch_hypercall(struct kvm_vcpu *vcpu, unsigned char *hypercall)
{
	/*
	 * Patch in the VMCALL instruction:
	 */
	hypercall[0] = 0x0f;
	hypercall[1] = 0x01;
	hypercall[2] = 0xc1;
}

/* called to set cr0 as appropriate for a mov-to-cr0 exit. */
static int handle_set_cr0(struct kvm_vcpu *vcpu, unsigned long val)
{
	if (is_guest_mode(vcpu)) {
		struct vmcs12 *vmcs12 = get_vmcs12(vcpu);
		unsigned long orig_val = val;

		/*
		 * We get here when L2 changed cr0 in a way that did not change
		 * any of L1's shadowed bits (see nested_vmx_exit_handled_cr),
		 * but did change L0 shadowed bits. So we first calculate the
		 * effective cr0 value that L1 would like to write into the
		 * hardware. It consists of the L2-owned bits from the new
		 * value combined with the L1-owned bits from L1's guest_cr0.
		 */
		val = (val & ~vmcs12->cr0_guest_host_mask) |
			(vmcs12->guest_cr0 & vmcs12->cr0_guest_host_mask);

		if (!nested_guest_cr0_valid(vcpu, val))
			return 1;

		if (kvm_set_cr0(vcpu, val))
			return 1;
		vmcs_writel(CR0_READ_SHADOW, orig_val);
		return 0;
	} else {
		if (to_vmx(vcpu)->nested.vmxon &&
		    !nested_host_cr0_valid(vcpu, val))
			return 1;

		return kvm_set_cr0(vcpu, val);
	}
}

static int handle_set_cr4(struct kvm_vcpu *vcpu, unsigned long val)
{
	if (is_guest_mode(vcpu)) {
		struct vmcs12 *vmcs12 = get_vmcs12(vcpu);
		unsigned long orig_val = val;

		/* analogously to handle_set_cr0 */
		val = (val & ~vmcs12->cr4_guest_host_mask) |
			(vmcs12->guest_cr4 & vmcs12->cr4_guest_host_mask);
		if (kvm_set_cr4(vcpu, val))
			return 1;
		vmcs_writel(CR4_READ_SHADOW, orig_val);
		return 0;
	} else
		return kvm_set_cr4(vcpu, val);
}

static int handle_cr(struct kvm_vcpu *vcpu)
{
	unsigned long exit_qualification, val;
	int cr;
	int reg;
	int err;
	int ret;

	exit_qualification = vmcs_readl(EXIT_QUALIFICATION);
	cr = exit_qualification & 15;
	reg = (exit_qualification >> 8) & 15;
	switch ((exit_qualification >> 4) & 3) {
	case 0: /* mov to cr */
		val = kvm_register_readl(vcpu, reg);
		trace_kvm_cr_write(cr, val);
		switch (cr) {
		case 0:
			err = handle_set_cr0(vcpu, val);
			return kvm_complete_insn_gp(vcpu, err);
		case 3:
			err = kvm_set_cr3(vcpu, val);
			return kvm_complete_insn_gp(vcpu, err);
		case 4:
			err = handle_set_cr4(vcpu, val);
			return kvm_complete_insn_gp(vcpu, err);
		case 8: {
				u8 cr8_prev = kvm_get_cr8(vcpu);
				u8 cr8 = (u8)val;
				err = kvm_set_cr8(vcpu, cr8);
				ret = kvm_complete_insn_gp(vcpu, err);
				if (lapic_in_kernel(vcpu))
					return ret;
				if (cr8_prev <= cr8)
					return ret;
				/*
				 * TODO: we might be squashing a
				 * KVM_GUESTDBG_SINGLESTEP-triggered
				 * KVM_EXIT_DEBUG here.
				 */
				vcpu->run->exit_reason = KVM_EXIT_SET_TPR;
				return 0;
			}
		}
		break;
	case 2: /* clts */
		WARN_ONCE(1, "Guest should always own CR0.TS");
		vmx_set_cr0(vcpu, kvm_read_cr0_bits(vcpu, ~X86_CR0_TS));
		trace_kvm_cr_write(0, kvm_read_cr0(vcpu));
		return kvm_skip_emulated_instruction(vcpu);
	case 1: /*mov from cr*/
		switch (cr) {
		case 3:
			val = kvm_read_cr3(vcpu);
			kvm_register_write(vcpu, reg, val);
			trace_kvm_cr_read(cr, val);
			return kvm_skip_emulated_instruction(vcpu);
		case 8:
			val = kvm_get_cr8(vcpu);
			kvm_register_write(vcpu, reg, val);
			trace_kvm_cr_read(cr, val);
			return kvm_skip_emulated_instruction(vcpu);
		}
		break;
	case 3: /* lmsw */
		val = (exit_qualification >> LMSW_SOURCE_DATA_SHIFT) & 0x0f;
		trace_kvm_cr_write(0, (kvm_read_cr0(vcpu) & ~0xful) | val);
		kvm_lmsw(vcpu, val);

		return kvm_skip_emulated_instruction(vcpu);
	default:
		break;
	}
	vcpu->run->exit_reason = 0;
	vcpu_unimpl(vcpu, "unhandled control register: op %d cr %d\n",
	       (int)(exit_qualification >> 4) & 3, cr);
	return 0;
}

static int handle_dr(struct kvm_vcpu *vcpu)
{
	unsigned long exit_qualification;
	int dr, dr7, reg;

	exit_qualification = vmcs_readl(EXIT_QUALIFICATION);
	dr = exit_qualification & DEBUG_REG_ACCESS_NUM;

	/* First, if DR does not exist, trigger UD */
	if (!kvm_require_dr(vcpu, dr))
		return 1;

	/* Do not handle if the CPL > 0, will trigger GP on re-entry */
	if (!kvm_require_cpl(vcpu, 0))
		return 1;
	dr7 = vmcs_readl(GUEST_DR7);
	if (dr7 & DR7_GD) {
		/*
		 * As the vm-exit takes precedence over the debug trap, we
		 * need to emulate the latter, either for the host or the
		 * guest debugging itself.
		 */
		if (vcpu->guest_debug & KVM_GUESTDBG_USE_HW_BP) {
			vcpu->run->debug.arch.dr6 = vcpu->arch.dr6;
			vcpu->run->debug.arch.dr7 = dr7;
			vcpu->run->debug.arch.pc = kvm_get_linear_rip(vcpu);
			vcpu->run->debug.arch.exception = DB_VECTOR;
			vcpu->run->exit_reason = KVM_EXIT_DEBUG;
			return 0;
		} else {
			vcpu->arch.dr6 &= ~15;
			vcpu->arch.dr6 |= DR6_BD | DR6_RTM;
			kvm_queue_exception(vcpu, DB_VECTOR);
			return 1;
		}
	}

	if (vcpu->guest_debug == 0) {
		vmcs_clear_bits(CPU_BASED_VM_EXEC_CONTROL,
				CPU_BASED_MOV_DR_EXITING);

		/*
		 * No more DR vmexits; force a reload of the debug registers
		 * and reenter on this instruction.  The next vmexit will
		 * retrieve the full state of the debug registers.
		 */
		vcpu->arch.switch_db_regs |= KVM_DEBUGREG_WONT_EXIT;
		return 1;
	}

	reg = DEBUG_REG_ACCESS_REG(exit_qualification);
	if (exit_qualification & TYPE_MOV_FROM_DR) {
		unsigned long val;

		if (kvm_get_dr(vcpu, dr, &val))
			return 1;
		kvm_register_write(vcpu, reg, val);
	} else
		if (kvm_set_dr(vcpu, dr, kvm_register_readl(vcpu, reg)))
			return 1;

	return kvm_skip_emulated_instruction(vcpu);
}

static u64 vmx_get_dr6(struct kvm_vcpu *vcpu)
{
	return vcpu->arch.dr6;
}

static void vmx_set_dr6(struct kvm_vcpu *vcpu, unsigned long val)
{
}

static void vmx_sync_dirty_debug_regs(struct kvm_vcpu *vcpu)
{
	get_debugreg(vcpu->arch.db[0], 0);
	get_debugreg(vcpu->arch.db[1], 1);
	get_debugreg(vcpu->arch.db[2], 2);
	get_debugreg(vcpu->arch.db[3], 3);
	get_debugreg(vcpu->arch.dr6, 6);
	vcpu->arch.dr7 = vmcs_readl(GUEST_DR7);

	vcpu->arch.switch_db_regs &= ~KVM_DEBUGREG_WONT_EXIT;
	vmcs_set_bits(CPU_BASED_VM_EXEC_CONTROL, CPU_BASED_MOV_DR_EXITING);
}

static void vmx_set_dr7(struct kvm_vcpu *vcpu, unsigned long val)
{
	vmcs_writel(GUEST_DR7, val);
}

static int handle_cpuid(struct kvm_vcpu *vcpu)
{
	return kvm_emulate_cpuid(vcpu);
}

static int handle_rdmsr(struct kvm_vcpu *vcpu)
{
	u32 ecx = vcpu->arch.regs[VCPU_REGS_RCX];
	struct msr_data msr_info;

	msr_info.index = ecx;
	msr_info.host_initiated = false;
	if (vmx_get_msr(vcpu, &msr_info)) {
		trace_kvm_msr_read_ex(ecx);
		kvm_inject_gp(vcpu, 0);
		return 1;
	}

	trace_kvm_msr_read(ecx, msr_info.data);

	/* FIXME: handling of bits 32:63 of rax, rdx */
	vcpu->arch.regs[VCPU_REGS_RAX] = msr_info.data & -1u;
	vcpu->arch.regs[VCPU_REGS_RDX] = (msr_info.data >> 32) & -1u;
	return kvm_skip_emulated_instruction(vcpu);
}

static int handle_wrmsr(struct kvm_vcpu *vcpu)
{
	struct msr_data msr;
	u32 ecx = vcpu->arch.regs[VCPU_REGS_RCX];
	u64 data = (vcpu->arch.regs[VCPU_REGS_RAX] & -1u)
		| ((u64)(vcpu->arch.regs[VCPU_REGS_RDX] & -1u) << 32);

	msr.data = data;
	msr.index = ecx;
	msr.host_initiated = false;
	if (kvm_set_msr(vcpu, &msr) != 0) {
		trace_kvm_msr_write_ex(ecx, data);
		kvm_inject_gp(vcpu, 0);
		return 1;
	}

	trace_kvm_msr_write(ecx, data);
	return kvm_skip_emulated_instruction(vcpu);
}

static int handle_tpr_below_threshold(struct kvm_vcpu *vcpu)
{
	kvm_apic_update_ppr(vcpu);
	return 1;
}

static int handle_interrupt_window(struct kvm_vcpu *vcpu)
{
	vmcs_clear_bits(CPU_BASED_VM_EXEC_CONTROL,
			CPU_BASED_VIRTUAL_INTR_PENDING);

	kvm_make_request(KVM_REQ_EVENT, vcpu);

	++vcpu->stat.irq_window_exits;
	return 1;
}

static int handle_halt(struct kvm_vcpu *vcpu)
{
	return kvm_emulate_halt(vcpu);
}

static int handle_vmcall(struct kvm_vcpu *vcpu)
{
	return kvm_emulate_hypercall(vcpu);
}

static int handle_invd(struct kvm_vcpu *vcpu)
{
	return emulate_instruction(vcpu, 0) == EMULATE_DONE;
}

static int handle_invlpg(struct kvm_vcpu *vcpu)
{
	unsigned long exit_qualification = vmcs_readl(EXIT_QUALIFICATION);

	kvm_mmu_invlpg(vcpu, exit_qualification);
	return kvm_skip_emulated_instruction(vcpu);
}

static int handle_rdpmc(struct kvm_vcpu *vcpu)
{
	int err;

	err = kvm_rdpmc(vcpu);
	return kvm_complete_insn_gp(vcpu, err);
}

static int handle_wbinvd(struct kvm_vcpu *vcpu)
{
	return kvm_emulate_wbinvd(vcpu);
}

static int handle_xsetbv(struct kvm_vcpu *vcpu)
{
	u64 new_bv = kvm_read_edx_eax(vcpu);
	u32 index = kvm_register_read(vcpu, VCPU_REGS_RCX);

	if (kvm_set_xcr(vcpu, index, new_bv) == 0)
		return kvm_skip_emulated_instruction(vcpu);
	return 1;
}

static int handle_xsaves(struct kvm_vcpu *vcpu)
{
	kvm_skip_emulated_instruction(vcpu);
	WARN(1, "this should never happen\n");
	return 1;
}

static int handle_xrstors(struct kvm_vcpu *vcpu)
{
	kvm_skip_emulated_instruction(vcpu);
	WARN(1, "this should never happen\n");
	return 1;
}

static int handle_apic_access(struct kvm_vcpu *vcpu)
{
	if (likely(fasteoi)) {
		unsigned long exit_qualification = vmcs_readl(EXIT_QUALIFICATION);
		int access_type, offset;

		access_type = exit_qualification & APIC_ACCESS_TYPE;
		offset = exit_qualification & APIC_ACCESS_OFFSET;
		/*
		 * Sane guest uses MOV to write EOI, with written value
		 * not cared. So make a short-circuit here by avoiding
		 * heavy instruction emulation.
		 */
		if ((access_type == TYPE_LINEAR_APIC_INST_WRITE) &&
		    (offset == APIC_EOI)) {
			kvm_lapic_set_eoi(vcpu);
			return kvm_skip_emulated_instruction(vcpu);
		}
	}
	return emulate_instruction(vcpu, 0) == EMULATE_DONE;
}

static int handle_apic_eoi_induced(struct kvm_vcpu *vcpu)
{
	unsigned long exit_qualification = vmcs_readl(EXIT_QUALIFICATION);
	int vector = exit_qualification & 0xff;

	/* EOI-induced VM exit is trap-like and thus no need to adjust IP */
	kvm_apic_set_eoi_accelerated(vcpu, vector);
	return 1;
}

static int handle_apic_write(struct kvm_vcpu *vcpu)
{
	unsigned long exit_qualification = vmcs_readl(EXIT_QUALIFICATION);
	u32 offset = exit_qualification & 0xfff;

	/* APIC-write VM exit is trap-like and thus no need to adjust IP */
	kvm_apic_write_nodecode(vcpu, offset);
	return 1;
}

static int handle_task_switch(struct kvm_vcpu *vcpu)
{
	struct vcpu_vmx *vmx = to_vmx(vcpu);
	unsigned long exit_qualification;
	bool has_error_code = false;
	u32 error_code = 0;
	u16 tss_selector;
	int reason, type, idt_v, idt_index;

	idt_v = (vmx->idt_vectoring_info & VECTORING_INFO_VALID_MASK);
	idt_index = (vmx->idt_vectoring_info & VECTORING_INFO_VECTOR_MASK);
	type = (vmx->idt_vectoring_info & VECTORING_INFO_TYPE_MASK);

	exit_qualification = vmcs_readl(EXIT_QUALIFICATION);

	reason = (u32)exit_qualification >> 30;
	if (reason == TASK_SWITCH_GATE && idt_v) {
		switch (type) {
		case INTR_TYPE_NMI_INTR:
			vcpu->arch.nmi_injected = false;
			vmx_set_nmi_mask(vcpu, true);
			break;
		case INTR_TYPE_EXT_INTR:
		case INTR_TYPE_SOFT_INTR:
			kvm_clear_interrupt_queue(vcpu);
			break;
		case INTR_TYPE_HARD_EXCEPTION:
			if (vmx->idt_vectoring_info &
			    VECTORING_INFO_DELIVER_CODE_MASK) {
				has_error_code = true;
				error_code =
					vmcs_read32(IDT_VECTORING_ERROR_CODE);
			}
			/* fall through */
		case INTR_TYPE_SOFT_EXCEPTION:
			kvm_clear_exception_queue(vcpu);
			break;
		default:
			break;
		}
	}
	tss_selector = exit_qualification;

	if (!idt_v || (type != INTR_TYPE_HARD_EXCEPTION &&
		       type != INTR_TYPE_EXT_INTR &&
		       type != INTR_TYPE_NMI_INTR))
		skip_emulated_instruction(vcpu);

	if (kvm_task_switch(vcpu, tss_selector,
			    type == INTR_TYPE_SOFT_INTR ? idt_index : -1, reason,
			    has_error_code, error_code) == EMULATE_FAIL) {
		vcpu->run->exit_reason = KVM_EXIT_INTERNAL_ERROR;
		vcpu->run->internal.suberror = KVM_INTERNAL_ERROR_EMULATION;
		vcpu->run->internal.ndata = 0;
		return 0;
	}

	/*
	 * TODO: What about debug traps on tss switch?
	 *       Are we supposed to inject them and update dr6?
	 */

	return 1;
}

static int handle_ept_violation(struct kvm_vcpu *vcpu)
{
	unsigned long exit_qualification;
	gpa_t gpa;
	u64 error_code;

	exit_qualification = vmcs_readl(EXIT_QUALIFICATION);

	/*
	 * EPT violation happened while executing iret from NMI,
	 * "blocked by NMI" bit has to be set before next VM entry.
	 * There are errata that may cause this bit to not be set:
	 * AAK134, BY25.
	 */
	if (!(to_vmx(vcpu)->idt_vectoring_info & VECTORING_INFO_VALID_MASK) &&
			(exit_qualification & INTR_INFO_UNBLOCK_NMI))
		vmcs_set_bits(GUEST_INTERRUPTIBILITY_INFO, GUEST_INTR_STATE_NMI);

	gpa = vmcs_read64(GUEST_PHYSICAL_ADDRESS);
	trace_kvm_page_fault(gpa, exit_qualification);

	/* Is it a read fault? */
	error_code = (exit_qualification & EPT_VIOLATION_ACC_READ)
		     ? PFERR_USER_MASK : 0;
	/* Is it a write fault? */
	error_code |= (exit_qualification & EPT_VIOLATION_ACC_WRITE)
		      ? PFERR_WRITE_MASK : 0;
	/* Is it a fetch fault? */
	error_code |= (exit_qualification & EPT_VIOLATION_ACC_INSTR)
		      ? PFERR_FETCH_MASK : 0;
	/* ept page table entry is present? */
	error_code |= (exit_qualification &
		       (EPT_VIOLATION_READABLE | EPT_VIOLATION_WRITABLE |
			EPT_VIOLATION_EXECUTABLE))
		      ? PFERR_PRESENT_MASK : 0;

	error_code |= (exit_qualification & 0x100) != 0 ?
	       PFERR_GUEST_FINAL_MASK : PFERR_GUEST_PAGE_MASK;

	vcpu->arch.exit_qualification = exit_qualification;
	return kvm_mmu_page_fault(vcpu, gpa, error_code, NULL, 0);
}

static int handle_ept_misconfig(struct kvm_vcpu *vcpu)
{
	int ret;
	gpa_t gpa;

	/*
	 * A nested guest cannot optimize MMIO vmexits, because we have an
	 * nGPA here instead of the required GPA.
	 */
	gpa = vmcs_read64(GUEST_PHYSICAL_ADDRESS);
	if (!is_guest_mode(vcpu) &&
	    !kvm_io_bus_write(vcpu, KVM_FAST_MMIO_BUS, gpa, 0, NULL)) {
		trace_kvm_fast_mmio(gpa);
		return kvm_skip_emulated_instruction(vcpu);
	}

	ret = kvm_mmu_page_fault(vcpu, gpa, PFERR_RSVD_MASK, NULL, 0);
	if (ret >= 0)
		return ret;

	/* It is the real ept misconfig */
	WARN_ON(1);

	vcpu->run->exit_reason = KVM_EXIT_UNKNOWN;
	vcpu->run->hw.hardware_exit_reason = EXIT_REASON_EPT_MISCONFIG;

	return 0;
}

static int handle_nmi_window(struct kvm_vcpu *vcpu)
{
	vmcs_clear_bits(CPU_BASED_VM_EXEC_CONTROL,
			CPU_BASED_VIRTUAL_NMI_PENDING);
	++vcpu->stat.nmi_window_exits;
	kvm_make_request(KVM_REQ_EVENT, vcpu);

	return 1;
}

static int handle_invalid_guest_state(struct kvm_vcpu *vcpu)
{
	struct vcpu_vmx *vmx = to_vmx(vcpu);
	enum emulation_result err = EMULATE_DONE;
	int ret = 1;
	u32 cpu_exec_ctrl;
	bool intr_window_requested;
	unsigned count = 130;

	cpu_exec_ctrl = vmcs_read32(CPU_BASED_VM_EXEC_CONTROL);
	intr_window_requested = cpu_exec_ctrl & CPU_BASED_VIRTUAL_INTR_PENDING;

	while (vmx->emulation_required && count-- != 0) {
		if (intr_window_requested && vmx_interrupt_allowed(vcpu))
			return handle_interrupt_window(&vmx->vcpu);

		if (kvm_test_request(KVM_REQ_EVENT, vcpu))
			return 1;

		err = emulate_instruction(vcpu, EMULTYPE_NO_REEXECUTE);

		if (err == EMULATE_USER_EXIT) {
			++vcpu->stat.mmio_exits;
			ret = 0;
			goto out;
		}

		if (err != EMULATE_DONE) {
			vcpu->run->exit_reason = KVM_EXIT_INTERNAL_ERROR;
			vcpu->run->internal.suberror = KVM_INTERNAL_ERROR_EMULATION;
			vcpu->run->internal.ndata = 0;
			return 0;
		}

		if (vcpu->arch.halt_request) {
			vcpu->arch.halt_request = 0;
			ret = kvm_vcpu_halt(vcpu);
			goto out;
		}

		if (signal_pending(current))
			goto out;
		if (need_resched())
			schedule();
	}

out:
	return ret;
}

static int __grow_ple_window(int val)
{
	if (ple_window_grow < 1)
		return ple_window;

	val = min(val, ple_window_actual_max);

	if (ple_window_grow < ple_window)
		val *= ple_window_grow;
	else
		val += ple_window_grow;

	return val;
}

static int __shrink_ple_window(int val, int modifier, int minimum)
{
	if (modifier < 1)
		return ple_window;

	if (modifier < ple_window)
		val /= modifier;
	else
		val -= modifier;

	return max(val, minimum);
}

static void grow_ple_window(struct kvm_vcpu *vcpu)
{
	struct vcpu_vmx *vmx = to_vmx(vcpu);
	int old = vmx->ple_window;

	vmx->ple_window = __grow_ple_window(old);

	if (vmx->ple_window != old)
		vmx->ple_window_dirty = true;

	trace_kvm_ple_window_grow(vcpu->vcpu_id, vmx->ple_window, old);
}

static void shrink_ple_window(struct kvm_vcpu *vcpu)
{
	struct vcpu_vmx *vmx = to_vmx(vcpu);
	int old = vmx->ple_window;

	vmx->ple_window = __shrink_ple_window(old,
	                                      ple_window_shrink, ple_window);

	if (vmx->ple_window != old)
		vmx->ple_window_dirty = true;

	trace_kvm_ple_window_shrink(vcpu->vcpu_id, vmx->ple_window, old);
}

/*
 * ple_window_actual_max is computed to be one grow_ple_window() below
 * ple_window_max. (See __grow_ple_window for the reason.)
 * This prevents overflows, because ple_window_max is int.
 * ple_window_max effectively rounded down to a multiple of ple_window_grow in
 * this process.
 * ple_window_max is also prevented from setting vmx->ple_window < ple_window.
 */
static void update_ple_window_actual_max(void)
{
	ple_window_actual_max =
			__shrink_ple_window(max(ple_window_max, ple_window),
			                    ple_window_grow, INT_MIN);
}

/*
 * Handler for POSTED_INTERRUPT_WAKEUP_VECTOR.
 */
static void wakeup_handler(void)
{
	struct kvm_vcpu *vcpu;
	int cpu = smp_processor_id();

	spin_lock(&per_cpu(blocked_vcpu_on_cpu_lock, cpu));
	list_for_each_entry(vcpu, &per_cpu(blocked_vcpu_on_cpu, cpu),
			blocked_vcpu_list) {
		struct pi_desc *pi_desc = vcpu_to_pi_desc(vcpu);

		if (pi_test_on(pi_desc) == 1)
			kvm_vcpu_kick(vcpu);
	}
	spin_unlock(&per_cpu(blocked_vcpu_on_cpu_lock, cpu));
}

void vmx_enable_tdp(void)
{
	kvm_mmu_set_mask_ptes(VMX_EPT_READABLE_MASK,
		enable_ept_ad_bits ? VMX_EPT_ACCESS_BIT : 0ull,
		enable_ept_ad_bits ? VMX_EPT_DIRTY_BIT : 0ull,
		0ull, VMX_EPT_EXECUTABLE_MASK,
		cpu_has_vmx_ept_execute_only() ? 0ull : VMX_EPT_READABLE_MASK,
		VMX_EPT_RWX_MASK, 0ull);

	ept_set_mmio_spte_mask();
	kvm_enable_tdp();
}

static __init int hardware_setup(void)
{
	int r = -ENOMEM, i, msr;

	rdmsrl_safe(MSR_EFER, &host_efer);

	for (i = 0; i < ARRAY_SIZE(vmx_msr_index); ++i)
		kvm_define_shared_msr(i, vmx_msr_index[i]);

	for (i = 0; i < VMX_BITMAP_NR; i++) {
		vmx_bitmap[i] = (unsigned long *)__get_free_page(GFP_KERNEL);
		if (!vmx_bitmap[i])
			goto out;
	}

	vmx_io_bitmap_b = (unsigned long *)__get_free_page(GFP_KERNEL);
	memset(vmx_vmread_bitmap, 0xff, PAGE_SIZE);
	memset(vmx_vmwrite_bitmap, 0xff, PAGE_SIZE);

	/*
	 * Allow direct access to the PC debug port (it is often used for I/O
	 * delays, but the vmexits simply slow things down).
	 */
	memset(vmx_io_bitmap_a, 0xff, PAGE_SIZE);
	clear_bit(0x80, vmx_io_bitmap_a);

	memset(vmx_io_bitmap_b, 0xff, PAGE_SIZE);

	memset(vmx_msr_bitmap_legacy, 0xff, PAGE_SIZE);
	memset(vmx_msr_bitmap_longmode, 0xff, PAGE_SIZE);

	if (setup_vmcs_config(&vmcs_config) < 0) {
		r = -EIO;
		goto out;
	}

	if (boot_cpu_has(X86_FEATURE_NX))
		kvm_enable_efer_bits(EFER_NX);

	if (!cpu_has_vmx_vpid() || !cpu_has_vmx_invvpid() ||
		!(cpu_has_vmx_invvpid_single() || cpu_has_vmx_invvpid_global()))
		enable_vpid = 0;

	if (!cpu_has_vmx_shadow_vmcs())
		enable_shadow_vmcs = 0;
	if (enable_shadow_vmcs)
		init_vmcs_shadow_fields();

	if (!cpu_has_vmx_ept() ||
	    !cpu_has_vmx_ept_4levels() ||
	    !cpu_has_vmx_ept_mt_wb()) {
		enable_ept = 0;
		enable_unrestricted_guest = 0;
		enable_ept_ad_bits = 0;
	}

	if (!cpu_has_vmx_ept_ad_bits() || !enable_ept)
		enable_ept_ad_bits = 0;

	if (!cpu_has_vmx_unrestricted_guest())
		enable_unrestricted_guest = 0;

	if (!cpu_has_vmx_flexpriority())
		flexpriority_enabled = 0;

	/*
	 * set_apic_access_page_addr() is used to reload apic access
	 * page upon invalidation.  No need to do anything if not
	 * using the APIC_ACCESS_ADDR VMCS field.
	 */
	if (!flexpriority_enabled)
		kvm_x86_ops->set_apic_access_page_addr = NULL;

	if (!cpu_has_vmx_tpr_shadow())
		kvm_x86_ops->update_cr8_intercept = NULL;

	if (enable_ept && !cpu_has_vmx_ept_2m_page())
		kvm_disable_largepages();

	if (!cpu_has_vmx_ple())
		ple_gap = 0;

	if (!cpu_has_vmx_apicv()) {
		enable_apicv = 0;
		kvm_x86_ops->sync_pir_to_irr = NULL;
	}

	if (cpu_has_vmx_tsc_scaling()) {
		kvm_has_tsc_control = true;
		kvm_max_tsc_scaling_ratio = KVM_VMX_TSC_MULTIPLIER_MAX;
		kvm_tsc_scaling_ratio_frac_bits = 48;
	}

	vmx_disable_intercept_for_msr(MSR_FS_BASE, false);
	vmx_disable_intercept_for_msr(MSR_GS_BASE, false);
	vmx_disable_intercept_for_msr(MSR_KERNEL_GS_BASE, true);
	vmx_disable_intercept_for_msr(MSR_IA32_SYSENTER_CS, false);
	vmx_disable_intercept_for_msr(MSR_IA32_SYSENTER_ESP, false);
	vmx_disable_intercept_for_msr(MSR_IA32_SYSENTER_EIP, false);

	memcpy(vmx_msr_bitmap_legacy_x2apic_apicv,
			vmx_msr_bitmap_legacy, PAGE_SIZE);
	memcpy(vmx_msr_bitmap_longmode_x2apic_apicv,
			vmx_msr_bitmap_longmode, PAGE_SIZE);
	memcpy(vmx_msr_bitmap_legacy_x2apic,
			vmx_msr_bitmap_legacy, PAGE_SIZE);
	memcpy(vmx_msr_bitmap_longmode_x2apic,
			vmx_msr_bitmap_longmode, PAGE_SIZE);

	set_bit(0, vmx_vpid_bitmap); /* 0 is reserved for host */

	for (msr = 0x800; msr <= 0x8ff; msr++) {
		if (msr == 0x839 /* TMCCT */)
			continue;
		vmx_disable_intercept_msr_x2apic(msr, MSR_TYPE_R, true);
	}

	/*
	 * TPR reads and writes can be virtualized even if virtual interrupt
	 * delivery is not in use.
	 */
	vmx_disable_intercept_msr_x2apic(0x808, MSR_TYPE_W, true);
	vmx_disable_intercept_msr_x2apic(0x808, MSR_TYPE_R | MSR_TYPE_W, false);

	/* EOI */
	vmx_disable_intercept_msr_x2apic(0x80b, MSR_TYPE_W, true);
	/* SELF-IPI */
	vmx_disable_intercept_msr_x2apic(0x83f, MSR_TYPE_W, true);

	if (enable_ept)
		vmx_enable_tdp();
	else
		kvm_disable_tdp();

	update_ple_window_actual_max();

	/*
	 * Only enable PML when hardware supports PML feature, and both EPT
	 * and EPT A/D bit features are enabled -- PML depends on them to work.
	 */
	if (!enable_ept || !enable_ept_ad_bits || !cpu_has_vmx_pml())
		enable_pml = 0;

	if (!enable_pml) {
		kvm_x86_ops->slot_enable_log_dirty = NULL;
		kvm_x86_ops->slot_disable_log_dirty = NULL;
		kvm_x86_ops->flush_log_dirty = NULL;
		kvm_x86_ops->enable_log_dirty_pt_masked = NULL;
	}

	if (cpu_has_vmx_preemption_timer() && enable_preemption_timer) {
		u64 vmx_msr;

		rdmsrl(MSR_IA32_VMX_MISC, vmx_msr);
		cpu_preemption_timer_multi =
			 vmx_msr & VMX_MISC_PREEMPTION_TIMER_RATE_MASK;
	} else {
		kvm_x86_ops->set_hv_timer = NULL;
		kvm_x86_ops->cancel_hv_timer = NULL;
	}

	kvm_set_posted_intr_wakeup_handler(wakeup_handler);

	kvm_mce_cap_supported |= MCG_LMCE_P;

	return alloc_kvm_area();

out:
	for (i = 0; i < VMX_BITMAP_NR; i++)
		free_page((unsigned long)vmx_bitmap[i]);

    return r;
}

static __exit void hardware_unsetup(void)
{
	int i;

	for (i = 0; i < VMX_BITMAP_NR; i++)
		free_page((unsigned long)vmx_bitmap[i]);

	free_kvm_area();
}

/*
 * Indicate a busy-waiting vcpu in spinlock. We do not enable the PAUSE
 * exiting, so only get here on cpu with PAUSE-Loop-Exiting.
 */
static int handle_pause(struct kvm_vcpu *vcpu)
{
	if (ple_gap)
		grow_ple_window(vcpu);

	/*
	 * Intel sdm vol3 ch-25.1.3 says: The "PAUSE-loop exiting"
	 * VM-execution control is ignored if CPL > 0. OTOH, KVM
	 * never set PAUSE_EXITING and just set PLE if supported,
	 * so the vcpu must be CPL=0 if it gets a PAUSE exit.
	 */
	kvm_vcpu_on_spin(vcpu, true);
	return kvm_skip_emulated_instruction(vcpu);
}

static int handle_nop(struct kvm_vcpu *vcpu)
{
	return kvm_skip_emulated_instruction(vcpu);
}

static int handle_mwait(struct kvm_vcpu *vcpu)
{
	printk_once(KERN_WARNING "kvm: MWAIT instruction emulated as NOP!\n");
	return handle_nop(vcpu);
}

static int handle_invalid_op(struct kvm_vcpu *vcpu)
{
	kvm_queue_exception(vcpu, UD_VECTOR);
	return 1;
}

static int handle_monitor_trap(struct kvm_vcpu *vcpu)
{
	return 1;
}

static int handle_monitor(struct kvm_vcpu *vcpu)
{
	printk_once(KERN_WARNING "kvm: MONITOR instruction emulated as NOP!\n");
	return handle_nop(vcpu);
}

/*
 * To run an L2 guest, we need a vmcs02 based on the L1-specified vmcs12.
 * We could reuse a single VMCS for all the L2 guests, but we also want the
 * option to allocate a separate vmcs02 for each separate loaded vmcs12 - this
 * allows keeping them loaded on the processor, and in the future will allow
 * optimizations where prepare_vmcs02 doesn't need to set all the fields on
 * every entry if they never change.
 * So we keep, in vmx->nested.vmcs02_pool, a cache of size VMCS02_POOL_SIZE
 * (>=0) with a vmcs02 for each recently loaded vmcs12s, most recent first.
 *
 * The following functions allocate and free a vmcs02 in this pool.
 */

/* Get a VMCS from the pool to use as vmcs02 for the current vmcs12. */
static struct loaded_vmcs *nested_get_current_vmcs02(struct vcpu_vmx *vmx)
{
	struct vmcs02_list *item;
	list_for_each_entry(item, &vmx->nested.vmcs02_pool, list)
		if (item->vmptr == vmx->nested.current_vmptr) {
			list_move(&item->list, &vmx->nested.vmcs02_pool);
			return &item->vmcs02;
		}

	if (vmx->nested.vmcs02_num >= max(VMCS02_POOL_SIZE, 1)) {
		/* Recycle the least recently used VMCS. */
		item = list_last_entry(&vmx->nested.vmcs02_pool,
				       struct vmcs02_list, list);
		item->vmptr = vmx->nested.current_vmptr;
		list_move(&item->list, &vmx->nested.vmcs02_pool);
		return &item->vmcs02;
	}

	/* Create a new VMCS */
	item = kmalloc(sizeof(struct vmcs02_list), GFP_KERNEL);
	if (!item)
		return NULL;
	item->vmcs02.vmcs = alloc_vmcs();
	item->vmcs02.shadow_vmcs = NULL;
	if (!item->vmcs02.vmcs) {
		kfree(item);
		return NULL;
	}
	loaded_vmcs_init(&item->vmcs02);
	item->vmptr = vmx->nested.current_vmptr;
	list_add(&(item->list), &(vmx->nested.vmcs02_pool));
	vmx->nested.vmcs02_num++;
	return &item->vmcs02;
}

/* Free and remove from pool a vmcs02 saved for a vmcs12 (if there is one) */
static void nested_free_vmcs02(struct vcpu_vmx *vmx, gpa_t vmptr)
{
	struct vmcs02_list *item;
	list_for_each_entry(item, &vmx->nested.vmcs02_pool, list)
		if (item->vmptr == vmptr) {
			free_loaded_vmcs(&item->vmcs02);
			list_del(&item->list);
			kfree(item);
			vmx->nested.vmcs02_num--;
			return;
		}
}

/*
 * Free all VMCSs saved for this vcpu, except the one pointed by
 * vmx->loaded_vmcs. We must be running L1, so vmx->loaded_vmcs
 * must be &vmx->vmcs01.
 */
static void nested_free_all_saved_vmcss(struct vcpu_vmx *vmx)
{
	struct vmcs02_list *item, *n;

	WARN_ON(vmx->loaded_vmcs != &vmx->vmcs01);
	list_for_each_entry_safe(item, n, &vmx->nested.vmcs02_pool, list) {
		/*
		 * Something will leak if the above WARN triggers.  Better than
		 * a use-after-free.
		 */
		if (vmx->loaded_vmcs == &item->vmcs02)
			continue;

		free_loaded_vmcs(&item->vmcs02);
		list_del(&item->list);
		kfree(item);
		vmx->nested.vmcs02_num--;
	}
}

/*
 * The following 3 functions, nested_vmx_succeed()/failValid()/failInvalid(),
 * set the success or error code of an emulated VMX instruction, as specified
 * by Vol 2B, VMX Instruction Reference, "Conventions".
 */
static void nested_vmx_succeed(struct kvm_vcpu *vcpu)
{
	vmx_set_rflags(vcpu, vmx_get_rflags(vcpu)
			& ~(X86_EFLAGS_CF | X86_EFLAGS_PF | X86_EFLAGS_AF |
			    X86_EFLAGS_ZF | X86_EFLAGS_SF | X86_EFLAGS_OF));
}

static void nested_vmx_failInvalid(struct kvm_vcpu *vcpu)
{
	vmx_set_rflags(vcpu, (vmx_get_rflags(vcpu)
			& ~(X86_EFLAGS_PF | X86_EFLAGS_AF | X86_EFLAGS_ZF |
			    X86_EFLAGS_SF | X86_EFLAGS_OF))
			| X86_EFLAGS_CF);
}

static void nested_vmx_failValid(struct kvm_vcpu *vcpu,
					u32 vm_instruction_error)
{
	if (to_vmx(vcpu)->nested.current_vmptr == -1ull) {
		/*
		 * failValid writes the error number to the current VMCS, which
		 * can't be done there isn't a current VMCS.
		 */
		nested_vmx_failInvalid(vcpu);
		return;
	}
	vmx_set_rflags(vcpu, (vmx_get_rflags(vcpu)
			& ~(X86_EFLAGS_CF | X86_EFLAGS_PF | X86_EFLAGS_AF |
			    X86_EFLAGS_SF | X86_EFLAGS_OF))
			| X86_EFLAGS_ZF);
	get_vmcs12(vcpu)->vm_instruction_error = vm_instruction_error;
	/*
	 * We don't need to force a shadow sync because
	 * VM_INSTRUCTION_ERROR is not shadowed
	 */
}

static void nested_vmx_abort(struct kvm_vcpu *vcpu, u32 indicator)
{
	/* TODO: not to reset guest simply here. */
	kvm_make_request(KVM_REQ_TRIPLE_FAULT, vcpu);
	pr_debug_ratelimited("kvm: nested vmx abort, indicator %d\n", indicator);
}

static enum hrtimer_restart vmx_preemption_timer_fn(struct hrtimer *timer)
{
	struct vcpu_vmx *vmx =
		container_of(timer, struct vcpu_vmx, nested.preemption_timer);

	vmx->nested.preemption_timer_expired = true;
	kvm_make_request(KVM_REQ_EVENT, &vmx->vcpu);
	kvm_vcpu_kick(&vmx->vcpu);

	return HRTIMER_NORESTART;
}

/*
 * Decode the memory-address operand of a vmx instruction, as recorded on an
 * exit caused by such an instruction (run by a guest hypervisor).
 * On success, returns 0. When the operand is invalid, returns 1 and throws
 * #UD or #GP.
 */
static int get_vmx_mem_address(struct kvm_vcpu *vcpu,
				 unsigned long exit_qualification,
				 u32 vmx_instruction_info, bool wr, gva_t *ret)
{
	gva_t off;
	bool exn;
	struct kvm_segment s;

	/*
	 * According to Vol. 3B, "Information for VM Exits Due to Instruction
	 * Execution", on an exit, vmx_instruction_info holds most of the
	 * addressing components of the operand. Only the displacement part
	 * is put in exit_qualification (see 3B, "Basic VM-Exit Information").
	 * For how an actual address is calculated from all these components,
	 * refer to Vol. 1, "Operand Addressing".
	 */
	int  scaling = vmx_instruction_info & 3;
	int  addr_size = (vmx_instruction_info >> 7) & 7;
	bool is_reg = vmx_instruction_info & (1u << 10);
	int  seg_reg = (vmx_instruction_info >> 15) & 7;
	int  index_reg = (vmx_instruction_info >> 18) & 0xf;
	bool index_is_valid = !(vmx_instruction_info & (1u << 22));
	int  base_reg       = (vmx_instruction_info >> 23) & 0xf;
	bool base_is_valid  = !(vmx_instruction_info & (1u << 27));

	if (is_reg) {
		kvm_queue_exception(vcpu, UD_VECTOR);
		return 1;
	}

	/* Addr = segment_base + offset */
	/* offset = base + [index * scale] + displacement */
	off = exit_qualification; /* holds the displacement */
	if (base_is_valid)
		off += kvm_register_read(vcpu, base_reg);
	if (index_is_valid)
		off += kvm_register_read(vcpu, index_reg)<<scaling;
	vmx_get_segment(vcpu, &s, seg_reg);
	*ret = s.base + off;

	if (addr_size == 1) /* 32 bit */
		*ret &= 0xffffffff;

	/* Checks for #GP/#SS exceptions. */
	exn = false;
	if (is_long_mode(vcpu)) {
		/* Long mode: #GP(0)/#SS(0) if the memory address is in a
		 * non-canonical form. This is the only check on the memory
		 * destination for long mode!
		 */
		exn = is_noncanonical_address(*ret, vcpu);
	} else if (is_protmode(vcpu)) {
		/* Protected mode: apply checks for segment validity in the
		 * following order:
		 * - segment type check (#GP(0) may be thrown)
		 * - usability check (#GP(0)/#SS(0))
		 * - limit check (#GP(0)/#SS(0))
		 */
		if (wr)
			/* #GP(0) if the destination operand is located in a
			 * read-only data segment or any code segment.
			 */
			exn = ((s.type & 0xa) == 0 || (s.type & 8));
		else
			/* #GP(0) if the source operand is located in an
			 * execute-only code segment
			 */
			exn = ((s.type & 0xa) == 8);
		if (exn) {
			kvm_queue_exception_e(vcpu, GP_VECTOR, 0);
			return 1;
		}
		/* Protected mode: #GP(0)/#SS(0) if the segment is unusable.
		 */
		exn = (s.unusable != 0);
		/* Protected mode: #GP(0)/#SS(0) if the memory
		 * operand is outside the segment limit.
		 */
		exn = exn || (off + sizeof(u64) > s.limit);
	}
	if (exn) {
		kvm_queue_exception_e(vcpu,
				      seg_reg == VCPU_SREG_SS ?
						SS_VECTOR : GP_VECTOR,
				      0);
		return 1;
	}

	return 0;
}

static int nested_vmx_get_vmptr(struct kvm_vcpu *vcpu, gpa_t *vmpointer)
{
	gva_t gva;
	struct x86_exception e;

	if (get_vmx_mem_address(vcpu, vmcs_readl(EXIT_QUALIFICATION),
			vmcs_read32(VMX_INSTRUCTION_INFO), false, &gva))
		return 1;

	if (kvm_read_guest_virt(&vcpu->arch.emulate_ctxt, gva, vmpointer,
				sizeof(*vmpointer), &e)) {
		kvm_inject_page_fault(vcpu, &e);
		return 1;
	}

	return 0;
}

static int enter_vmx_operation(struct kvm_vcpu *vcpu)
{
	struct vcpu_vmx *vmx = to_vmx(vcpu);
	struct vmcs *shadow_vmcs;

	if (cpu_has_vmx_msr_bitmap()) {
		vmx->nested.msr_bitmap =
				(unsigned long *)__get_free_page(GFP_KERNEL);
		if (!vmx->nested.msr_bitmap)
			goto out_msr_bitmap;
	}

	vmx->nested.cached_vmcs12 = kmalloc(VMCS12_SIZE, GFP_KERNEL);
	if (!vmx->nested.cached_vmcs12)
		goto out_cached_vmcs12;

	if (enable_shadow_vmcs) {
		shadow_vmcs = alloc_vmcs();
		if (!shadow_vmcs)
			goto out_shadow_vmcs;
		/* mark vmcs as shadow */
		shadow_vmcs->revision_id |= (1u << 31);
		/* init shadow vmcs */
		vmcs_clear(shadow_vmcs);
		vmx->vmcs01.shadow_vmcs = shadow_vmcs;
	}

	INIT_LIST_HEAD(&(vmx->nested.vmcs02_pool));
	vmx->nested.vmcs02_num = 0;

	hrtimer_init(&vmx->nested.preemption_timer, CLOCK_MONOTONIC,
		     HRTIMER_MODE_REL_PINNED);
	vmx->nested.preemption_timer.function = vmx_preemption_timer_fn;

	vmx->nested.vmxon = true;
	return 0;

out_shadow_vmcs:
	kfree(vmx->nested.cached_vmcs12);

out_cached_vmcs12:
	free_page((unsigned long)vmx->nested.msr_bitmap);

out_msr_bitmap:
	return -ENOMEM;
}

/*
 * Emulate the VMXON instruction.
 * Currently, we just remember that VMX is active, and do not save or even
 * inspect the argument to VMXON (the so-called "VMXON pointer") because we
 * do not currently need to store anything in that guest-allocated memory
 * region. Consequently, VMCLEAR and VMPTRLD also do not verify that the their
 * argument is different from the VMXON pointer (which the spec says they do).
 */
static int handle_vmon(struct kvm_vcpu *vcpu)
{
	int ret;
	gpa_t vmptr;
	struct page *page;
	struct vcpu_vmx *vmx = to_vmx(vcpu);
	const u64 VMXON_NEEDED_FEATURES = FEATURE_CONTROL_LOCKED
		| FEATURE_CONTROL_VMXON_ENABLED_OUTSIDE_SMX;

	/*
	 * The Intel VMX Instruction Reference lists a bunch of bits that are
	 * prerequisite to running VMXON, most notably cr4.VMXE must be set to
	 * 1 (see vmx_set_cr4() for when we allow the guest to set this).
	 * Otherwise, we should fail with #UD.  But most faulting conditions
	 * have already been checked by hardware, prior to the VM-exit for
	 * VMXON.  We do test guest cr4.VMXE because processor CR4 always has
	 * that bit set to 1 in non-root mode.
	 */
	if (!kvm_read_cr4_bits(vcpu, X86_CR4_VMXE)) {
		kvm_queue_exception(vcpu, UD_VECTOR);
		return 1;
	}

	if (vmx->nested.vmxon) {
		nested_vmx_failValid(vcpu, VMXERR_VMXON_IN_VMX_ROOT_OPERATION);
		return kvm_skip_emulated_instruction(vcpu);
	}

	if ((vmx->msr_ia32_feature_control & VMXON_NEEDED_FEATURES)
			!= VMXON_NEEDED_FEATURES) {
		kvm_inject_gp(vcpu, 0);
		return 1;
	}

	if (nested_vmx_get_vmptr(vcpu, &vmptr))
		return 1;

	/*
	 * SDM 3: 24.11.5
	 * The first 4 bytes of VMXON region contain the supported
	 * VMCS revision identifier
	 *
	 * Note - IA32_VMX_BASIC[48] will never be 1 for the nested case;
	 * which replaces physical address width with 32
	 */
	if (!PAGE_ALIGNED(vmptr) || (vmptr >> cpuid_maxphyaddr(vcpu))) {
		nested_vmx_failInvalid(vcpu);
		return kvm_skip_emulated_instruction(vcpu);
	}

	page = kvm_vcpu_gpa_to_page(vcpu, vmptr);
	if (is_error_page(page)) {
		nested_vmx_failInvalid(vcpu);
		return kvm_skip_emulated_instruction(vcpu);
	}
	if (*(u32 *)kmap(page) != VMCS12_REVISION) {
		kunmap(page);
		kvm_release_page_clean(page);
		nested_vmx_failInvalid(vcpu);
		return kvm_skip_emulated_instruction(vcpu);
	}
	kunmap(page);
	kvm_release_page_clean(page);

	vmx->nested.vmxon_ptr = vmptr;
	ret = enter_vmx_operation(vcpu);
	if (ret)
		return ret;

	nested_vmx_succeed(vcpu);
	return kvm_skip_emulated_instruction(vcpu);
}

/*
 * Intel's VMX Instruction Reference specifies a common set of prerequisites
 * for running VMX instructions (except VMXON, whose prerequisites are
 * slightly different). It also specifies what exception to inject otherwise.
 * Note that many of these exceptions have priority over VM exits, so they
 * don't have to be checked again here.
 */
static int nested_vmx_check_permission(struct kvm_vcpu *vcpu)
{
	if (!to_vmx(vcpu)->nested.vmxon) {
		kvm_queue_exception(vcpu, UD_VECTOR);
		return 0;
	}
	return 1;
}

static void vmx_disable_shadow_vmcs(struct vcpu_vmx *vmx)
{
	vmcs_clear_bits(SECONDARY_VM_EXEC_CONTROL, SECONDARY_EXEC_SHADOW_VMCS);
	vmcs_write64(VMCS_LINK_POINTER, -1ull);
}

static inline void nested_release_vmcs12(struct vcpu_vmx *vmx)
{
	if (vmx->nested.current_vmptr == -1ull)
		return;

	if (enable_shadow_vmcs) {
		/* copy to memory all shadowed fields in case
		   they were modified */
		copy_shadow_to_vmcs12(vmx);
		vmx->nested.sync_shadow_vmcs = false;
		vmx_disable_shadow_vmcs(vmx);
	}
	vmx->nested.posted_intr_nv = -1;

	/* Flush VMCS12 to guest memory */
	kvm_vcpu_write_guest_page(&vmx->vcpu,
				  vmx->nested.current_vmptr >> PAGE_SHIFT,
				  vmx->nested.cached_vmcs12, 0, VMCS12_SIZE);

	vmx->nested.current_vmptr = -1ull;
}

/*
 * Free whatever needs to be freed from vmx->nested when L1 goes down, or
 * just stops using VMX.
 */
static void free_nested(struct vcpu_vmx *vmx)
{
	if (!vmx->nested.vmxon)
		return;

	vmx->nested.vmxon = false;
	free_vpid(vmx->nested.vpid02);
	vmx->nested.posted_intr_nv = -1;
	vmx->nested.current_vmptr = -1ull;
	if (vmx->nested.msr_bitmap) {
		free_page((unsigned long)vmx->nested.msr_bitmap);
		vmx->nested.msr_bitmap = NULL;
	}
	if (enable_shadow_vmcs) {
		vmx_disable_shadow_vmcs(vmx);
		vmcs_clear(vmx->vmcs01.shadow_vmcs);
		free_vmcs(vmx->vmcs01.shadow_vmcs);
		vmx->vmcs01.shadow_vmcs = NULL;
	}
	kfree(vmx->nested.cached_vmcs12);
	/* Unpin physical memory we referred to in current vmcs02 */
	if (vmx->nested.apic_access_page) {
		kvm_release_page_dirty(vmx->nested.apic_access_page);
		vmx->nested.apic_access_page = NULL;
	}
	if (vmx->nested.virtual_apic_page) {
		kvm_release_page_dirty(vmx->nested.virtual_apic_page);
		vmx->nested.virtual_apic_page = NULL;
	}
	if (vmx->nested.pi_desc_page) {
		kunmap(vmx->nested.pi_desc_page);
		kvm_release_page_dirty(vmx->nested.pi_desc_page);
		vmx->nested.pi_desc_page = NULL;
		vmx->nested.pi_desc = NULL;
	}

	nested_free_all_saved_vmcss(vmx);
}

/* Emulate the VMXOFF instruction */
static int handle_vmoff(struct kvm_vcpu *vcpu)
{
	if (!nested_vmx_check_permission(vcpu))
		return 1;
	free_nested(to_vmx(vcpu));
	nested_vmx_succeed(vcpu);
	return kvm_skip_emulated_instruction(vcpu);
}

/* Emulate the VMCLEAR instruction */
static int handle_vmclear(struct kvm_vcpu *vcpu)
{
	struct vcpu_vmx *vmx = to_vmx(vcpu);
	u32 zero = 0;
	gpa_t vmptr;

	if (!nested_vmx_check_permission(vcpu))
		return 1;

	if (nested_vmx_get_vmptr(vcpu, &vmptr))
		return 1;

	if (!PAGE_ALIGNED(vmptr) || (vmptr >> cpuid_maxphyaddr(vcpu))) {
		nested_vmx_failValid(vcpu, VMXERR_VMCLEAR_INVALID_ADDRESS);
		return kvm_skip_emulated_instruction(vcpu);
	}

	if (vmptr == vmx->nested.vmxon_ptr) {
		nested_vmx_failValid(vcpu, VMXERR_VMCLEAR_VMXON_POINTER);
		return kvm_skip_emulated_instruction(vcpu);
	}

	if (vmptr == vmx->nested.current_vmptr)
		nested_release_vmcs12(vmx);

	kvm_vcpu_write_guest(vcpu,
			vmptr + offsetof(struct vmcs12, launch_state),
			&zero, sizeof(zero));

	nested_free_vmcs02(vmx, vmptr);

	nested_vmx_succeed(vcpu);
	return kvm_skip_emulated_instruction(vcpu);
}

static int nested_vmx_run(struct kvm_vcpu *vcpu, bool launch);

/* Emulate the VMLAUNCH instruction */
static int handle_vmlaunch(struct kvm_vcpu *vcpu)
{
	return nested_vmx_run(vcpu, true);
}

/* Emulate the VMRESUME instruction */
static int handle_vmresume(struct kvm_vcpu *vcpu)
{

	return nested_vmx_run(vcpu, false);
}

/*
 * Read a vmcs12 field. Since these can have varying lengths and we return
 * one type, we chose the biggest type (u64) and zero-extend the return value
 * to that size. Note that the caller, handle_vmread, might need to use only
 * some of the bits we return here (e.g., on 32-bit guests, only 32 bits of
 * 64-bit fields are to be returned).
 */
static inline int vmcs12_read_any(struct kvm_vcpu *vcpu,
				  unsigned long field, u64 *ret)
{
	short offset = vmcs_field_to_offset(field);
	char *p;

	if (offset < 0)
		return offset;

	p = ((char *)(get_vmcs12(vcpu))) + offset;

	switch (vmcs_field_type(field)) {
	case VMCS_FIELD_TYPE_NATURAL_WIDTH:
		*ret = *((natural_width *)p);
		return 0;
	case VMCS_FIELD_TYPE_U16:
		*ret = *((u16 *)p);
		return 0;
	case VMCS_FIELD_TYPE_U32:
		*ret = *((u32 *)p);
		return 0;
	case VMCS_FIELD_TYPE_U64:
		*ret = *((u64 *)p);
		return 0;
	default:
		WARN_ON(1);
		return -ENOENT;
	}
}


static inline int vmcs12_write_any(struct kvm_vcpu *vcpu,
				   unsigned long field, u64 field_value){
	short offset = vmcs_field_to_offset(field);
	char *p = ((char *) get_vmcs12(vcpu)) + offset;
	if (offset < 0)
		return offset;

	switch (vmcs_field_type(field)) {
	case VMCS_FIELD_TYPE_U16:
		*(u16 *)p = field_value;
		return 0;
	case VMCS_FIELD_TYPE_U32:
		*(u32 *)p = field_value;
		return 0;
	case VMCS_FIELD_TYPE_U64:
		*(u64 *)p = field_value;
		return 0;
	case VMCS_FIELD_TYPE_NATURAL_WIDTH:
		*(natural_width *)p = field_value;
		return 0;
	default:
		WARN_ON(1);
		return -ENOENT;
	}

}

static void copy_shadow_to_vmcs12(struct vcpu_vmx *vmx)
{
	int i;
	unsigned long field;
	u64 field_value;
	struct vmcs *shadow_vmcs = vmx->vmcs01.shadow_vmcs;
	const unsigned long *fields = shadow_read_write_fields;
	const int num_fields = max_shadow_read_write_fields;

	preempt_disable();

	vmcs_load(shadow_vmcs);

	for (i = 0; i < num_fields; i++) {
		field = fields[i];
		switch (vmcs_field_type(field)) {
		case VMCS_FIELD_TYPE_U16:
			field_value = vmcs_read16(field);
			break;
		case VMCS_FIELD_TYPE_U32:
			field_value = vmcs_read32(field);
			break;
		case VMCS_FIELD_TYPE_U64:
			field_value = vmcs_read64(field);
			break;
		case VMCS_FIELD_TYPE_NATURAL_WIDTH:
			field_value = vmcs_readl(field);
			break;
		default:
			WARN_ON(1);
			continue;
		}
		vmcs12_write_any(&vmx->vcpu, field, field_value);
	}

	vmcs_clear(shadow_vmcs);
	vmcs_load(vmx->loaded_vmcs->vmcs);

	preempt_enable();
}

static void copy_vmcs12_to_shadow(struct vcpu_vmx *vmx)
{
	const unsigned long *fields[] = {
		shadow_read_write_fields,
		shadow_read_only_fields
	};
	const int max_fields[] = {
		max_shadow_read_write_fields,
		max_shadow_read_only_fields
	};
	int i, q;
	unsigned long field;
	u64 field_value = 0;
	struct vmcs *shadow_vmcs = vmx->vmcs01.shadow_vmcs;

	vmcs_load(shadow_vmcs);

	for (q = 0; q < ARRAY_SIZE(fields); q++) {
		for (i = 0; i < max_fields[q]; i++) {
			field = fields[q][i];
			vmcs12_read_any(&vmx->vcpu, field, &field_value);

			switch (vmcs_field_type(field)) {
			case VMCS_FIELD_TYPE_U16:
				vmcs_write16(field, (u16)field_value);
				break;
			case VMCS_FIELD_TYPE_U32:
				vmcs_write32(field, (u32)field_value);
				break;
			case VMCS_FIELD_TYPE_U64:
				vmcs_write64(field, (u64)field_value);
				break;
			case VMCS_FIELD_TYPE_NATURAL_WIDTH:
				vmcs_writel(field, (long)field_value);
				break;
			default:
				WARN_ON(1);
				break;
			}
		}
	}

	vmcs_clear(shadow_vmcs);
	vmcs_load(vmx->loaded_vmcs->vmcs);
}

/*
 * VMX instructions which assume a current vmcs12 (i.e., that VMPTRLD was
 * used before) all generate the same failure when it is missing.
 */
static int nested_vmx_check_vmcs12(struct kvm_vcpu *vcpu)
{
	struct vcpu_vmx *vmx = to_vmx(vcpu);
	if (vmx->nested.current_vmptr == -1ull) {
		nested_vmx_failInvalid(vcpu);
		return 0;
	}
	return 1;
}

static int handle_vmread(struct kvm_vcpu *vcpu)
{
	unsigned long field;
	u64 field_value;
	unsigned long exit_qualification = vmcs_readl(EXIT_QUALIFICATION);
	u32 vmx_instruction_info = vmcs_read32(VMX_INSTRUCTION_INFO);
	gva_t gva = 0;

	if (!nested_vmx_check_permission(vcpu))
		return 1;

	if (!nested_vmx_check_vmcs12(vcpu))
		return kvm_skip_emulated_instruction(vcpu);

	/* Decode instruction info and find the field to read */
	field = kvm_register_readl(vcpu, (((vmx_instruction_info) >> 28) & 0xf));
	/* Read the field, zero-extended to a u64 field_value */
	if (vmcs12_read_any(vcpu, field, &field_value) < 0) {
		nested_vmx_failValid(vcpu, VMXERR_UNSUPPORTED_VMCS_COMPONENT);
		return kvm_skip_emulated_instruction(vcpu);
	}
	/*
	 * Now copy part of this value to register or memory, as requested.
	 * Note that the number of bits actually copied is 32 or 64 depending
	 * on the guest's mode (32 or 64 bit), not on the given field's length.
	 */
	if (vmx_instruction_info & (1u << 10)) {
		kvm_register_writel(vcpu, (((vmx_instruction_info) >> 3) & 0xf),
			field_value);
	} else {
		if (get_vmx_mem_address(vcpu, exit_qualification,
				vmx_instruction_info, true, &gva))
			return 1;
		/* _system ok, as hardware has verified cpl=0 */
		kvm_write_guest_virt_system(&vcpu->arch.emulate_ctxt, gva,
			     &field_value, (is_long_mode(vcpu) ? 8 : 4), NULL);
	}

	nested_vmx_succeed(vcpu);
	return kvm_skip_emulated_instruction(vcpu);
}


static int handle_vmwrite(struct kvm_vcpu *vcpu)
{
	unsigned long field;
	gva_t gva;
	unsigned long exit_qualification = vmcs_readl(EXIT_QUALIFICATION);
	u32 vmx_instruction_info = vmcs_read32(VMX_INSTRUCTION_INFO);
	/* The value to write might be 32 or 64 bits, depending on L1's long
	 * mode, and eventually we need to write that into a field of several
	 * possible lengths. The code below first zero-extends the value to 64
	 * bit (field_value), and then copies only the appropriate number of
	 * bits into the vmcs12 field.
	 */
	u64 field_value = 0;
	struct x86_exception e;

	if (!nested_vmx_check_permission(vcpu))
		return 1;

	if (!nested_vmx_check_vmcs12(vcpu))
		return kvm_skip_emulated_instruction(vcpu);

	if (vmx_instruction_info & (1u << 10))
		field_value = kvm_register_readl(vcpu,
			(((vmx_instruction_info) >> 3) & 0xf));
	else {
		if (get_vmx_mem_address(vcpu, exit_qualification,
				vmx_instruction_info, false, &gva))
			return 1;
		if (kvm_read_guest_virt(&vcpu->arch.emulate_ctxt, gva,
			   &field_value, (is_64_bit_mode(vcpu) ? 8 : 4), &e)) {
			kvm_inject_page_fault(vcpu, &e);
			return 1;
		}
	}


	field = kvm_register_readl(vcpu, (((vmx_instruction_info) >> 28) & 0xf));
	if (vmcs_field_readonly(field)) {
		nested_vmx_failValid(vcpu,
			VMXERR_VMWRITE_READ_ONLY_VMCS_COMPONENT);
		return kvm_skip_emulated_instruction(vcpu);
	}

	if (vmcs12_write_any(vcpu, field, field_value) < 0) {
		nested_vmx_failValid(vcpu, VMXERR_UNSUPPORTED_VMCS_COMPONENT);
		return kvm_skip_emulated_instruction(vcpu);
	}

	nested_vmx_succeed(vcpu);
	return kvm_skip_emulated_instruction(vcpu);
}

static void set_current_vmptr(struct vcpu_vmx *vmx, gpa_t vmptr)
{
	vmx->nested.current_vmptr = vmptr;
	if (enable_shadow_vmcs) {
		vmcs_set_bits(SECONDARY_VM_EXEC_CONTROL,
			      SECONDARY_EXEC_SHADOW_VMCS);
		vmcs_write64(VMCS_LINK_POINTER,
			     __pa(vmx->vmcs01.shadow_vmcs));
		vmx->nested.sync_shadow_vmcs = true;
	}
}

/* Emulate the VMPTRLD instruction */
static int handle_vmptrld(struct kvm_vcpu *vcpu)
{
	struct vcpu_vmx *vmx = to_vmx(vcpu);
	gpa_t vmptr;

	if (!nested_vmx_check_permission(vcpu))
		return 1;

	if (nested_vmx_get_vmptr(vcpu, &vmptr))
		return 1;

	if (!PAGE_ALIGNED(vmptr) || (vmptr >> cpuid_maxphyaddr(vcpu))) {
		nested_vmx_failValid(vcpu, VMXERR_VMPTRLD_INVALID_ADDRESS);
		return kvm_skip_emulated_instruction(vcpu);
	}

	if (vmptr == vmx->nested.vmxon_ptr) {
		nested_vmx_failValid(vcpu, VMXERR_VMPTRLD_VMXON_POINTER);
		return kvm_skip_emulated_instruction(vcpu);
	}

	if (vmx->nested.current_vmptr != vmptr) {
		struct vmcs12 *new_vmcs12;
		struct page *page;
		page = kvm_vcpu_gpa_to_page(vcpu, vmptr);
		if (is_error_page(page)) {
			nested_vmx_failInvalid(vcpu);
			return kvm_skip_emulated_instruction(vcpu);
		}
		new_vmcs12 = kmap(page);
		if (new_vmcs12->revision_id != VMCS12_REVISION) {
			kunmap(page);
			kvm_release_page_clean(page);
			nested_vmx_failValid(vcpu,
				VMXERR_VMPTRLD_INCORRECT_VMCS_REVISION_ID);
			return kvm_skip_emulated_instruction(vcpu);
		}

		nested_release_vmcs12(vmx);
		/*
		 * Load VMCS12 from guest memory since it is not already
		 * cached.
		 */
		memcpy(vmx->nested.cached_vmcs12, new_vmcs12, VMCS12_SIZE);
		kunmap(page);
		kvm_release_page_clean(page);

		set_current_vmptr(vmx, vmptr);
	}

	nested_vmx_succeed(vcpu);
	return kvm_skip_emulated_instruction(vcpu);
}

/* Emulate the VMPTRST instruction */
static int handle_vmptrst(struct kvm_vcpu *vcpu)
{
	unsigned long exit_qualification = vmcs_readl(EXIT_QUALIFICATION);
	u32 vmx_instruction_info = vmcs_read32(VMX_INSTRUCTION_INFO);
	gva_t vmcs_gva;
	struct x86_exception e;

	if (!nested_vmx_check_permission(vcpu))
		return 1;

	if (get_vmx_mem_address(vcpu, exit_qualification,
			vmx_instruction_info, true, &vmcs_gva))
		return 1;
	/* ok to use *_system, as hardware has verified cpl=0 */
	if (kvm_write_guest_virt_system(&vcpu->arch.emulate_ctxt, vmcs_gva,
				 (void *)&to_vmx(vcpu)->nested.current_vmptr,
				 sizeof(u64), &e)) {
		kvm_inject_page_fault(vcpu, &e);
		return 1;
	}
	nested_vmx_succeed(vcpu);
	return kvm_skip_emulated_instruction(vcpu);
}

/* Emulate the INVEPT instruction */
static int handle_invept(struct kvm_vcpu *vcpu)
{
	struct vcpu_vmx *vmx = to_vmx(vcpu);
	u32 vmx_instruction_info, types;
	unsigned long type;
	gva_t gva;
	struct x86_exception e;
	struct {
		u64 eptp, gpa;
	} operand;

	if (!(vmx->nested.nested_vmx_secondary_ctls_high &
	      SECONDARY_EXEC_ENABLE_EPT) ||
	    !(vmx->nested.nested_vmx_ept_caps & VMX_EPT_INVEPT_BIT)) {
		kvm_queue_exception(vcpu, UD_VECTOR);
		return 1;
	}

	if (!nested_vmx_check_permission(vcpu))
		return 1;

	vmx_instruction_info = vmcs_read32(VMX_INSTRUCTION_INFO);
	type = kvm_register_readl(vcpu, (vmx_instruction_info >> 28) & 0xf);

	types = (vmx->nested.nested_vmx_ept_caps >> VMX_EPT_EXTENT_SHIFT) & 6;

	if (type >= 32 || !(types & (1 << type))) {
		nested_vmx_failValid(vcpu,
				VMXERR_INVALID_OPERAND_TO_INVEPT_INVVPID);
		return kvm_skip_emulated_instruction(vcpu);
	}

	/* According to the Intel VMX instruction reference, the memory
	 * operand is read even if it isn't needed (e.g., for type==global)
	 */
	if (get_vmx_mem_address(vcpu, vmcs_readl(EXIT_QUALIFICATION),
			vmx_instruction_info, false, &gva))
		return 1;
	if (kvm_read_guest_virt(&vcpu->arch.emulate_ctxt, gva, &operand,
				sizeof(operand), &e)) {
		kvm_inject_page_fault(vcpu, &e);
		return 1;
	}

	switch (type) {
	case VMX_EPT_EXTENT_GLOBAL:
	/*
	 * TODO: track mappings and invalidate
	 * single context requests appropriately
	 */
	case VMX_EPT_EXTENT_CONTEXT:
		kvm_mmu_sync_roots(vcpu);
		kvm_make_request(KVM_REQ_TLB_FLUSH, vcpu);
		nested_vmx_succeed(vcpu);
		break;
	default:
		BUG_ON(1);
		break;
	}

	return kvm_skip_emulated_instruction(vcpu);
}

static int handle_invvpid(struct kvm_vcpu *vcpu)
{
	struct vcpu_vmx *vmx = to_vmx(vcpu);
	u32 vmx_instruction_info;
	unsigned long type, types;
	gva_t gva;
	struct x86_exception e;
	struct {
		u64 vpid;
		u64 gla;
	} operand;

	if (!(vmx->nested.nested_vmx_secondary_ctls_high &
	      SECONDARY_EXEC_ENABLE_VPID) ||
			!(vmx->nested.nested_vmx_vpid_caps & VMX_VPID_INVVPID_BIT)) {
		kvm_queue_exception(vcpu, UD_VECTOR);
		return 1;
	}

	if (!nested_vmx_check_permission(vcpu))
		return 1;

	vmx_instruction_info = vmcs_read32(VMX_INSTRUCTION_INFO);
	type = kvm_register_readl(vcpu, (vmx_instruction_info >> 28) & 0xf);

	types = (vmx->nested.nested_vmx_vpid_caps &
			VMX_VPID_EXTENT_SUPPORTED_MASK) >> 8;

	if (type >= 32 || !(types & (1 << type))) {
		nested_vmx_failValid(vcpu,
			VMXERR_INVALID_OPERAND_TO_INVEPT_INVVPID);
		return kvm_skip_emulated_instruction(vcpu);
	}

	/* according to the intel vmx instruction reference, the memory
	 * operand is read even if it isn't needed (e.g., for type==global)
	 */
	if (get_vmx_mem_address(vcpu, vmcs_readl(EXIT_QUALIFICATION),
			vmx_instruction_info, false, &gva))
		return 1;
	if (kvm_read_guest_virt(&vcpu->arch.emulate_ctxt, gva, &operand,
				sizeof(operand), &e)) {
		kvm_inject_page_fault(vcpu, &e);
		return 1;
	}
	if (operand.vpid >> 16) {
		nested_vmx_failValid(vcpu,
			VMXERR_INVALID_OPERAND_TO_INVEPT_INVVPID);
		return kvm_skip_emulated_instruction(vcpu);
	}

	switch (type) {
	case VMX_VPID_EXTENT_INDIVIDUAL_ADDR:
		if (is_noncanonical_address(operand.gla, vcpu)) {
			nested_vmx_failValid(vcpu,
				VMXERR_INVALID_OPERAND_TO_INVEPT_INVVPID);
			return kvm_skip_emulated_instruction(vcpu);
		}
		/* fall through */
	case VMX_VPID_EXTENT_SINGLE_CONTEXT:
	case VMX_VPID_EXTENT_SINGLE_NON_GLOBAL:
		if (!operand.vpid) {
			nested_vmx_failValid(vcpu,
				VMXERR_INVALID_OPERAND_TO_INVEPT_INVVPID);
			return kvm_skip_emulated_instruction(vcpu);
		}
		break;
	case VMX_VPID_EXTENT_ALL_CONTEXT:
		break;
	default:
		WARN_ON_ONCE(1);
		return kvm_skip_emulated_instruction(vcpu);
	}

	__vmx_flush_tlb(vcpu, vmx->nested.vpid02);
	nested_vmx_succeed(vcpu);

	return kvm_skip_emulated_instruction(vcpu);
}

static int handle_pml_full(struct kvm_vcpu *vcpu)
{
	unsigned long exit_qualification;

	trace_kvm_pml_full(vcpu->vcpu_id);

	exit_qualification = vmcs_readl(EXIT_QUALIFICATION);

	/*
	 * PML buffer FULL happened while executing iret from NMI,
	 * "blocked by NMI" bit has to be set before next VM entry.
	 */
	if (!(to_vmx(vcpu)->idt_vectoring_info & VECTORING_INFO_VALID_MASK) &&
			(exit_qualification & INTR_INFO_UNBLOCK_NMI))
		vmcs_set_bits(GUEST_INTERRUPTIBILITY_INFO,
				GUEST_INTR_STATE_NMI);

	/*
	 * PML buffer already flushed at beginning of VMEXIT. Nothing to do
	 * here.., and there's no userspace involvement needed for PML.
	 */
	return 1;
}

static int handle_preemption_timer(struct kvm_vcpu *vcpu)
{
	kvm_lapic_expired_hv_timer(vcpu);
	return 1;
}

static bool valid_ept_address(struct kvm_vcpu *vcpu, u64 address)
{
	struct vcpu_vmx *vmx = to_vmx(vcpu);
	int maxphyaddr = cpuid_maxphyaddr(vcpu);

	/* Check for memory type validity */
	switch (address & VMX_EPTP_MT_MASK) {
	case VMX_EPTP_MT_UC:
		if (!(vmx->nested.nested_vmx_ept_caps & VMX_EPTP_UC_BIT))
			return false;
		break;
	case VMX_EPTP_MT_WB:
		if (!(vmx->nested.nested_vmx_ept_caps & VMX_EPTP_WB_BIT))
			return false;
		break;
	default:
		return false;
	}

	/* only 4 levels page-walk length are valid */
	if ((address & VMX_EPTP_PWL_MASK) != VMX_EPTP_PWL_4)
		return false;

	/* Reserved bits should not be set */
	if (address >> maxphyaddr || ((address >> 7) & 0x1f))
		return false;

	/* AD, if set, should be supported */
	if (address & VMX_EPTP_AD_ENABLE_BIT) {
		if (!(vmx->nested.nested_vmx_ept_caps & VMX_EPT_AD_BIT))
			return false;
	}

	return true;
}

static int nested_vmx_eptp_switching(struct kvm_vcpu *vcpu,
				     struct vmcs12 *vmcs12)
{
	u32 index = vcpu->arch.regs[VCPU_REGS_RCX];
	u64 address;
	bool accessed_dirty;
	struct kvm_mmu *mmu = vcpu->arch.walk_mmu;

	if (!nested_cpu_has_eptp_switching(vmcs12) ||
	    !nested_cpu_has_ept(vmcs12))
		return 1;

	if (index >= VMFUNC_EPTP_ENTRIES)
		return 1;


	if (kvm_vcpu_read_guest_page(vcpu, vmcs12->eptp_list_address >> PAGE_SHIFT,
				     &address, index * 8, 8))
		return 1;

	accessed_dirty = !!(address & VMX_EPTP_AD_ENABLE_BIT);

	/*
	 * If the (L2) guest does a vmfunc to the currently
	 * active ept pointer, we don't have to do anything else
	 */
	if (vmcs12->ept_pointer != address) {
		if (!valid_ept_address(vcpu, address))
			return 1;

		kvm_mmu_unload(vcpu);
		mmu->ept_ad = accessed_dirty;
		mmu->base_role.ad_disabled = !accessed_dirty;
		vmcs12->ept_pointer = address;
		/*
		 * TODO: Check what's the correct approach in case
		 * mmu reload fails. Currently, we just let the next
		 * reload potentially fail
		 */
		kvm_mmu_reload(vcpu);
	}

	return 0;
}

static int handle_vmfunc(struct kvm_vcpu *vcpu)
{
	struct vcpu_vmx *vmx = to_vmx(vcpu);
	struct vmcs12 *vmcs12;
	u32 function = vcpu->arch.regs[VCPU_REGS_RAX];

	/*
	 * VMFUNC is only supported for nested guests, but we always enable the
	 * secondary control for simplicity; for non-nested mode, fake that we
	 * didn't by injecting #UD.
	 */
	if (!is_guest_mode(vcpu)) {
		kvm_queue_exception(vcpu, UD_VECTOR);
		return 1;
	}

	vmcs12 = get_vmcs12(vcpu);
	if ((vmcs12->vm_function_control & (1 << function)) == 0)
		goto fail;

	switch (function) {
	case 0:
		if (nested_vmx_eptp_switching(vcpu, vmcs12))
			goto fail;
		break;
	default:
		goto fail;
	}
	return kvm_skip_emulated_instruction(vcpu);

fail:
	nested_vmx_vmexit(vcpu, vmx->exit_reason,
			  vmcs_read32(VM_EXIT_INTR_INFO),
			  vmcs_readl(EXIT_QUALIFICATION));
	return 1;
}

/*
 * The exit handlers return 1 if the exit was handled fully and guest execution
 * may resume.  Otherwise they set the kvm_run parameter to indicate what needs
 * to be done to userspace and return 0.
 */
static int (*const kvm_vmx_exit_handlers[])(struct kvm_vcpu *vcpu) = {
	[EXIT_REASON_EXCEPTION_NMI]           = handle_exception,
	[EXIT_REASON_EXTERNAL_INTERRUPT]      = handle_external_interrupt,
	[EXIT_REASON_TRIPLE_FAULT]            = handle_triple_fault,
	[EXIT_REASON_NMI_WINDOW]	      = handle_nmi_window,
	[EXIT_REASON_IO_INSTRUCTION]          = handle_io,
	[EXIT_REASON_CR_ACCESS]               = handle_cr,
	[EXIT_REASON_DR_ACCESS]               = handle_dr,
	[EXIT_REASON_CPUID]                   = handle_cpuid,
	[EXIT_REASON_MSR_READ]                = handle_rdmsr,
	[EXIT_REASON_MSR_WRITE]               = handle_wrmsr,
	[EXIT_REASON_PENDING_INTERRUPT]       = handle_interrupt_window,
	[EXIT_REASON_HLT]                     = handle_halt,
	[EXIT_REASON_INVD]		      = handle_invd,
	[EXIT_REASON_INVLPG]		      = handle_invlpg,
	[EXIT_REASON_RDPMC]                   = handle_rdpmc,
	[EXIT_REASON_VMCALL]                  = handle_vmcall,
	[EXIT_REASON_VMCLEAR]	              = handle_vmclear,
	[EXIT_REASON_VMLAUNCH]                = handle_vmlaunch,
	[EXIT_REASON_VMPTRLD]                 = handle_vmptrld,
	[EXIT_REASON_VMPTRST]                 = handle_vmptrst,
	[EXIT_REASON_VMREAD]                  = handle_vmread,
	[EXIT_REASON_VMRESUME]                = handle_vmresume,
	[EXIT_REASON_VMWRITE]                 = handle_vmwrite,
	[EXIT_REASON_VMOFF]                   = handle_vmoff,
	[EXIT_REASON_VMON]                    = handle_vmon,
	[EXIT_REASON_TPR_BELOW_THRESHOLD]     = handle_tpr_below_threshold,
	[EXIT_REASON_APIC_ACCESS]             = handle_apic_access,
	[EXIT_REASON_APIC_WRITE]              = handle_apic_write,
	[EXIT_REASON_EOI_INDUCED]             = handle_apic_eoi_induced,
	[EXIT_REASON_WBINVD]                  = handle_wbinvd,
	[EXIT_REASON_XSETBV]                  = handle_xsetbv,
	[EXIT_REASON_TASK_SWITCH]             = handle_task_switch,
	[EXIT_REASON_MCE_DURING_VMENTRY]      = handle_machine_check,
	[EXIT_REASON_EPT_VIOLATION]	      = handle_ept_violation,
	[EXIT_REASON_EPT_MISCONFIG]           = handle_ept_misconfig,
	[EXIT_REASON_PAUSE_INSTRUCTION]       = handle_pause,
	[EXIT_REASON_MWAIT_INSTRUCTION]	      = handle_mwait,
	[EXIT_REASON_MONITOR_TRAP_FLAG]       = handle_monitor_trap,
	[EXIT_REASON_MONITOR_INSTRUCTION]     = handle_monitor,
	[EXIT_REASON_INVEPT]                  = handle_invept,
	[EXIT_REASON_INVVPID]                 = handle_invvpid,
	[EXIT_REASON_RDRAND]                  = handle_invalid_op,
	[EXIT_REASON_RDSEED]                  = handle_invalid_op,
	[EXIT_REASON_XSAVES]                  = handle_xsaves,
	[EXIT_REASON_XRSTORS]                 = handle_xrstors,
	[EXIT_REASON_PML_FULL]		      = handle_pml_full,
	[EXIT_REASON_VMFUNC]                  = handle_vmfunc,
	[EXIT_REASON_PREEMPTION_TIMER]	      = handle_preemption_timer,
};

static const int kvm_vmx_max_exit_handlers =
	ARRAY_SIZE(kvm_vmx_exit_handlers);

static bool nested_vmx_exit_handled_io(struct kvm_vcpu *vcpu,
				       struct vmcs12 *vmcs12)
{
	unsigned long exit_qualification;
	gpa_t bitmap, last_bitmap;
	unsigned int port;
	int size;
	u8 b;

	if (!nested_cpu_has(vmcs12, CPU_BASED_USE_IO_BITMAPS))
		return nested_cpu_has(vmcs12, CPU_BASED_UNCOND_IO_EXITING);

	exit_qualification = vmcs_readl(EXIT_QUALIFICATION);

	port = exit_qualification >> 16;
	size = (exit_qualification & 7) + 1;

	last_bitmap = (gpa_t)-1;
	b = -1;

	while (size > 0) {
		if (port < 0x8000)
			bitmap = vmcs12->io_bitmap_a;
		else if (port < 0x10000)
			bitmap = vmcs12->io_bitmap_b;
		else
			return true;
		bitmap += (port & 0x7fff) / 8;

		if (last_bitmap != bitmap)
			if (kvm_vcpu_read_guest(vcpu, bitmap, &b, 1))
				return true;
		if (b & (1 << (port & 7)))
			return true;

		port++;
		size--;
		last_bitmap = bitmap;
	}

	return false;
}

/*
 * Return 1 if we should exit from L2 to L1 to handle an MSR access access,
 * rather than handle it ourselves in L0. I.e., check whether L1 expressed
 * disinterest in the current event (read or write a specific MSR) by using an
 * MSR bitmap. This may be the case even when L0 doesn't use MSR bitmaps.
 */
static bool nested_vmx_exit_handled_msr(struct kvm_vcpu *vcpu,
	struct vmcs12 *vmcs12, u32 exit_reason)
{
	u32 msr_index = vcpu->arch.regs[VCPU_REGS_RCX];
	gpa_t bitmap;

	if (!nested_cpu_has(vmcs12, CPU_BASED_USE_MSR_BITMAPS))
		return true;

	/*
	 * The MSR_BITMAP page is divided into four 1024-byte bitmaps,
	 * for the four combinations of read/write and low/high MSR numbers.
	 * First we need to figure out which of the four to use:
	 */
	bitmap = vmcs12->msr_bitmap;
	if (exit_reason == EXIT_REASON_MSR_WRITE)
		bitmap += 2048;
	if (msr_index >= 0xc0000000) {
		msr_index -= 0xc0000000;
		bitmap += 1024;
	}

	/* Then read the msr_index'th bit from this bitmap: */
	if (msr_index < 1024*8) {
		unsigned char b;
		if (kvm_vcpu_read_guest(vcpu, bitmap + msr_index/8, &b, 1))
			return true;
		return 1 & (b >> (msr_index & 7));
	} else
		return true; /* let L1 handle the wrong parameter */
}

/*
 * Return 1 if we should exit from L2 to L1 to handle a CR access exit,
 * rather than handle it ourselves in L0. I.e., check if L1 wanted to
 * intercept (via guest_host_mask etc.) the current event.
 */
static bool nested_vmx_exit_handled_cr(struct kvm_vcpu *vcpu,
	struct vmcs12 *vmcs12)
{
	unsigned long exit_qualification = vmcs_readl(EXIT_QUALIFICATION);
	int cr = exit_qualification & 15;
	int reg;
	unsigned long val;

	switch ((exit_qualification >> 4) & 3) {
	case 0: /* mov to cr */
		reg = (exit_qualification >> 8) & 15;
		val = kvm_register_readl(vcpu, reg);
		switch (cr) {
		case 0:
			if (vmcs12->cr0_guest_host_mask &
			    (val ^ vmcs12->cr0_read_shadow))
				return true;
			break;
		case 3:
			if ((vmcs12->cr3_target_count >= 1 &&
					vmcs12->cr3_target_value0 == val) ||
				(vmcs12->cr3_target_count >= 2 &&
					vmcs12->cr3_target_value1 == val) ||
				(vmcs12->cr3_target_count >= 3 &&
					vmcs12->cr3_target_value2 == val) ||
				(vmcs12->cr3_target_count >= 4 &&
					vmcs12->cr3_target_value3 == val))
				return false;
			if (nested_cpu_has(vmcs12, CPU_BASED_CR3_LOAD_EXITING))
				return true;
			break;
		case 4:
			if (vmcs12->cr4_guest_host_mask &
			    (vmcs12->cr4_read_shadow ^ val))
				return true;
			break;
		case 8:
			if (nested_cpu_has(vmcs12, CPU_BASED_CR8_LOAD_EXITING))
				return true;
			break;
		}
		break;
	case 2: /* clts */
		if ((vmcs12->cr0_guest_host_mask & X86_CR0_TS) &&
		    (vmcs12->cr0_read_shadow & X86_CR0_TS))
			return true;
		break;
	case 1: /* mov from cr */
		switch (cr) {
		case 3:
			if (vmcs12->cpu_based_vm_exec_control &
			    CPU_BASED_CR3_STORE_EXITING)
				return true;
			break;
		case 8:
			if (vmcs12->cpu_based_vm_exec_control &
			    CPU_BASED_CR8_STORE_EXITING)
				return true;
			break;
		}
		break;
	case 3: /* lmsw */
		/*
		 * lmsw can change bits 1..3 of cr0, and only set bit 0 of
		 * cr0. Other attempted changes are ignored, with no exit.
		 */
		val = (exit_qualification >> LMSW_SOURCE_DATA_SHIFT) & 0x0f;
		if (vmcs12->cr0_guest_host_mask & 0xe &
		    (val ^ vmcs12->cr0_read_shadow))
			return true;
		if ((vmcs12->cr0_guest_host_mask & 0x1) &&
		    !(vmcs12->cr0_read_shadow & 0x1) &&
		    (val & 0x1))
			return true;
		break;
	}
	return false;
}

/*
 * Return 1 if we should exit from L2 to L1 to handle an exit, or 0 if we
 * should handle it ourselves in L0 (and then continue L2). Only call this
 * when in is_guest_mode (L2).
 */
static bool nested_vmx_exit_reflected(struct kvm_vcpu *vcpu, u32 exit_reason)
{
	u32 intr_info = vmcs_read32(VM_EXIT_INTR_INFO);
	struct vcpu_vmx *vmx = to_vmx(vcpu);
	struct vmcs12 *vmcs12 = get_vmcs12(vcpu);

	if (vmx->nested.nested_run_pending)
		return false;

	if (unlikely(vmx->fail)) {
		pr_info_ratelimited("%s failed vm entry %x\n", __func__,
				    vmcs_read32(VM_INSTRUCTION_ERROR));
		return true;
	}

	/*
	 * The host physical addresses of some pages of guest memory
	 * are loaded into VMCS02 (e.g. L1's Virtual APIC Page). The CPU
	 * may write to these pages via their host physical address while
	 * L2 is running, bypassing any address-translation-based dirty
	 * tracking (e.g. EPT write protection).
	 *
	 * Mark them dirty on every exit from L2 to prevent them from
	 * getting out of sync with dirty tracking.
	 */
	nested_mark_vmcs12_pages_dirty(vcpu);

	trace_kvm_nested_vmexit(kvm_rip_read(vcpu), exit_reason,
				vmcs_readl(EXIT_QUALIFICATION),
				vmx->idt_vectoring_info,
				intr_info,
				vmcs_read32(VM_EXIT_INTR_ERROR_CODE),
				KVM_ISA_VMX);

	switch (exit_reason) {
	case EXIT_REASON_EXCEPTION_NMI:
		if (is_nmi(intr_info))
			return false;
		else if (is_page_fault(intr_info))
			return !vmx->vcpu.arch.apf.host_apf_reason && enable_ept;
		else if (is_no_device(intr_info) &&
			 !(vmcs12->guest_cr0 & X86_CR0_TS))
			return false;
		else if (is_debug(intr_info) &&
			 vcpu->guest_debug &
			 (KVM_GUESTDBG_SINGLESTEP | KVM_GUESTDBG_USE_HW_BP))
			return false;
		else if (is_breakpoint(intr_info) &&
			 vcpu->guest_debug & KVM_GUESTDBG_USE_SW_BP)
			return false;
		return vmcs12->exception_bitmap &
				(1u << (intr_info & INTR_INFO_VECTOR_MASK));
	case EXIT_REASON_EXTERNAL_INTERRUPT:
		return false;
	case EXIT_REASON_TRIPLE_FAULT:
		return true;
	case EXIT_REASON_PENDING_INTERRUPT:
		return nested_cpu_has(vmcs12, CPU_BASED_VIRTUAL_INTR_PENDING);
	case EXIT_REASON_NMI_WINDOW:
		return nested_cpu_has(vmcs12, CPU_BASED_VIRTUAL_NMI_PENDING);
	case EXIT_REASON_TASK_SWITCH:
		return true;
	case EXIT_REASON_CPUID:
		return true;
	case EXIT_REASON_HLT:
		return nested_cpu_has(vmcs12, CPU_BASED_HLT_EXITING);
	case EXIT_REASON_INVD:
		return true;
	case EXIT_REASON_INVLPG:
		return nested_cpu_has(vmcs12, CPU_BASED_INVLPG_EXITING);
	case EXIT_REASON_RDPMC:
		return nested_cpu_has(vmcs12, CPU_BASED_RDPMC_EXITING);
	case EXIT_REASON_RDRAND:
		return nested_cpu_has2(vmcs12, SECONDARY_EXEC_RDRAND);
	case EXIT_REASON_RDSEED:
		return nested_cpu_has2(vmcs12, SECONDARY_EXEC_RDSEED);
	case EXIT_REASON_RDTSC: case EXIT_REASON_RDTSCP:
		return nested_cpu_has(vmcs12, CPU_BASED_RDTSC_EXITING);
	case EXIT_REASON_VMCALL: case EXIT_REASON_VMCLEAR:
	case EXIT_REASON_VMLAUNCH: case EXIT_REASON_VMPTRLD:
	case EXIT_REASON_VMPTRST: case EXIT_REASON_VMREAD:
	case EXIT_REASON_VMRESUME: case EXIT_REASON_VMWRITE:
	case EXIT_REASON_VMOFF: case EXIT_REASON_VMON:
	case EXIT_REASON_INVEPT: case EXIT_REASON_INVVPID:
		/*
		 * VMX instructions trap unconditionally. This allows L1 to
		 * emulate them for its L2 guest, i.e., allows 3-level nesting!
		 */
		return true;
	case EXIT_REASON_CR_ACCESS:
		return nested_vmx_exit_handled_cr(vcpu, vmcs12);
	case EXIT_REASON_DR_ACCESS:
		return nested_cpu_has(vmcs12, CPU_BASED_MOV_DR_EXITING);
	case EXIT_REASON_IO_INSTRUCTION:
		return nested_vmx_exit_handled_io(vcpu, vmcs12);
	case EXIT_REASON_GDTR_IDTR: case EXIT_REASON_LDTR_TR:
		return nested_cpu_has2(vmcs12, SECONDARY_EXEC_DESC);
	case EXIT_REASON_MSR_READ:
	case EXIT_REASON_MSR_WRITE:
		return nested_vmx_exit_handled_msr(vcpu, vmcs12, exit_reason);
	case EXIT_REASON_INVALID_STATE:
		return true;
	case EXIT_REASON_MWAIT_INSTRUCTION:
		return nested_cpu_has(vmcs12, CPU_BASED_MWAIT_EXITING);
	case EXIT_REASON_MONITOR_TRAP_FLAG:
		return nested_cpu_has(vmcs12, CPU_BASED_MONITOR_TRAP_FLAG);
	case EXIT_REASON_MONITOR_INSTRUCTION:
		return nested_cpu_has(vmcs12, CPU_BASED_MONITOR_EXITING);
	case EXIT_REASON_PAUSE_INSTRUCTION:
		return nested_cpu_has(vmcs12, CPU_BASED_PAUSE_EXITING) ||
			nested_cpu_has2(vmcs12,
				SECONDARY_EXEC_PAUSE_LOOP_EXITING);
	case EXIT_REASON_MCE_DURING_VMENTRY:
		return false;
	case EXIT_REASON_TPR_BELOW_THRESHOLD:
		return nested_cpu_has(vmcs12, CPU_BASED_TPR_SHADOW);
	case EXIT_REASON_APIC_ACCESS:
		return nested_cpu_has2(vmcs12,
			SECONDARY_EXEC_VIRTUALIZE_APIC_ACCESSES);
	case EXIT_REASON_APIC_WRITE:
	case EXIT_REASON_EOI_INDUCED:
		/* apic_write and eoi_induced should exit unconditionally. */
		return true;
	case EXIT_REASON_EPT_VIOLATION:
		/*
		 * L0 always deals with the EPT violation. If nested EPT is
		 * used, and the nested mmu code discovers that the address is
		 * missing in the guest EPT table (EPT12), the EPT violation
		 * will be injected with nested_ept_inject_page_fault()
		 */
		return false;
	case EXIT_REASON_EPT_MISCONFIG:
		/*
		 * L2 never uses directly L1's EPT, but rather L0's own EPT
		 * table (shadow on EPT) or a merged EPT table that L0 built
		 * (EPT on EPT). So any problems with the structure of the
		 * table is L0's fault.
		 */
		return false;
	case EXIT_REASON_INVPCID:
		return
			nested_cpu_has2(vmcs12, SECONDARY_EXEC_ENABLE_INVPCID) &&
			nested_cpu_has(vmcs12, CPU_BASED_INVLPG_EXITING);
	case EXIT_REASON_WBINVD:
		return nested_cpu_has2(vmcs12, SECONDARY_EXEC_WBINVD_EXITING);
	case EXIT_REASON_XSETBV:
		return true;
	case EXIT_REASON_XSAVES: case EXIT_REASON_XRSTORS:
		/*
		 * This should never happen, since it is not possible to
		 * set XSS to a non-zero value---neither in L1 nor in L2.
		 * If if it were, XSS would have to be checked against
		 * the XSS exit bitmap in vmcs12.
		 */
		return nested_cpu_has2(vmcs12, SECONDARY_EXEC_XSAVES);
	case EXIT_REASON_PREEMPTION_TIMER:
		return false;
	case EXIT_REASON_PML_FULL:
		/* We emulate PML support to L1. */
		return false;
	case EXIT_REASON_VMFUNC:
		/* VM functions are emulated through L2->L0 vmexits. */
		return false;
	default:
		return true;
	}
}

static int nested_vmx_reflect_vmexit(struct kvm_vcpu *vcpu, u32 exit_reason)
{
	u32 exit_intr_info = vmcs_read32(VM_EXIT_INTR_INFO);

	/*
	 * At this point, the exit interruption info in exit_intr_info
	 * is only valid for EXCEPTION_NMI exits.  For EXTERNAL_INTERRUPT
	 * we need to query the in-kernel LAPIC.
	 */
	WARN_ON(exit_reason == EXIT_REASON_EXTERNAL_INTERRUPT);
	if ((exit_intr_info &
	     (INTR_INFO_VALID_MASK | INTR_INFO_DELIVER_CODE_MASK)) ==
	    (INTR_INFO_VALID_MASK | INTR_INFO_DELIVER_CODE_MASK)) {
		struct vmcs12 *vmcs12 = get_vmcs12(vcpu);
		vmcs12->vm_exit_intr_error_code =
			vmcs_read32(VM_EXIT_INTR_ERROR_CODE);
	}

	nested_vmx_vmexit(vcpu, exit_reason, exit_intr_info,
			  vmcs_readl(EXIT_QUALIFICATION));
	return 1;
}

static void vmx_get_exit_info(struct kvm_vcpu *vcpu, u64 *info1, u64 *info2)
{
	*info1 = vmcs_readl(EXIT_QUALIFICATION);
	*info2 = vmcs_read32(VM_EXIT_INTR_INFO);
}

static void vmx_destroy_pml_buffer(struct vcpu_vmx *vmx)
{
	if (vmx->pml_pg) {
		__free_page(vmx->pml_pg);
		vmx->pml_pg = NULL;
	}
}

static void vmx_flush_pml_buffer(struct kvm_vcpu *vcpu)
{
	struct vcpu_vmx *vmx = to_vmx(vcpu);
	u64 *pml_buf;
	u16 pml_idx;

	pml_idx = vmcs_read16(GUEST_PML_INDEX);

	/* Do nothing if PML buffer is empty */
	if (pml_idx == (PML_ENTITY_NUM - 1))
		return;

	/* PML index always points to next available PML buffer entity */
	if (pml_idx >= PML_ENTITY_NUM)
		pml_idx = 0;
	else
		pml_idx++;

	pml_buf = page_address(vmx->pml_pg);
	for (; pml_idx < PML_ENTITY_NUM; pml_idx++) {
		u64 gpa;

		gpa = pml_buf[pml_idx];
		WARN_ON(gpa & (PAGE_SIZE - 1));
		kvm_vcpu_mark_page_dirty(vcpu, gpa >> PAGE_SHIFT);
	}

	/* reset PML index */
	vmcs_write16(GUEST_PML_INDEX, PML_ENTITY_NUM - 1);
}

/*
 * Flush all vcpus' PML buffer and update logged GPAs to dirty_bitmap.
 * Called before reporting dirty_bitmap to userspace.
 */
static void kvm_flush_pml_buffers(struct kvm *kvm)
{
	int i;
	struct kvm_vcpu *vcpu;
	/*
	 * We only need to kick vcpu out of guest mode here, as PML buffer
	 * is flushed at beginning of all VMEXITs, and it's obvious that only
	 * vcpus running in guest are possible to have unflushed GPAs in PML
	 * buffer.
	 */
	kvm_for_each_vcpu(i, vcpu, kvm)
		kvm_vcpu_kick(vcpu);
}

static void vmx_dump_sel(char *name, uint32_t sel)
{
	pr_err("%s sel=0x%04x, attr=0x%05x, limit=0x%08x, base=0x%016lx\n",
	       name, vmcs_read16(sel),
	       vmcs_read32(sel + GUEST_ES_AR_BYTES - GUEST_ES_SELECTOR),
	       vmcs_read32(sel + GUEST_ES_LIMIT - GUEST_ES_SELECTOR),
	       vmcs_readl(sel + GUEST_ES_BASE - GUEST_ES_SELECTOR));
}

static void vmx_dump_dtsel(char *name, uint32_t limit)
{
	pr_err("%s                           limit=0x%08x, base=0x%016lx\n",
	       name, vmcs_read32(limit),
	       vmcs_readl(limit + GUEST_GDTR_BASE - GUEST_GDTR_LIMIT));
}

static void dump_vmcs(void)
{
	u32 vmentry_ctl = vmcs_read32(VM_ENTRY_CONTROLS);
	u32 vmexit_ctl = vmcs_read32(VM_EXIT_CONTROLS);
	u32 cpu_based_exec_ctrl = vmcs_read32(CPU_BASED_VM_EXEC_CONTROL);
	u32 pin_based_exec_ctrl = vmcs_read32(PIN_BASED_VM_EXEC_CONTROL);
	u32 secondary_exec_control = 0;
	unsigned long cr4 = vmcs_readl(GUEST_CR4);
	u64 efer = vmcs_read64(GUEST_IA32_EFER);
	int i, n;

	if (cpu_has_secondary_exec_ctrls())
		secondary_exec_control = vmcs_read32(SECONDARY_VM_EXEC_CONTROL);

	pr_err("*** Guest State ***\n");
	pr_err("CR0: actual=0x%016lx, shadow=0x%016lx, gh_mask=%016lx\n",
	       vmcs_readl(GUEST_CR0), vmcs_readl(CR0_READ_SHADOW),
	       vmcs_readl(CR0_GUEST_HOST_MASK));
	pr_err("CR4: actual=0x%016lx, shadow=0x%016lx, gh_mask=%016lx\n",
	       cr4, vmcs_readl(CR4_READ_SHADOW), vmcs_readl(CR4_GUEST_HOST_MASK));
	pr_err("CR3 = 0x%016lx\n", vmcs_readl(GUEST_CR3));
	if ((secondary_exec_control & SECONDARY_EXEC_ENABLE_EPT) &&
	    (cr4 & X86_CR4_PAE) && !(efer & EFER_LMA))
	{
		pr_err("PDPTR0 = 0x%016llx  PDPTR1 = 0x%016llx\n",
		       vmcs_read64(GUEST_PDPTR0), vmcs_read64(GUEST_PDPTR1));
		pr_err("PDPTR2 = 0x%016llx  PDPTR3 = 0x%016llx\n",
		       vmcs_read64(GUEST_PDPTR2), vmcs_read64(GUEST_PDPTR3));
	}
	pr_err("RSP = 0x%016lx  RIP = 0x%016lx\n",
	       vmcs_readl(GUEST_RSP), vmcs_readl(GUEST_RIP));
	pr_err("RFLAGS=0x%08lx         DR7 = 0x%016lx\n",
	       vmcs_readl(GUEST_RFLAGS), vmcs_readl(GUEST_DR7));
	pr_err("Sysenter RSP=%016lx CS:RIP=%04x:%016lx\n",
	       vmcs_readl(GUEST_SYSENTER_ESP),
	       vmcs_read32(GUEST_SYSENTER_CS), vmcs_readl(GUEST_SYSENTER_EIP));
	vmx_dump_sel("CS:  ", GUEST_CS_SELECTOR);
	vmx_dump_sel("DS:  ", GUEST_DS_SELECTOR);
	vmx_dump_sel("SS:  ", GUEST_SS_SELECTOR);
	vmx_dump_sel("ES:  ", GUEST_ES_SELECTOR);
	vmx_dump_sel("FS:  ", GUEST_FS_SELECTOR);
	vmx_dump_sel("GS:  ", GUEST_GS_SELECTOR);
	vmx_dump_dtsel("GDTR:", GUEST_GDTR_LIMIT);
	vmx_dump_sel("LDTR:", GUEST_LDTR_SELECTOR);
	vmx_dump_dtsel("IDTR:", GUEST_IDTR_LIMIT);
	vmx_dump_sel("TR:  ", GUEST_TR_SELECTOR);
	if ((vmexit_ctl & (VM_EXIT_SAVE_IA32_PAT | VM_EXIT_SAVE_IA32_EFER)) ||
	    (vmentry_ctl & (VM_ENTRY_LOAD_IA32_PAT | VM_ENTRY_LOAD_IA32_EFER)))
		pr_err("EFER =     0x%016llx  PAT = 0x%016llx\n",
		       efer, vmcs_read64(GUEST_IA32_PAT));
	pr_err("DebugCtl = 0x%016llx  DebugExceptions = 0x%016lx\n",
	       vmcs_read64(GUEST_IA32_DEBUGCTL),
	       vmcs_readl(GUEST_PENDING_DBG_EXCEPTIONS));
	if (vmentry_ctl & VM_ENTRY_LOAD_IA32_PERF_GLOBAL_CTRL)
		pr_err("PerfGlobCtl = 0x%016llx\n",
		       vmcs_read64(GUEST_IA32_PERF_GLOBAL_CTRL));
	if (vmentry_ctl & VM_ENTRY_LOAD_BNDCFGS)
		pr_err("BndCfgS = 0x%016llx\n", vmcs_read64(GUEST_BNDCFGS));
	pr_err("Interruptibility = %08x  ActivityState = %08x\n",
	       vmcs_read32(GUEST_INTERRUPTIBILITY_INFO),
	       vmcs_read32(GUEST_ACTIVITY_STATE));
	if (secondary_exec_control & SECONDARY_EXEC_VIRTUAL_INTR_DELIVERY)
		pr_err("InterruptStatus = %04x\n",
		       vmcs_read16(GUEST_INTR_STATUS));

	pr_err("*** Host State ***\n");
	pr_err("RIP = 0x%016lx  RSP = 0x%016lx\n",
	       vmcs_readl(HOST_RIP), vmcs_readl(HOST_RSP));
	pr_err("CS=%04x SS=%04x DS=%04x ES=%04x FS=%04x GS=%04x TR=%04x\n",
	       vmcs_read16(HOST_CS_SELECTOR), vmcs_read16(HOST_SS_SELECTOR),
	       vmcs_read16(HOST_DS_SELECTOR), vmcs_read16(HOST_ES_SELECTOR),
	       vmcs_read16(HOST_FS_SELECTOR), vmcs_read16(HOST_GS_SELECTOR),
	       vmcs_read16(HOST_TR_SELECTOR));
	pr_err("FSBase=%016lx GSBase=%016lx TRBase=%016lx\n",
	       vmcs_readl(HOST_FS_BASE), vmcs_readl(HOST_GS_BASE),
	       vmcs_readl(HOST_TR_BASE));
	pr_err("GDTBase=%016lx IDTBase=%016lx\n",
	       vmcs_readl(HOST_GDTR_BASE), vmcs_readl(HOST_IDTR_BASE));
	pr_err("CR0=%016lx CR3=%016lx CR4=%016lx\n",
	       vmcs_readl(HOST_CR0), vmcs_readl(HOST_CR3),
	       vmcs_readl(HOST_CR4));
	pr_err("Sysenter RSP=%016lx CS:RIP=%04x:%016lx\n",
	       vmcs_readl(HOST_IA32_SYSENTER_ESP),
	       vmcs_read32(HOST_IA32_SYSENTER_CS),
	       vmcs_readl(HOST_IA32_SYSENTER_EIP));
	if (vmexit_ctl & (VM_EXIT_LOAD_IA32_PAT | VM_EXIT_LOAD_IA32_EFER))
		pr_err("EFER = 0x%016llx  PAT = 0x%016llx\n",
		       vmcs_read64(HOST_IA32_EFER),
		       vmcs_read64(HOST_IA32_PAT));
	if (vmexit_ctl & VM_EXIT_LOAD_IA32_PERF_GLOBAL_CTRL)
		pr_err("PerfGlobCtl = 0x%016llx\n",
		       vmcs_read64(HOST_IA32_PERF_GLOBAL_CTRL));

	pr_err("*** Control State ***\n");
	pr_err("PinBased=%08x CPUBased=%08x SecondaryExec=%08x\n",
	       pin_based_exec_ctrl, cpu_based_exec_ctrl, secondary_exec_control);
	pr_err("EntryControls=%08x ExitControls=%08x\n", vmentry_ctl, vmexit_ctl);
	pr_err("ExceptionBitmap=%08x PFECmask=%08x PFECmatch=%08x\n",
	       vmcs_read32(EXCEPTION_BITMAP),
	       vmcs_read32(PAGE_FAULT_ERROR_CODE_MASK),
	       vmcs_read32(PAGE_FAULT_ERROR_CODE_MATCH));
	pr_err("VMEntry: intr_info=%08x errcode=%08x ilen=%08x\n",
	       vmcs_read32(VM_ENTRY_INTR_INFO_FIELD),
	       vmcs_read32(VM_ENTRY_EXCEPTION_ERROR_CODE),
	       vmcs_read32(VM_ENTRY_INSTRUCTION_LEN));
	pr_err("VMExit: intr_info=%08x errcode=%08x ilen=%08x\n",
	       vmcs_read32(VM_EXIT_INTR_INFO),
	       vmcs_read32(VM_EXIT_INTR_ERROR_CODE),
	       vmcs_read32(VM_EXIT_INSTRUCTION_LEN));
	pr_err("        reason=%08x qualification=%016lx\n",
	       vmcs_read32(VM_EXIT_REASON), vmcs_readl(EXIT_QUALIFICATION));
	pr_err("IDTVectoring: info=%08x errcode=%08x\n",
	       vmcs_read32(IDT_VECTORING_INFO_FIELD),
	       vmcs_read32(IDT_VECTORING_ERROR_CODE));
	pr_err("TSC Offset = 0x%016llx\n", vmcs_read64(TSC_OFFSET));
	if (secondary_exec_control & SECONDARY_EXEC_TSC_SCALING)
		pr_err("TSC Multiplier = 0x%016llx\n",
		       vmcs_read64(TSC_MULTIPLIER));
	if (cpu_based_exec_ctrl & CPU_BASED_TPR_SHADOW)
		pr_err("TPR Threshold = 0x%02x\n", vmcs_read32(TPR_THRESHOLD));
	if (pin_based_exec_ctrl & PIN_BASED_POSTED_INTR)
		pr_err("PostedIntrVec = 0x%02x\n", vmcs_read16(POSTED_INTR_NV));
	if ((secondary_exec_control & SECONDARY_EXEC_ENABLE_EPT))
		pr_err("EPT pointer = 0x%016llx\n", vmcs_read64(EPT_POINTER));
	n = vmcs_read32(CR3_TARGET_COUNT);
	for (i = 0; i + 1 < n; i += 4)
		pr_err("CR3 target%u=%016lx target%u=%016lx\n",
		       i, vmcs_readl(CR3_TARGET_VALUE0 + i * 2),
		       i + 1, vmcs_readl(CR3_TARGET_VALUE0 + i * 2 + 2));
	if (i < n)
		pr_err("CR3 target%u=%016lx\n",
		       i, vmcs_readl(CR3_TARGET_VALUE0 + i * 2));
	if (secondary_exec_control & SECONDARY_EXEC_PAUSE_LOOP_EXITING)
		pr_err("PLE Gap=%08x Window=%08x\n",
		       vmcs_read32(PLE_GAP), vmcs_read32(PLE_WINDOW));
	if (secondary_exec_control & SECONDARY_EXEC_ENABLE_VPID)
		pr_err("Virtual processor ID = 0x%04x\n",
		       vmcs_read16(VIRTUAL_PROCESSOR_ID));
}

/*
 * The guest has exited.  See if we can fix it or if we need userspace
 * assistance.
 */
static int vmx_handle_exit(struct kvm_vcpu *vcpu)
{
	struct vcpu_vmx *vmx = to_vmx(vcpu);
	u32 exit_reason = vmx->exit_reason;
	u32 vectoring_info = vmx->idt_vectoring_info;

	trace_kvm_exit(exit_reason, vcpu, KVM_ISA_VMX);

	/*
	 * Flush logged GPAs PML buffer, this will make dirty_bitmap more
	 * updated. Another good is, in kvm_vm_ioctl_get_dirty_log, before
	 * querying dirty_bitmap, we only need to kick all vcpus out of guest
	 * mode as if vcpus is in root mode, the PML buffer must has been
	 * flushed already.
	 */
	if (enable_pml)
		vmx_flush_pml_buffer(vcpu);

	/* If guest state is invalid, start emulating */
	if (vmx->emulation_required)
		return handle_invalid_guest_state(vcpu);

	if (is_guest_mode(vcpu) && nested_vmx_exit_reflected(vcpu, exit_reason))
		return nested_vmx_reflect_vmexit(vcpu, exit_reason);

	if (exit_reason & VMX_EXIT_REASONS_FAILED_VMENTRY) {
		dump_vmcs();
		vcpu->run->exit_reason = KVM_EXIT_FAIL_ENTRY;
		vcpu->run->fail_entry.hardware_entry_failure_reason
			= exit_reason;
		return 0;
	}

	if (unlikely(vmx->fail)) {
		vcpu->run->exit_reason = KVM_EXIT_FAIL_ENTRY;
		vcpu->run->fail_entry.hardware_entry_failure_reason
			= vmcs_read32(VM_INSTRUCTION_ERROR);
		return 0;
	}

	/*
	 * Note:
	 * Do not try to fix EXIT_REASON_EPT_MISCONFIG if it caused by
	 * delivery event since it indicates guest is accessing MMIO.
	 * The vm-exit can be triggered again after return to guest that
	 * will cause infinite loop.
	 */
	if ((vectoring_info & VECTORING_INFO_VALID_MASK) &&
			(exit_reason != EXIT_REASON_EXCEPTION_NMI &&
			exit_reason != EXIT_REASON_EPT_VIOLATION &&
			exit_reason != EXIT_REASON_PML_FULL &&
			exit_reason != EXIT_REASON_TASK_SWITCH)) {
		vcpu->run->exit_reason = KVM_EXIT_INTERNAL_ERROR;
		vcpu->run->internal.suberror = KVM_INTERNAL_ERROR_DELIVERY_EV;
		vcpu->run->internal.ndata = 3;
		vcpu->run->internal.data[0] = vectoring_info;
		vcpu->run->internal.data[1] = exit_reason;
		vcpu->run->internal.data[2] = vcpu->arch.exit_qualification;
		if (exit_reason == EXIT_REASON_EPT_MISCONFIG) {
			vcpu->run->internal.ndata++;
			vcpu->run->internal.data[3] =
				vmcs_read64(GUEST_PHYSICAL_ADDRESS);
		}
		return 0;
	}

	if (exit_reason < kvm_vmx_max_exit_handlers
	    && kvm_vmx_exit_handlers[exit_reason])
		return kvm_vmx_exit_handlers[exit_reason](vcpu);
	else {
		vcpu_unimpl(vcpu, "vmx: unexpected exit reason 0x%x\n",
				exit_reason);
		kvm_queue_exception(vcpu, UD_VECTOR);
		return 1;
	}
}

static void update_cr8_intercept(struct kvm_vcpu *vcpu, int tpr, int irr)
{
	struct vmcs12 *vmcs12 = get_vmcs12(vcpu);

	if (is_guest_mode(vcpu) &&
		nested_cpu_has(vmcs12, CPU_BASED_TPR_SHADOW))
		return;

	if (irr == -1 || tpr < irr) {
		vmcs_write32(TPR_THRESHOLD, 0);
		return;
	}

	vmcs_write32(TPR_THRESHOLD, irr);
}

static void vmx_set_virtual_x2apic_mode(struct kvm_vcpu *vcpu, bool set)
{
	u32 sec_exec_control;

	/* Postpone execution until vmcs01 is the current VMCS. */
	if (is_guest_mode(vcpu)) {
		to_vmx(vcpu)->nested.change_vmcs01_virtual_x2apic_mode = true;
		return;
	}

	if (!cpu_has_vmx_virtualize_x2apic_mode())
		return;

	if (!cpu_need_tpr_shadow(vcpu))
		return;

	sec_exec_control = vmcs_read32(SECONDARY_VM_EXEC_CONTROL);

	if (set) {
		sec_exec_control &= ~SECONDARY_EXEC_VIRTUALIZE_APIC_ACCESSES;
		sec_exec_control |= SECONDARY_EXEC_VIRTUALIZE_X2APIC_MODE;
	} else {
		sec_exec_control &= ~SECONDARY_EXEC_VIRTUALIZE_X2APIC_MODE;
		sec_exec_control |= SECONDARY_EXEC_VIRTUALIZE_APIC_ACCESSES;
		vmx_flush_tlb_ept_only(vcpu);
	}
	vmcs_write32(SECONDARY_VM_EXEC_CONTROL, sec_exec_control);

	vmx_set_msr_bitmap(vcpu);
}

static void vmx_set_apic_access_page_addr(struct kvm_vcpu *vcpu, hpa_t hpa)
{
	struct vcpu_vmx *vmx = to_vmx(vcpu);

	/*
	 * Currently we do not handle the nested case where L2 has an
	 * APIC access page of its own; that page is still pinned.
	 * Hence, we skip the case where the VCPU is in guest mode _and_
	 * L1 prepared an APIC access page for L2.
	 *
	 * For the case where L1 and L2 share the same APIC access page
	 * (flexpriority=Y but SECONDARY_EXEC_VIRTUALIZE_APIC_ACCESSES clear
	 * in the vmcs12), this function will only update either the vmcs01
	 * or the vmcs02.  If the former, the vmcs02 will be updated by
	 * prepare_vmcs02.  If the latter, the vmcs01 will be updated in
	 * the next L2->L1 exit.
	 */
	if (!is_guest_mode(vcpu) ||
	    !nested_cpu_has2(get_vmcs12(&vmx->vcpu),
			     SECONDARY_EXEC_VIRTUALIZE_APIC_ACCESSES)) {
		vmcs_write64(APIC_ACCESS_ADDR, hpa);
		vmx_flush_tlb_ept_only(vcpu);
	}
}

static void vmx_hwapic_isr_update(struct kvm_vcpu *vcpu, int max_isr)
{
	u16 status;
	u8 old;

	if (max_isr == -1)
		max_isr = 0;

	status = vmcs_read16(GUEST_INTR_STATUS);
	old = status >> 8;
	if (max_isr != old) {
		status &= 0xff;
		status |= max_isr << 8;
		vmcs_write16(GUEST_INTR_STATUS, status);
	}
}

static void vmx_set_rvi(int vector)
{
	u16 status;
	u8 old;

	if (vector == -1)
		vector = 0;

	status = vmcs_read16(GUEST_INTR_STATUS);
	old = (u8)status & 0xff;
	if ((u8)vector != old) {
		status &= ~0xff;
		status |= (u8)vector;
		vmcs_write16(GUEST_INTR_STATUS, status);
	}
}

static void vmx_hwapic_irr_update(struct kvm_vcpu *vcpu, int max_irr)
{
	if (!is_guest_mode(vcpu)) {
		vmx_set_rvi(max_irr);
		return;
	}

	if (max_irr == -1)
		return;

	/*
	 * In guest mode.  If a vmexit is needed, vmx_check_nested_events
	 * handles it.
	 */
	if (nested_exit_on_intr(vcpu))
		return;

	/*
	 * Else, fall back to pre-APICv interrupt injection since L2
	 * is run without virtual interrupt delivery.
	 */
	if (!kvm_event_needs_reinjection(vcpu) &&
	    vmx_interrupt_allowed(vcpu)) {
		kvm_queue_interrupt(vcpu, max_irr, false);
		vmx_inject_irq(vcpu);
	}
}

static int vmx_sync_pir_to_irr(struct kvm_vcpu *vcpu)
{
	struct vcpu_vmx *vmx = to_vmx(vcpu);
	int max_irr;

	WARN_ON(!vcpu->arch.apicv_active);
	if (pi_test_on(&vmx->pi_desc)) {
		pi_clear_on(&vmx->pi_desc);
		/*
		 * IOMMU can write to PIR.ON, so the barrier matters even on UP.
		 * But on x86 this is just a compiler barrier anyway.
		 */
		smp_mb__after_atomic();
		max_irr = kvm_apic_update_irr(vcpu, vmx->pi_desc.pir);
	} else {
		max_irr = kvm_lapic_find_highest_irr(vcpu);
	}
	vmx_hwapic_irr_update(vcpu, max_irr);
	return max_irr;
}

static void vmx_load_eoi_exitmap(struct kvm_vcpu *vcpu, u64 *eoi_exit_bitmap)
{
	if (!kvm_vcpu_apicv_active(vcpu))
		return;

	vmcs_write64(EOI_EXIT_BITMAP0, eoi_exit_bitmap[0]);
	vmcs_write64(EOI_EXIT_BITMAP1, eoi_exit_bitmap[1]);
	vmcs_write64(EOI_EXIT_BITMAP2, eoi_exit_bitmap[2]);
	vmcs_write64(EOI_EXIT_BITMAP3, eoi_exit_bitmap[3]);
}

static void vmx_apicv_post_state_restore(struct kvm_vcpu *vcpu)
{
	struct vcpu_vmx *vmx = to_vmx(vcpu);

	pi_clear_on(&vmx->pi_desc);
	memset(vmx->pi_desc.pir, 0, sizeof(vmx->pi_desc.pir));
}

static void vmx_complete_atomic_exit(struct vcpu_vmx *vmx)
{
	u32 exit_intr_info = 0;
	u16 basic_exit_reason = (u16)vmx->exit_reason;

	if (!(basic_exit_reason == EXIT_REASON_MCE_DURING_VMENTRY
	      || basic_exit_reason == EXIT_REASON_EXCEPTION_NMI))
		return;

	if (!(vmx->exit_reason & VMX_EXIT_REASONS_FAILED_VMENTRY))
		exit_intr_info = vmcs_read32(VM_EXIT_INTR_INFO);
	vmx->exit_intr_info = exit_intr_info;

	/* if exit due to PF check for async PF */
	if (is_page_fault(exit_intr_info))
		vmx->vcpu.arch.apf.host_apf_reason = kvm_read_and_reset_pf_reason();

	/* Handle machine checks before interrupts are enabled */
	if (basic_exit_reason == EXIT_REASON_MCE_DURING_VMENTRY ||
	    is_machine_check(exit_intr_info))
		kvm_machine_check();

	/* We need to handle NMIs before interrupts are enabled */
	if (is_nmi(exit_intr_info)) {
		kvm_before_handle_nmi(&vmx->vcpu);
		asm("int $2");
		kvm_after_handle_nmi(&vmx->vcpu);
	}
}

static void vmx_handle_external_intr(struct kvm_vcpu *vcpu)
{
	u32 exit_intr_info = vmcs_read32(VM_EXIT_INTR_INFO);
	register void *__sp asm(_ASM_SP);

	if ((exit_intr_info & (INTR_INFO_VALID_MASK | INTR_INFO_INTR_TYPE_MASK))
			== (INTR_INFO_VALID_MASK | INTR_TYPE_EXT_INTR)) {
		unsigned int vector;
		unsigned long entry;
		gate_desc *desc;
		struct vcpu_vmx *vmx = to_vmx(vcpu);
#ifdef CONFIG_X86_64
		unsigned long tmp;
#endif

		vector =  exit_intr_info & INTR_INFO_VECTOR_MASK;
		desc = (gate_desc *)vmx->host_idt_base + vector;
		entry = gate_offset(desc);
		asm volatile(
#ifdef CONFIG_X86_64
			"mov %%" _ASM_SP ", %[sp]\n\t"
			"and $0xfffffffffffffff0, %%" _ASM_SP "\n\t"
			"push $%c[ss]\n\t"
			"push %[sp]\n\t"
#endif
			"pushf\n\t"
			__ASM_SIZE(push) " $%c[cs]\n\t"
			"call *%[entry]\n\t"
			:
#ifdef CONFIG_X86_64
			[sp]"=&r"(tmp),
#endif
			"+r"(__sp)
			:
			[entry]"r"(entry),
			[ss]"i"(__KERNEL_DS),
			[cs]"i"(__KERNEL_CS)
			);
	}
}
STACK_FRAME_NON_STANDARD(vmx_handle_external_intr);

static bool vmx_has_high_real_mode_segbase(void)
{
	return enable_unrestricted_guest || emulate_invalid_guest_state;
}

static bool vmx_mpx_supported(void)
{
	return (vmcs_config.vmexit_ctrl & VM_EXIT_CLEAR_BNDCFGS) &&
		(vmcs_config.vmentry_ctrl & VM_ENTRY_LOAD_BNDCFGS);
}

static bool vmx_xsaves_supported(void)
{
	return vmcs_config.cpu_based_2nd_exec_ctrl &
		SECONDARY_EXEC_XSAVES;
}

static void vmx_recover_nmi_blocking(struct vcpu_vmx *vmx)
{
	u32 exit_intr_info;
	bool unblock_nmi;
	u8 vector;
	bool idtv_info_valid;

	idtv_info_valid = vmx->idt_vectoring_info & VECTORING_INFO_VALID_MASK;

	if (vmx->loaded_vmcs->nmi_known_unmasked)
		return;
	/*
	 * Can't use vmx->exit_intr_info since we're not sure what
	 * the exit reason is.
	 */
	exit_intr_info = vmcs_read32(VM_EXIT_INTR_INFO);
	unblock_nmi = (exit_intr_info & INTR_INFO_UNBLOCK_NMI) != 0;
	vector = exit_intr_info & INTR_INFO_VECTOR_MASK;
	/*
	 * SDM 3: 27.7.1.2 (September 2008)
	 * Re-set bit "block by NMI" before VM entry if vmexit caused by
	 * a guest IRET fault.
	 * SDM 3: 23.2.2 (September 2008)
	 * Bit 12 is undefined in any of the following cases:
	 *  If the VM exit sets the valid bit in the IDT-vectoring
	 *   information field.
	 *  If the VM exit is due to a double fault.
	 */
	if ((exit_intr_info & INTR_INFO_VALID_MASK) && unblock_nmi &&
	    vector != DF_VECTOR && !idtv_info_valid)
		vmcs_set_bits(GUEST_INTERRUPTIBILITY_INFO,
			      GUEST_INTR_STATE_NMI);
	else
		vmx->loaded_vmcs->nmi_known_unmasked =
			!(vmcs_read32(GUEST_INTERRUPTIBILITY_INFO)
			  & GUEST_INTR_STATE_NMI);
}

static void __vmx_complete_interrupts(struct kvm_vcpu *vcpu,
				      u32 idt_vectoring_info,
				      int instr_len_field,
				      int error_code_field)
{
	u8 vector;
	int type;
	bool idtv_info_valid;

	idtv_info_valid = idt_vectoring_info & VECTORING_INFO_VALID_MASK;

	vcpu->arch.nmi_injected = false;
	kvm_clear_exception_queue(vcpu);
	kvm_clear_interrupt_queue(vcpu);

	if (!idtv_info_valid)
		return;

	kvm_make_request(KVM_REQ_EVENT, vcpu);

	vector = idt_vectoring_info & VECTORING_INFO_VECTOR_MASK;
	type = idt_vectoring_info & VECTORING_INFO_TYPE_MASK;

	switch (type) {
	case INTR_TYPE_NMI_INTR:
		vcpu->arch.nmi_injected = true;
		/*
		 * SDM 3: 27.7.1.2 (September 2008)
		 * Clear bit "block by NMI" before VM entry if a NMI
		 * delivery faulted.
		 */
		vmx_set_nmi_mask(vcpu, false);
		break;
	case INTR_TYPE_SOFT_EXCEPTION:
		vcpu->arch.event_exit_inst_len = vmcs_read32(instr_len_field);
		/* fall through */
	case INTR_TYPE_HARD_EXCEPTION:
		if (idt_vectoring_info & VECTORING_INFO_DELIVER_CODE_MASK) {
			u32 err = vmcs_read32(error_code_field);
			kvm_requeue_exception_e(vcpu, vector, err);
		} else
			kvm_requeue_exception(vcpu, vector);
		break;
	case INTR_TYPE_SOFT_INTR:
		vcpu->arch.event_exit_inst_len = vmcs_read32(instr_len_field);
		/* fall through */
	case INTR_TYPE_EXT_INTR:
		kvm_queue_interrupt(vcpu, vector, type == INTR_TYPE_SOFT_INTR);
		break;
	default:
		break;
	}
}

static void vmx_complete_interrupts(struct vcpu_vmx *vmx)
{
	__vmx_complete_interrupts(&vmx->vcpu, vmx->idt_vectoring_info,
				  VM_EXIT_INSTRUCTION_LEN,
				  IDT_VECTORING_ERROR_CODE);
}

static void vmx_cancel_injection(struct kvm_vcpu *vcpu)
{
	__vmx_complete_interrupts(vcpu,
				  vmcs_read32(VM_ENTRY_INTR_INFO_FIELD),
				  VM_ENTRY_INSTRUCTION_LEN,
				  VM_ENTRY_EXCEPTION_ERROR_CODE);

	vmcs_write32(VM_ENTRY_INTR_INFO_FIELD, 0);
}

static void atomic_switch_perf_msrs(struct vcpu_vmx *vmx)
{
	int i, nr_msrs;
	struct perf_guest_switch_msr *msrs;

	msrs = perf_guest_get_msrs(&nr_msrs);

	if (!msrs)
		return;

	for (i = 0; i < nr_msrs; i++)
		if (msrs[i].host == msrs[i].guest)
			clear_atomic_switch_msr(vmx, msrs[i].msr);
		else
			add_atomic_switch_msr(vmx, msrs[i].msr, msrs[i].guest,
					msrs[i].host);
}

static void vmx_arm_hv_timer(struct kvm_vcpu *vcpu)
{
	struct vcpu_vmx *vmx = to_vmx(vcpu);
	u64 tscl;
	u32 delta_tsc;

	if (vmx->hv_deadline_tsc == -1)
		return;

	tscl = rdtsc();
	if (vmx->hv_deadline_tsc > tscl)
		/* sure to be 32 bit only because checked on set_hv_timer */
		delta_tsc = (u32)((vmx->hv_deadline_tsc - tscl) >>
			cpu_preemption_timer_multi);
	else
		delta_tsc = 0;

	vmcs_write32(VMX_PREEMPTION_TIMER_VALUE, delta_tsc);
}

static void __noclone vmx_vcpu_run(struct kvm_vcpu *vcpu)
{
	struct vcpu_vmx *vmx = to_vmx(vcpu);
	unsigned long debugctlmsr, cr3, cr4;

	/* Don't enter VMX if guest state is invalid, let the exit handler
	   start emulation until we arrive back to a valid state */
	if (vmx->emulation_required)
		return;

	if (vmx->ple_window_dirty) {
		vmx->ple_window_dirty = false;
		vmcs_write32(PLE_WINDOW, vmx->ple_window);
	}

	if (vmx->nested.sync_shadow_vmcs) {
		copy_vmcs12_to_shadow(vmx);
		vmx->nested.sync_shadow_vmcs = false;
	}

	if (test_bit(VCPU_REGS_RSP, (unsigned long *)&vcpu->arch.regs_dirty))
		vmcs_writel(GUEST_RSP, vcpu->arch.regs[VCPU_REGS_RSP]);
	if (test_bit(VCPU_REGS_RIP, (unsigned long *)&vcpu->arch.regs_dirty))
		vmcs_writel(GUEST_RIP, vcpu->arch.regs[VCPU_REGS_RIP]);

	cr3 = __get_current_cr3_fast();
	if (unlikely(cr3 != vmx->host_state.vmcs_host_cr3)) {
		vmcs_writel(HOST_CR3, cr3);
		vmx->host_state.vmcs_host_cr3 = cr3;
	}

	cr4 = cr4_read_shadow();
	if (unlikely(cr4 != vmx->host_state.vmcs_host_cr4)) {
		vmcs_writel(HOST_CR4, cr4);
		vmx->host_state.vmcs_host_cr4 = cr4;
	}

	/* When single-stepping over STI and MOV SS, we must clear the
	 * corresponding interruptibility bits in the guest state. Otherwise
	 * vmentry fails as it then expects bit 14 (BS) in pending debug
	 * exceptions being set, but that's not correct for the guest debugging
	 * case. */
	if (vcpu->guest_debug & KVM_GUESTDBG_SINGLESTEP)
		vmx_set_interrupt_shadow(vcpu, 0);

	if (static_cpu_has(X86_FEATURE_PKU) &&
	    kvm_read_cr4_bits(vcpu, X86_CR4_PKE) &&
	    vcpu->arch.pkru != vmx->host_pkru)
		__write_pkru(vcpu->arch.pkru);

	atomic_switch_perf_msrs(vmx);
	debugctlmsr = get_debugctlmsr();

	vmx_arm_hv_timer(vcpu);

	vmx->__launched = vmx->loaded_vmcs->launched;
	asm(
		/* Store host registers */
		"push %%" _ASM_DX "; push %%" _ASM_BP ";"
		"push %%" _ASM_CX " \n\t" /* placeholder for guest rcx */
		"push %%" _ASM_CX " \n\t"
		"cmp %%" _ASM_SP ", %c[host_rsp](%0) \n\t"
		"je 1f \n\t"
		"mov %%" _ASM_SP ", %c[host_rsp](%0) \n\t"
		__ex(ASM_VMX_VMWRITE_RSP_RDX) "\n\t"
		"1: \n\t"
		/* Reload cr2 if changed */
		"mov %c[cr2](%0), %%" _ASM_AX " \n\t"
		"mov %%cr2, %%" _ASM_DX " \n\t"
		"cmp %%" _ASM_AX ", %%" _ASM_DX " \n\t"
		"je 2f \n\t"
		"mov %%" _ASM_AX", %%cr2 \n\t"
		"2: \n\t"
		/* Check if vmlaunch of vmresume is needed */
		"cmpl $0, %c[launched](%0) \n\t"
		/* Load guest registers.  Don't clobber flags. */
		"mov %c[rax](%0), %%" _ASM_AX " \n\t"
		"mov %c[rbx](%0), %%" _ASM_BX " \n\t"
		"mov %c[rdx](%0), %%" _ASM_DX " \n\t"
		"mov %c[rsi](%0), %%" _ASM_SI " \n\t"
		"mov %c[rdi](%0), %%" _ASM_DI " \n\t"
		"mov %c[rbp](%0), %%" _ASM_BP " \n\t"
#ifdef CONFIG_X86_64
		"mov %c[r8](%0),  %%r8  \n\t"
		"mov %c[r9](%0),  %%r9  \n\t"
		"mov %c[r10](%0), %%r10 \n\t"
		"mov %c[r11](%0), %%r11 \n\t"
		"mov %c[r12](%0), %%r12 \n\t"
		"mov %c[r13](%0), %%r13 \n\t"
		"mov %c[r14](%0), %%r14 \n\t"
		"mov %c[r15](%0), %%r15 \n\t"
#endif
		"mov %c[rcx](%0), %%" _ASM_CX " \n\t" /* kills %0 (ecx) */

		/* Enter guest mode */
		"jne 1f \n\t"
		__ex(ASM_VMX_VMLAUNCH) "\n\t"
		"jmp 2f \n\t"
		"1: " __ex(ASM_VMX_VMRESUME) "\n\t"
		"2: "
		/* Save guest registers, load host registers, keep flags */
		"mov %0, %c[wordsize](%%" _ASM_SP ") \n\t"
		"pop %0 \n\t"
		"mov %%" _ASM_AX ", %c[rax](%0) \n\t"
		"mov %%" _ASM_BX ", %c[rbx](%0) \n\t"
		__ASM_SIZE(pop) " %c[rcx](%0) \n\t"
		"mov %%" _ASM_DX ", %c[rdx](%0) \n\t"
		"mov %%" _ASM_SI ", %c[rsi](%0) \n\t"
		"mov %%" _ASM_DI ", %c[rdi](%0) \n\t"
		"mov %%" _ASM_BP ", %c[rbp](%0) \n\t"
#ifdef CONFIG_X86_64
		"mov %%r8,  %c[r8](%0) \n\t"
		"mov %%r9,  %c[r9](%0) \n\t"
		"mov %%r10, %c[r10](%0) \n\t"
		"mov %%r11, %c[r11](%0) \n\t"
		"mov %%r12, %c[r12](%0) \n\t"
		"mov %%r13, %c[r13](%0) \n\t"
		"mov %%r14, %c[r14](%0) \n\t"
		"mov %%r15, %c[r15](%0) \n\t"
#endif
		"mov %%cr2, %%" _ASM_AX "   \n\t"
		"mov %%" _ASM_AX ", %c[cr2](%0) \n\t"

		"pop  %%" _ASM_BP "; pop  %%" _ASM_DX " \n\t"
		"setbe %c[fail](%0) \n\t"
		".pushsection .rodata \n\t"
		".global vmx_return \n\t"
		"vmx_return: " _ASM_PTR " 2b \n\t"
		".popsection"
	      : : "c"(vmx), "d"((unsigned long)HOST_RSP),
		[launched]"i"(offsetof(struct vcpu_vmx, __launched)),
		[fail]"i"(offsetof(struct vcpu_vmx, fail)),
		[host_rsp]"i"(offsetof(struct vcpu_vmx, host_rsp)),
		[rax]"i"(offsetof(struct vcpu_vmx, vcpu.arch.regs[VCPU_REGS_RAX])),
		[rbx]"i"(offsetof(struct vcpu_vmx, vcpu.arch.regs[VCPU_REGS_RBX])),
		[rcx]"i"(offsetof(struct vcpu_vmx, vcpu.arch.regs[VCPU_REGS_RCX])),
		[rdx]"i"(offsetof(struct vcpu_vmx, vcpu.arch.regs[VCPU_REGS_RDX])),
		[rsi]"i"(offsetof(struct vcpu_vmx, vcpu.arch.regs[VCPU_REGS_RSI])),
		[rdi]"i"(offsetof(struct vcpu_vmx, vcpu.arch.regs[VCPU_REGS_RDI])),
		[rbp]"i"(offsetof(struct vcpu_vmx, vcpu.arch.regs[VCPU_REGS_RBP])),
#ifdef CONFIG_X86_64
		[r8]"i"(offsetof(struct vcpu_vmx, vcpu.arch.regs[VCPU_REGS_R8])),
		[r9]"i"(offsetof(struct vcpu_vmx, vcpu.arch.regs[VCPU_REGS_R9])),
		[r10]"i"(offsetof(struct vcpu_vmx, vcpu.arch.regs[VCPU_REGS_R10])),
		[r11]"i"(offsetof(struct vcpu_vmx, vcpu.arch.regs[VCPU_REGS_R11])),
		[r12]"i"(offsetof(struct vcpu_vmx, vcpu.arch.regs[VCPU_REGS_R12])),
		[r13]"i"(offsetof(struct vcpu_vmx, vcpu.arch.regs[VCPU_REGS_R13])),
		[r14]"i"(offsetof(struct vcpu_vmx, vcpu.arch.regs[VCPU_REGS_R14])),
		[r15]"i"(offsetof(struct vcpu_vmx, vcpu.arch.regs[VCPU_REGS_R15])),
#endif
		[cr2]"i"(offsetof(struct vcpu_vmx, vcpu.arch.cr2)),
		[wordsize]"i"(sizeof(ulong))
	      : "cc", "memory"
#ifdef CONFIG_X86_64
		, "rax", "rbx", "rdi", "rsi"
		, "r8", "r9", "r10", "r11", "r12", "r13", "r14", "r15"
#else
		, "eax", "ebx", "edi", "esi"
#endif
	      );

	/* MSR_IA32_DEBUGCTLMSR is zeroed on vmexit. Restore it if needed */
	if (debugctlmsr)
		update_debugctlmsr(debugctlmsr);

#ifndef CONFIG_X86_64
	/*
	 * The sysexit path does not restore ds/es, so we must set them to
	 * a reasonable value ourselves.
	 *
	 * We can't defer this to vmx_load_host_state() since that function
	 * may be executed in interrupt context, which saves and restore segments
	 * around it, nullifying its effect.
	 */
	loadsegment(ds, __USER_DS);
	loadsegment(es, __USER_DS);
#endif

	vcpu->arch.regs_avail = ~((1 << VCPU_REGS_RIP) | (1 << VCPU_REGS_RSP)
				  | (1 << VCPU_EXREG_RFLAGS)
				  | (1 << VCPU_EXREG_PDPTR)
				  | (1 << VCPU_EXREG_SEGMENTS)
				  | (1 << VCPU_EXREG_CR3));
	vcpu->arch.regs_dirty = 0;

	/*
	 * eager fpu is enabled if PKEY is supported and CR4 is switched
	 * back on host, so it is safe to read guest PKRU from current
	 * XSAVE.
	 */
	if (static_cpu_has(X86_FEATURE_PKU) &&
	    kvm_read_cr4_bits(vcpu, X86_CR4_PKE)) {
		vcpu->arch.pkru = __read_pkru();
		if (vcpu->arch.pkru != vmx->host_pkru)
			__write_pkru(vmx->host_pkru);
	}

	/*
	 * the KVM_REQ_EVENT optimization bit is only on for one entry, and if
	 * we did not inject a still-pending event to L1 now because of
	 * nested_run_pending, we need to re-enable this bit.
	 */
	if (vmx->nested.nested_run_pending)
		kvm_make_request(KVM_REQ_EVENT, vcpu);

	vmx->nested.nested_run_pending = 0;
	vmx->idt_vectoring_info = 0;

	vmx->exit_reason = vmx->fail ? 0xdead : vmcs_read32(VM_EXIT_REASON);
	if (vmx->fail || (vmx->exit_reason & VMX_EXIT_REASONS_FAILED_VMENTRY))
		return;

	vmx->loaded_vmcs->launched = 1;
	vmx->idt_vectoring_info = vmcs_read32(IDT_VECTORING_INFO_FIELD);

	vmx_complete_atomic_exit(vmx);
	vmx_recover_nmi_blocking(vmx);
	vmx_complete_interrupts(vmx);
}
STACK_FRAME_NON_STANDARD(vmx_vcpu_run);

static void vmx_switch_vmcs(struct kvm_vcpu *vcpu, struct loaded_vmcs *vmcs)
{
	struct vcpu_vmx *vmx = to_vmx(vcpu);
	int cpu;

	if (vmx->loaded_vmcs == vmcs)
		return;

	cpu = get_cpu();
	vmx->loaded_vmcs = vmcs;
	vmx_vcpu_put(vcpu);
	vmx_vcpu_load(vcpu, cpu);
	vcpu->cpu = cpu;
	put_cpu();
}

/*
 * Ensure that the current vmcs of the logical processor is the
 * vmcs01 of the vcpu before calling free_nested().
 */
static void vmx_free_vcpu_nested(struct kvm_vcpu *vcpu)
{
       struct vcpu_vmx *vmx = to_vmx(vcpu);
       int r;

       r = vcpu_load(vcpu);
       BUG_ON(r);
       vmx_switch_vmcs(vcpu, &vmx->vmcs01);
       free_nested(vmx);
       vcpu_put(vcpu);
}

static void vmx_free_vcpu(struct kvm_vcpu *vcpu)
{
	struct vcpu_vmx *vmx = to_vmx(vcpu);

	if (enable_pml)
		vmx_destroy_pml_buffer(vmx);
	free_vpid(vmx->vpid);
	leave_guest_mode(vcpu);
	vmx_free_vcpu_nested(vcpu);
	free_loaded_vmcs(vmx->loaded_vmcs);
	kfree(vmx->guest_msrs);
	kvm_vcpu_uninit(vcpu);
	kmem_cache_free(kvm_vcpu_cache, vmx);
}

static struct kvm_vcpu *vmx_create_vcpu(struct kvm *kvm, unsigned int id)
{
	int err;
	struct vcpu_vmx *vmx = kmem_cache_zalloc(kvm_vcpu_cache, GFP_KERNEL);
	int cpu;

	if (!vmx)
		return ERR_PTR(-ENOMEM);

	vmx->vpid = allocate_vpid();

	err = kvm_vcpu_init(&vmx->vcpu, kvm, id);
	if (err)
		goto free_vcpu;

	err = -ENOMEM;

	/*
	 * If PML is turned on, failure on enabling PML just results in failure
	 * of creating the vcpu, therefore we can simplify PML logic (by
	 * avoiding dealing with cases, such as enabling PML partially on vcpus
	 * for the guest, etc.
	 */
	if (enable_pml) {
		vmx->pml_pg = alloc_page(GFP_KERNEL | __GFP_ZERO);
		if (!vmx->pml_pg)
			goto uninit_vcpu;
	}

	vmx->guest_msrs = kmalloc(PAGE_SIZE, GFP_KERNEL);
	BUILD_BUG_ON(ARRAY_SIZE(vmx_msr_index) * sizeof(vmx->guest_msrs[0])
		     > PAGE_SIZE);

	if (!vmx->guest_msrs)
		goto free_pml;

	vmx->loaded_vmcs = &vmx->vmcs01;
	vmx->loaded_vmcs->vmcs = alloc_vmcs();
	vmx->loaded_vmcs->shadow_vmcs = NULL;
	if (!vmx->loaded_vmcs->vmcs)
		goto free_msrs;
	loaded_vmcs_init(vmx->loaded_vmcs);

	cpu = get_cpu();
	vmx_vcpu_load(&vmx->vcpu, cpu);
	vmx->vcpu.cpu = cpu;
	err = vmx_vcpu_setup(vmx);
	vmx_vcpu_put(&vmx->vcpu);
	put_cpu();
	if (err)
		goto free_vmcs;
	if (cpu_need_virtualize_apic_accesses(&vmx->vcpu)) {
		err = alloc_apic_access_page(kvm);
		if (err)
			goto free_vmcs;
	}

	if (enable_ept) {
		if (!kvm->arch.ept_identity_map_addr)
			kvm->arch.ept_identity_map_addr =
				VMX_EPT_IDENTITY_PAGETABLE_ADDR;
		err = init_rmode_identity_map(kvm);
		if (err)
			goto free_vmcs;
	}

	if (nested) {
		nested_vmx_setup_ctls_msrs(vmx);
		vmx->nested.vpid02 = allocate_vpid();
	}

	vmx->nested.posted_intr_nv = -1;
	vmx->nested.current_vmptr = -1ull;

	vmx->msr_ia32_feature_control_valid_bits = FEATURE_CONTROL_LOCKED;

	return &vmx->vcpu;

free_vmcs:
	free_vpid(vmx->nested.vpid02);
	free_loaded_vmcs(vmx->loaded_vmcs);
free_msrs:
	kfree(vmx->guest_msrs);
free_pml:
	vmx_destroy_pml_buffer(vmx);
uninit_vcpu:
	kvm_vcpu_uninit(&vmx->vcpu);
free_vcpu:
	free_vpid(vmx->vpid);
	kmem_cache_free(kvm_vcpu_cache, vmx);
	return ERR_PTR(err);
}

static void __init vmx_check_processor_compat(void *rtn)
{
	struct vmcs_config vmcs_conf;

	*(int *)rtn = 0;
	if (setup_vmcs_config(&vmcs_conf) < 0)
		*(int *)rtn = -EIO;
	if (memcmp(&vmcs_config, &vmcs_conf, sizeof(struct vmcs_config)) != 0) {
		printk(KERN_ERR "kvm: CPU %d feature inconsistency!\n",
				smp_processor_id());
		*(int *)rtn = -EIO;
	}
}

static u64 vmx_get_mt_mask(struct kvm_vcpu *vcpu, gfn_t gfn, bool is_mmio)
{
	u8 cache;
	u64 ipat = 0;

	/* For VT-d and EPT combination
	 * 1. MMIO: always map as UC
	 * 2. EPT with VT-d:
	 *   a. VT-d without snooping control feature: can't guarantee the
	 *	result, try to trust guest.
	 *   b. VT-d with snooping control feature: snooping control feature of
	 *	VT-d engine can guarantee the cache correctness. Just set it
	 *	to WB to keep consistent with host. So the same as item 3.
	 * 3. EPT without VT-d: always map as WB and set IPAT=1 to keep
	 *    consistent with host MTRR
	 */
	if (is_mmio) {
		cache = MTRR_TYPE_UNCACHABLE;
		goto exit;
	}

	if (!kvm_arch_has_noncoherent_dma(vcpu->kvm)) {
		ipat = VMX_EPT_IPAT_BIT;
		cache = MTRR_TYPE_WRBACK;
		goto exit;
	}

	if (kvm_read_cr0(vcpu) & X86_CR0_CD) {
		ipat = VMX_EPT_IPAT_BIT;
		if (kvm_check_has_quirk(vcpu->kvm, KVM_X86_QUIRK_CD_NW_CLEARED))
			cache = MTRR_TYPE_WRBACK;
		else
			cache = MTRR_TYPE_UNCACHABLE;
		goto exit;
	}

	cache = kvm_mtrr_get_guest_memory_type(vcpu, gfn);

exit:
	return (cache << VMX_EPT_MT_EPTE_SHIFT) | ipat;
}

static int vmx_get_lpage_level(void)
{
	if (enable_ept && !cpu_has_vmx_ept_1g_page())
		return PT_DIRECTORY_LEVEL;
	else
		/* For shadow and EPT supported 1GB page */
		return PT_PDPE_LEVEL;
}

static void vmcs_set_secondary_exec_control(u32 new_ctl)
{
	/*
	 * These bits in the secondary execution controls field
	 * are dynamic, the others are mostly based on the hypervisor
	 * architecture and the guest's CPUID.  Do not touch the
	 * dynamic bits.
	 */
	u32 mask =
		SECONDARY_EXEC_SHADOW_VMCS |
		SECONDARY_EXEC_VIRTUALIZE_X2APIC_MODE |
		SECONDARY_EXEC_VIRTUALIZE_APIC_ACCESSES;

	u32 cur_ctl = vmcs_read32(SECONDARY_VM_EXEC_CONTROL);

	vmcs_write32(SECONDARY_VM_EXEC_CONTROL,
		     (new_ctl & ~mask) | (cur_ctl & mask));
}

/*
 * Generate MSR_IA32_VMX_CR{0,4}_FIXED1 according to CPUID. Only set bits
 * (indicating "allowed-1") if they are supported in the guest's CPUID.
 */
static void nested_vmx_cr_fixed1_bits_update(struct kvm_vcpu *vcpu)
{
	struct vcpu_vmx *vmx = to_vmx(vcpu);
	struct kvm_cpuid_entry2 *entry;

	vmx->nested.nested_vmx_cr0_fixed1 = 0xffffffff;
	vmx->nested.nested_vmx_cr4_fixed1 = X86_CR4_PCE;

#define cr4_fixed1_update(_cr4_mask, _reg, _cpuid_mask) do {		\
	if (entry && (entry->_reg & (_cpuid_mask)))			\
		vmx->nested.nested_vmx_cr4_fixed1 |= (_cr4_mask);	\
} while (0)

	entry = kvm_find_cpuid_entry(vcpu, 0x1, 0);
	cr4_fixed1_update(X86_CR4_VME,        edx, bit(X86_FEATURE_VME));
	cr4_fixed1_update(X86_CR4_PVI,        edx, bit(X86_FEATURE_VME));
	cr4_fixed1_update(X86_CR4_TSD,        edx, bit(X86_FEATURE_TSC));
	cr4_fixed1_update(X86_CR4_DE,         edx, bit(X86_FEATURE_DE));
	cr4_fixed1_update(X86_CR4_PSE,        edx, bit(X86_FEATURE_PSE));
	cr4_fixed1_update(X86_CR4_PAE,        edx, bit(X86_FEATURE_PAE));
	cr4_fixed1_update(X86_CR4_MCE,        edx, bit(X86_FEATURE_MCE));
	cr4_fixed1_update(X86_CR4_PGE,        edx, bit(X86_FEATURE_PGE));
	cr4_fixed1_update(X86_CR4_OSFXSR,     edx, bit(X86_FEATURE_FXSR));
	cr4_fixed1_update(X86_CR4_OSXMMEXCPT, edx, bit(X86_FEATURE_XMM));
	cr4_fixed1_update(X86_CR4_VMXE,       ecx, bit(X86_FEATURE_VMX));
	cr4_fixed1_update(X86_CR4_SMXE,       ecx, bit(X86_FEATURE_SMX));
	cr4_fixed1_update(X86_CR4_PCIDE,      ecx, bit(X86_FEATURE_PCID));
	cr4_fixed1_update(X86_CR4_OSXSAVE,    ecx, bit(X86_FEATURE_XSAVE));

	entry = kvm_find_cpuid_entry(vcpu, 0x7, 0);
	cr4_fixed1_update(X86_CR4_FSGSBASE,   ebx, bit(X86_FEATURE_FSGSBASE));
	cr4_fixed1_update(X86_CR4_SMEP,       ebx, bit(X86_FEATURE_SMEP));
	cr4_fixed1_update(X86_CR4_SMAP,       ebx, bit(X86_FEATURE_SMAP));
	cr4_fixed1_update(X86_CR4_PKE,        ecx, bit(X86_FEATURE_PKU));
	/* TODO: Use X86_CR4_UMIP and X86_FEATURE_UMIP macros */
	cr4_fixed1_update(bit(11),            ecx, bit(2));

#undef cr4_fixed1_update
}

static void vmx_cpuid_update(struct kvm_vcpu *vcpu)
{
	struct vcpu_vmx *vmx = to_vmx(vcpu);

	if (cpu_has_secondary_exec_ctrls()) {
		vmx_compute_secondary_exec_control(vmx);
		vmcs_set_secondary_exec_control(vmx->secondary_exec_control);
	}

	if (nested_vmx_allowed(vcpu))
		to_vmx(vcpu)->msr_ia32_feature_control_valid_bits |=
			FEATURE_CONTROL_VMXON_ENABLED_OUTSIDE_SMX;
	else
		to_vmx(vcpu)->msr_ia32_feature_control_valid_bits &=
			~FEATURE_CONTROL_VMXON_ENABLED_OUTSIDE_SMX;

	if (nested_vmx_allowed(vcpu))
		nested_vmx_cr_fixed1_bits_update(vcpu);
}

static void vmx_set_supported_cpuid(u32 func, struct kvm_cpuid_entry2 *entry)
{
	if (func == 1 && nested)
		entry->ecx |= bit(X86_FEATURE_VMX);
}

static void nested_ept_inject_page_fault(struct kvm_vcpu *vcpu,
		struct x86_exception *fault)
{
	struct vmcs12 *vmcs12 = get_vmcs12(vcpu);
	struct vcpu_vmx *vmx = to_vmx(vcpu);
	u32 exit_reason;
	unsigned long exit_qualification = vcpu->arch.exit_qualification;

	if (vmx->nested.pml_full) {
		exit_reason = EXIT_REASON_PML_FULL;
		vmx->nested.pml_full = false;
		exit_qualification &= INTR_INFO_UNBLOCK_NMI;
	} else if (fault->error_code & PFERR_RSVD_MASK)
		exit_reason = EXIT_REASON_EPT_MISCONFIG;
	else
		exit_reason = EXIT_REASON_EPT_VIOLATION;

	nested_vmx_vmexit(vcpu, exit_reason, 0, exit_qualification);
	vmcs12->guest_physical_address = fault->address;
}

static bool nested_ept_ad_enabled(struct kvm_vcpu *vcpu)
{
	return nested_ept_get_cr3(vcpu) & VMX_EPTP_AD_ENABLE_BIT;
}

/* Callbacks for nested_ept_init_mmu_context: */

static unsigned long nested_ept_get_cr3(struct kvm_vcpu *vcpu)
{
	/* return the page table to be shadowed - in our case, EPT12 */
	return get_vmcs12(vcpu)->ept_pointer;
}

static int nested_ept_init_mmu_context(struct kvm_vcpu *vcpu)
{
	WARN_ON(mmu_is_nested(vcpu));
	if (!valid_ept_address(vcpu, nested_ept_get_cr3(vcpu)))
		return 1;

	kvm_mmu_unload(vcpu);
	kvm_init_shadow_ept_mmu(vcpu,
			to_vmx(vcpu)->nested.nested_vmx_ept_caps &
			VMX_EPT_EXECUTE_ONLY_BIT,
			nested_ept_ad_enabled(vcpu));
	vcpu->arch.mmu.set_cr3           = vmx_set_cr3;
	vcpu->arch.mmu.get_cr3           = nested_ept_get_cr3;
	vcpu->arch.mmu.inject_page_fault = nested_ept_inject_page_fault;

	vcpu->arch.walk_mmu              = &vcpu->arch.nested_mmu;
	return 0;
}

static void nested_ept_uninit_mmu_context(struct kvm_vcpu *vcpu)
{
	vcpu->arch.walk_mmu = &vcpu->arch.mmu;
}

static bool nested_vmx_is_page_fault_vmexit(struct vmcs12 *vmcs12,
					    u16 error_code)
{
	bool inequality, bit;

	bit = (vmcs12->exception_bitmap & (1u << PF_VECTOR)) != 0;
	inequality =
		(error_code & vmcs12->page_fault_error_code_mask) !=
		 vmcs12->page_fault_error_code_match;
	return inequality ^ bit;
}

static void vmx_inject_page_fault_nested(struct kvm_vcpu *vcpu,
		struct x86_exception *fault)
{
	struct vmcs12 *vmcs12 = get_vmcs12(vcpu);

	WARN_ON(!is_guest_mode(vcpu));

	if (nested_vmx_is_page_fault_vmexit(vmcs12, fault->error_code)) {
		vmcs12->vm_exit_intr_error_code = fault->error_code;
		nested_vmx_vmexit(vcpu, EXIT_REASON_EXCEPTION_NMI,
				  PF_VECTOR | INTR_TYPE_HARD_EXCEPTION |
				  INTR_INFO_DELIVER_CODE_MASK | INTR_INFO_VALID_MASK,
				  fault->address);
	} else {
		kvm_inject_page_fault(vcpu, fault);
	}
}

static inline bool nested_vmx_merge_msr_bitmap(struct kvm_vcpu *vcpu,
					       struct vmcs12 *vmcs12);

static void nested_get_vmcs12_pages(struct kvm_vcpu *vcpu,
					struct vmcs12 *vmcs12)
{
	struct vcpu_vmx *vmx = to_vmx(vcpu);
	struct page *page;
	u64 hpa;

	if (nested_cpu_has2(vmcs12, SECONDARY_EXEC_VIRTUALIZE_APIC_ACCESSES)) {
		/*
		 * Translate L1 physical address to host physical
		 * address for vmcs02. Keep the page pinned, so this
		 * physical address remains valid. We keep a reference
		 * to it so we can release it later.
		 */
		if (vmx->nested.apic_access_page) { /* shouldn't happen */
			kvm_release_page_dirty(vmx->nested.apic_access_page);
			vmx->nested.apic_access_page = NULL;
		}
		page = kvm_vcpu_gpa_to_page(vcpu, vmcs12->apic_access_addr);
		/*
		 * If translation failed, no matter: This feature asks
		 * to exit when accessing the given address, and if it
		 * can never be accessed, this feature won't do
		 * anything anyway.
		 */
		if (!is_error_page(page)) {
			vmx->nested.apic_access_page = page;
			hpa = page_to_phys(vmx->nested.apic_access_page);
			vmcs_write64(APIC_ACCESS_ADDR, hpa);
		} else {
			vmcs_clear_bits(SECONDARY_VM_EXEC_CONTROL,
					SECONDARY_EXEC_VIRTUALIZE_APIC_ACCESSES);
		}
	} else if (!(nested_cpu_has_virt_x2apic_mode(vmcs12)) &&
		   cpu_need_virtualize_apic_accesses(&vmx->vcpu)) {
		vmcs_set_bits(SECONDARY_VM_EXEC_CONTROL,
			      SECONDARY_EXEC_VIRTUALIZE_APIC_ACCESSES);
		kvm_vcpu_reload_apic_access_page(vcpu);
	}

	if (nested_cpu_has(vmcs12, CPU_BASED_TPR_SHADOW)) {
		if (vmx->nested.virtual_apic_page) { /* shouldn't happen */
			kvm_release_page_dirty(vmx->nested.virtual_apic_page);
			vmx->nested.virtual_apic_page = NULL;
		}
		page = kvm_vcpu_gpa_to_page(vcpu, vmcs12->virtual_apic_page_addr);

		/*
		 * If translation failed, VM entry will fail because
		 * prepare_vmcs02 set VIRTUAL_APIC_PAGE_ADDR to -1ull.
		 * Failing the vm entry is _not_ what the processor
		 * does but it's basically the only possibility we
		 * have.  We could still enter the guest if CR8 load
		 * exits are enabled, CR8 store exits are enabled, and
		 * virtualize APIC access is disabled; in this case
		 * the processor would never use the TPR shadow and we
		 * could simply clear the bit from the execution
		 * control.  But such a configuration is useless, so
		 * let's keep the code simple.
		 */
		if (!is_error_page(page)) {
			vmx->nested.virtual_apic_page = page;
			hpa = page_to_phys(vmx->nested.virtual_apic_page);
			vmcs_write64(VIRTUAL_APIC_PAGE_ADDR, hpa);
		}
	}

	if (nested_cpu_has_posted_intr(vmcs12)) {
		if (vmx->nested.pi_desc_page) { /* shouldn't happen */
			kunmap(vmx->nested.pi_desc_page);
			kvm_release_page_dirty(vmx->nested.pi_desc_page);
			vmx->nested.pi_desc_page = NULL;
		}
		page = kvm_vcpu_gpa_to_page(vcpu, vmcs12->posted_intr_desc_addr);
		if (is_error_page(page))
			return;
		vmx->nested.pi_desc_page = page;
		vmx->nested.pi_desc = kmap(vmx->nested.pi_desc_page);
		vmx->nested.pi_desc =
			(struct pi_desc *)((void *)vmx->nested.pi_desc +
			(unsigned long)(vmcs12->posted_intr_desc_addr &
			(PAGE_SIZE - 1)));
		vmcs_write64(POSTED_INTR_DESC_ADDR,
			page_to_phys(vmx->nested.pi_desc_page) +
			(unsigned long)(vmcs12->posted_intr_desc_addr &
			(PAGE_SIZE - 1)));
	}
	if (cpu_has_vmx_msr_bitmap() &&
	    nested_cpu_has(vmcs12, CPU_BASED_USE_MSR_BITMAPS) &&
	    nested_vmx_merge_msr_bitmap(vcpu, vmcs12))
		;
	else
		vmcs_clear_bits(CPU_BASED_VM_EXEC_CONTROL,
				CPU_BASED_USE_MSR_BITMAPS);
}

static void vmx_start_preemption_timer(struct kvm_vcpu *vcpu)
{
	u64 preemption_timeout = get_vmcs12(vcpu)->vmx_preemption_timer_value;
	struct vcpu_vmx *vmx = to_vmx(vcpu);

	if (vcpu->arch.virtual_tsc_khz == 0)
		return;

	/* Make sure short timeouts reliably trigger an immediate vmexit.
	 * hrtimer_start does not guarantee this. */
	if (preemption_timeout <= 1) {
		vmx_preemption_timer_fn(&vmx->nested.preemption_timer);
		return;
	}

	preemption_timeout <<= VMX_MISC_EMULATED_PREEMPTION_TIMER_RATE;
	preemption_timeout *= 1000000;
	do_div(preemption_timeout, vcpu->arch.virtual_tsc_khz);
	hrtimer_start(&vmx->nested.preemption_timer,
		      ns_to_ktime(preemption_timeout), HRTIMER_MODE_REL);
}

static int nested_vmx_check_io_bitmap_controls(struct kvm_vcpu *vcpu,
					       struct vmcs12 *vmcs12)
{
	if (!nested_cpu_has(vmcs12, CPU_BASED_USE_IO_BITMAPS))
		return 0;

	if (!page_address_valid(vcpu, vmcs12->io_bitmap_a) ||
	    !page_address_valid(vcpu, vmcs12->io_bitmap_b))
		return -EINVAL;

	return 0;
}

static int nested_vmx_check_msr_bitmap_controls(struct kvm_vcpu *vcpu,
						struct vmcs12 *vmcs12)
{
	if (!nested_cpu_has(vmcs12, CPU_BASED_USE_MSR_BITMAPS))
		return 0;

	if (!page_address_valid(vcpu, vmcs12->msr_bitmap))
		return -EINVAL;

	return 0;
}

static int nested_vmx_check_tpr_shadow_controls(struct kvm_vcpu *vcpu,
						struct vmcs12 *vmcs12)
{
	if (!nested_cpu_has(vmcs12, CPU_BASED_TPR_SHADOW))
		return 0;

	if (!page_address_valid(vcpu, vmcs12->virtual_apic_page_addr))
		return -EINVAL;

	return 0;
}

/*
 * Merge L0's and L1's MSR bitmap, return false to indicate that
 * we do not use the hardware.
 */
static inline bool nested_vmx_merge_msr_bitmap(struct kvm_vcpu *vcpu,
					       struct vmcs12 *vmcs12)
{
	int msr;
	struct page *page;
	unsigned long *msr_bitmap_l1;
	unsigned long *msr_bitmap_l0 = to_vmx(vcpu)->nested.msr_bitmap;

	/* This shortcut is ok because we support only x2APIC MSRs so far. */
	if (!nested_cpu_has_virt_x2apic_mode(vmcs12))
		return false;

	page = kvm_vcpu_gpa_to_page(vcpu, vmcs12->msr_bitmap);
	if (is_error_page(page))
		return false;
	msr_bitmap_l1 = (unsigned long *)kmap(page);

	memset(msr_bitmap_l0, 0xff, PAGE_SIZE);

	if (nested_cpu_has_virt_x2apic_mode(vmcs12)) {
		if (nested_cpu_has_apic_reg_virt(vmcs12))
			for (msr = 0x800; msr <= 0x8ff; msr++)
				nested_vmx_disable_intercept_for_msr(
					msr_bitmap_l1, msr_bitmap_l0,
					msr, MSR_TYPE_R);

		nested_vmx_disable_intercept_for_msr(
				msr_bitmap_l1, msr_bitmap_l0,
				APIC_BASE_MSR + (APIC_TASKPRI >> 4),
				MSR_TYPE_R | MSR_TYPE_W);

		if (nested_cpu_has_vid(vmcs12)) {
			nested_vmx_disable_intercept_for_msr(
				msr_bitmap_l1, msr_bitmap_l0,
				APIC_BASE_MSR + (APIC_EOI >> 4),
				MSR_TYPE_W);
			nested_vmx_disable_intercept_for_msr(
				msr_bitmap_l1, msr_bitmap_l0,
				APIC_BASE_MSR + (APIC_SELF_IPI >> 4),
				MSR_TYPE_W);
		}
	}
	kunmap(page);
	kvm_release_page_clean(page);

	return true;
}

static int nested_vmx_check_apicv_controls(struct kvm_vcpu *vcpu,
					   struct vmcs12 *vmcs12)
{
	if (!nested_cpu_has_virt_x2apic_mode(vmcs12) &&
	    !nested_cpu_has_apic_reg_virt(vmcs12) &&
	    !nested_cpu_has_vid(vmcs12) &&
	    !nested_cpu_has_posted_intr(vmcs12))
		return 0;

	/*
	 * If virtualize x2apic mode is enabled,
	 * virtualize apic access must be disabled.
	 */
	if (nested_cpu_has_virt_x2apic_mode(vmcs12) &&
	    nested_cpu_has2(vmcs12, SECONDARY_EXEC_VIRTUALIZE_APIC_ACCESSES))
		return -EINVAL;

	/*
	 * If virtual interrupt delivery is enabled,
	 * we must exit on external interrupts.
	 */
	if (nested_cpu_has_vid(vmcs12) &&
	   !nested_exit_on_intr(vcpu))
		return -EINVAL;

	/*
	 * bits 15:8 should be zero in posted_intr_nv,
	 * the descriptor address has been already checked
	 * in nested_get_vmcs12_pages.
	 */
	if (nested_cpu_has_posted_intr(vmcs12) &&
	   (!nested_cpu_has_vid(vmcs12) ||
	    !nested_exit_intr_ack_set(vcpu) ||
	    vmcs12->posted_intr_nv & 0xff00))
		return -EINVAL;

	/* tpr shadow is needed by all apicv features. */
	if (!nested_cpu_has(vmcs12, CPU_BASED_TPR_SHADOW))
		return -EINVAL;

	return 0;
}

static int nested_vmx_check_msr_switch(struct kvm_vcpu *vcpu,
				       unsigned long count_field,
				       unsigned long addr_field)
{
	int maxphyaddr;
	u64 count, addr;

	if (vmcs12_read_any(vcpu, count_field, &count) ||
	    vmcs12_read_any(vcpu, addr_field, &addr)) {
		WARN_ON(1);
		return -EINVAL;
	}
	if (count == 0)
		return 0;
	maxphyaddr = cpuid_maxphyaddr(vcpu);
	if (!IS_ALIGNED(addr, 16) || addr >> maxphyaddr ||
	    (addr + count * sizeof(struct vmx_msr_entry) - 1) >> maxphyaddr) {
		pr_debug_ratelimited(
			"nVMX: invalid MSR switch (0x%lx, %d, %llu, 0x%08llx)",
			addr_field, maxphyaddr, count, addr);
		return -EINVAL;
	}
	return 0;
}

static int nested_vmx_check_msr_switch_controls(struct kvm_vcpu *vcpu,
						struct vmcs12 *vmcs12)
{
	if (vmcs12->vm_exit_msr_load_count == 0 &&
	    vmcs12->vm_exit_msr_store_count == 0 &&
	    vmcs12->vm_entry_msr_load_count == 0)
		return 0; /* Fast path */
	if (nested_vmx_check_msr_switch(vcpu, VM_EXIT_MSR_LOAD_COUNT,
					VM_EXIT_MSR_LOAD_ADDR) ||
	    nested_vmx_check_msr_switch(vcpu, VM_EXIT_MSR_STORE_COUNT,
					VM_EXIT_MSR_STORE_ADDR) ||
	    nested_vmx_check_msr_switch(vcpu, VM_ENTRY_MSR_LOAD_COUNT,
					VM_ENTRY_MSR_LOAD_ADDR))
		return -EINVAL;
	return 0;
}

static int nested_vmx_check_pml_controls(struct kvm_vcpu *vcpu,
					 struct vmcs12 *vmcs12)
{
	u64 address = vmcs12->pml_address;
	int maxphyaddr = cpuid_maxphyaddr(vcpu);

	if (nested_cpu_has2(vmcs12, SECONDARY_EXEC_ENABLE_PML)) {
		if (!nested_cpu_has_ept(vmcs12) ||
		    !IS_ALIGNED(address, 4096)  ||
		    address >> maxphyaddr)
			return -EINVAL;
	}

	return 0;
}

static int nested_vmx_msr_check_common(struct kvm_vcpu *vcpu,
				       struct vmx_msr_entry *e)
{
	/* x2APIC MSR accesses are not allowed */
	if (vcpu->arch.apic_base & X2APIC_ENABLE && e->index >> 8 == 0x8)
		return -EINVAL;
	if (e->index == MSR_IA32_UCODE_WRITE || /* SDM Table 35-2 */
	    e->index == MSR_IA32_UCODE_REV)
		return -EINVAL;
	if (e->reserved != 0)
		return -EINVAL;
	return 0;
}

static int nested_vmx_load_msr_check(struct kvm_vcpu *vcpu,
				     struct vmx_msr_entry *e)
{
	if (e->index == MSR_FS_BASE ||
	    e->index == MSR_GS_BASE ||
	    e->index == MSR_IA32_SMM_MONITOR_CTL || /* SMM is not supported */
	    nested_vmx_msr_check_common(vcpu, e))
		return -EINVAL;
	return 0;
}

static int nested_vmx_store_msr_check(struct kvm_vcpu *vcpu,
				      struct vmx_msr_entry *e)
{
	if (e->index == MSR_IA32_SMBASE || /* SMM is not supported */
	    nested_vmx_msr_check_common(vcpu, e))
		return -EINVAL;
	return 0;
}

/*
 * Load guest's/host's msr at nested entry/exit.
 * return 0 for success, entry index for failure.
 */
static u32 nested_vmx_load_msr(struct kvm_vcpu *vcpu, u64 gpa, u32 count)
{
	u32 i;
	struct vmx_msr_entry e;
	struct msr_data msr;

	msr.host_initiated = false;
	for (i = 0; i < count; i++) {
		if (kvm_vcpu_read_guest(vcpu, gpa + i * sizeof(e),
					&e, sizeof(e))) {
			pr_debug_ratelimited(
				"%s cannot read MSR entry (%u, 0x%08llx)\n",
				__func__, i, gpa + i * sizeof(e));
			goto fail;
		}
		if (nested_vmx_load_msr_check(vcpu, &e)) {
			pr_debug_ratelimited(
				"%s check failed (%u, 0x%x, 0x%x)\n",
				__func__, i, e.index, e.reserved);
			goto fail;
		}
		msr.index = e.index;
		msr.data = e.value;
		if (kvm_set_msr(vcpu, &msr)) {
			pr_debug_ratelimited(
				"%s cannot write MSR (%u, 0x%x, 0x%llx)\n",
				__func__, i, e.index, e.value);
			goto fail;
		}
	}
	return 0;
fail:
	return i + 1;
}

static int nested_vmx_store_msr(struct kvm_vcpu *vcpu, u64 gpa, u32 count)
{
	u32 i;
	struct vmx_msr_entry e;

	for (i = 0; i < count; i++) {
		struct msr_data msr_info;
		if (kvm_vcpu_read_guest(vcpu,
					gpa + i * sizeof(e),
					&e, 2 * sizeof(u32))) {
			pr_debug_ratelimited(
				"%s cannot read MSR entry (%u, 0x%08llx)\n",
				__func__, i, gpa + i * sizeof(e));
			return -EINVAL;
		}
		if (nested_vmx_store_msr_check(vcpu, &e)) {
			pr_debug_ratelimited(
				"%s check failed (%u, 0x%x, 0x%x)\n",
				__func__, i, e.index, e.reserved);
			return -EINVAL;
		}
		msr_info.host_initiated = false;
		msr_info.index = e.index;
		if (kvm_get_msr(vcpu, &msr_info)) {
			pr_debug_ratelimited(
				"%s cannot read MSR (%u, 0x%x)\n",
				__func__, i, e.index);
			return -EINVAL;
		}
		if (kvm_vcpu_write_guest(vcpu,
					 gpa + i * sizeof(e) +
					     offsetof(struct vmx_msr_entry, value),
					 &msr_info.data, sizeof(msr_info.data))) {
			pr_debug_ratelimited(
				"%s cannot write MSR (%u, 0x%x, 0x%llx)\n",
				__func__, i, e.index, msr_info.data);
			return -EINVAL;
		}
	}
	return 0;
}

static bool nested_cr3_valid(struct kvm_vcpu *vcpu, unsigned long val)
{
	unsigned long invalid_mask;

	invalid_mask = (~0ULL) << cpuid_maxphyaddr(vcpu);
	return (val & invalid_mask) == 0;
}

/*
 * Load guest's/host's cr3 at nested entry/exit. nested_ept is true if we are
 * emulating VM entry into a guest with EPT enabled.
 * Returns 0 on success, 1 on failure. Invalid state exit qualification code
 * is assigned to entry_failure_code on failure.
 */
static int nested_vmx_load_cr3(struct kvm_vcpu *vcpu, unsigned long cr3, bool nested_ept,
			       u32 *entry_failure_code)
{
	if (cr3 != kvm_read_cr3(vcpu) || (!nested_ept && pdptrs_changed(vcpu))) {
		if (!nested_cr3_valid(vcpu, cr3)) {
			*entry_failure_code = ENTRY_FAIL_DEFAULT;
			return 1;
		}

		/*
		 * If PAE paging and EPT are both on, CR3 is not used by the CPU and
		 * must not be dereferenced.
		 */
		if (!is_long_mode(vcpu) && is_pae(vcpu) && is_paging(vcpu) &&
		    !nested_ept) {
			if (!load_pdptrs(vcpu, vcpu->arch.walk_mmu, cr3)) {
				*entry_failure_code = ENTRY_FAIL_PDPTE;
				return 1;
			}
		}

		vcpu->arch.cr3 = cr3;
		__set_bit(VCPU_EXREG_CR3, (ulong *)&vcpu->arch.regs_avail);
	}

	kvm_mmu_reset_context(vcpu);
	return 0;
}

/*
 * prepare_vmcs02 is called when the L1 guest hypervisor runs its nested
 * L2 guest. L1 has a vmcs for L2 (vmcs12), and this function "merges" it
 * with L0's requirements for its guest (a.k.a. vmcs01), so we can run the L2
 * guest in a way that will both be appropriate to L1's requests, and our
 * needs. In addition to modifying the active vmcs (which is vmcs02), this
 * function also has additional necessary side-effects, like setting various
 * vcpu->arch fields.
 * Returns 0 on success, 1 on failure. Invalid state exit qualification code
 * is assigned to entry_failure_code on failure.
 */
static int prepare_vmcs02(struct kvm_vcpu *vcpu, struct vmcs12 *vmcs12,
			  bool from_vmentry, u32 *entry_failure_code)
{
	struct vcpu_vmx *vmx = to_vmx(vcpu);
	u32 exec_control, vmcs12_exec_ctrl;

	vmcs_write16(GUEST_ES_SELECTOR, vmcs12->guest_es_selector);
	vmcs_write16(GUEST_CS_SELECTOR, vmcs12->guest_cs_selector);
	vmcs_write16(GUEST_SS_SELECTOR, vmcs12->guest_ss_selector);
	vmcs_write16(GUEST_DS_SELECTOR, vmcs12->guest_ds_selector);
	vmcs_write16(GUEST_FS_SELECTOR, vmcs12->guest_fs_selector);
	vmcs_write16(GUEST_GS_SELECTOR, vmcs12->guest_gs_selector);
	vmcs_write16(GUEST_LDTR_SELECTOR, vmcs12->guest_ldtr_selector);
	vmcs_write16(GUEST_TR_SELECTOR, vmcs12->guest_tr_selector);
	vmcs_write32(GUEST_ES_LIMIT, vmcs12->guest_es_limit);
	vmcs_write32(GUEST_CS_LIMIT, vmcs12->guest_cs_limit);
	vmcs_write32(GUEST_SS_LIMIT, vmcs12->guest_ss_limit);
	vmcs_write32(GUEST_DS_LIMIT, vmcs12->guest_ds_limit);
	vmcs_write32(GUEST_FS_LIMIT, vmcs12->guest_fs_limit);
	vmcs_write32(GUEST_GS_LIMIT, vmcs12->guest_gs_limit);
	vmcs_write32(GUEST_LDTR_LIMIT, vmcs12->guest_ldtr_limit);
	vmcs_write32(GUEST_TR_LIMIT, vmcs12->guest_tr_limit);
	vmcs_write32(GUEST_GDTR_LIMIT, vmcs12->guest_gdtr_limit);
	vmcs_write32(GUEST_IDTR_LIMIT, vmcs12->guest_idtr_limit);
	vmcs_write32(GUEST_ES_AR_BYTES, vmcs12->guest_es_ar_bytes);
	vmcs_write32(GUEST_CS_AR_BYTES, vmcs12->guest_cs_ar_bytes);
	vmcs_write32(GUEST_SS_AR_BYTES, vmcs12->guest_ss_ar_bytes);
	vmcs_write32(GUEST_DS_AR_BYTES, vmcs12->guest_ds_ar_bytes);
	vmcs_write32(GUEST_FS_AR_BYTES, vmcs12->guest_fs_ar_bytes);
	vmcs_write32(GUEST_GS_AR_BYTES, vmcs12->guest_gs_ar_bytes);
	vmcs_write32(GUEST_LDTR_AR_BYTES, vmcs12->guest_ldtr_ar_bytes);
	vmcs_write32(GUEST_TR_AR_BYTES, vmcs12->guest_tr_ar_bytes);
	vmcs_writel(GUEST_ES_BASE, vmcs12->guest_es_base);
	vmcs_writel(GUEST_CS_BASE, vmcs12->guest_cs_base);
	vmcs_writel(GUEST_SS_BASE, vmcs12->guest_ss_base);
	vmcs_writel(GUEST_DS_BASE, vmcs12->guest_ds_base);
	vmcs_writel(GUEST_FS_BASE, vmcs12->guest_fs_base);
	vmcs_writel(GUEST_GS_BASE, vmcs12->guest_gs_base);
	vmcs_writel(GUEST_LDTR_BASE, vmcs12->guest_ldtr_base);
	vmcs_writel(GUEST_TR_BASE, vmcs12->guest_tr_base);
	vmcs_writel(GUEST_GDTR_BASE, vmcs12->guest_gdtr_base);
	vmcs_writel(GUEST_IDTR_BASE, vmcs12->guest_idtr_base);

	if (from_vmentry &&
	    (vmcs12->vm_entry_controls & VM_ENTRY_LOAD_DEBUG_CONTROLS)) {
		kvm_set_dr(vcpu, 7, vmcs12->guest_dr7);
		vmcs_write64(GUEST_IA32_DEBUGCTL, vmcs12->guest_ia32_debugctl);
	} else {
		kvm_set_dr(vcpu, 7, vcpu->arch.dr7);
		vmcs_write64(GUEST_IA32_DEBUGCTL, vmx->nested.vmcs01_debugctl);
	}
	if (from_vmentry) {
		vmcs_write32(VM_ENTRY_INTR_INFO_FIELD,
			     vmcs12->vm_entry_intr_info_field);
		vmcs_write32(VM_ENTRY_EXCEPTION_ERROR_CODE,
			     vmcs12->vm_entry_exception_error_code);
		vmcs_write32(VM_ENTRY_INSTRUCTION_LEN,
			     vmcs12->vm_entry_instruction_len);
		vmcs_write32(GUEST_INTERRUPTIBILITY_INFO,
			     vmcs12->guest_interruptibility_info);
		vmx->loaded_vmcs->nmi_known_unmasked =
			!(vmcs12->guest_interruptibility_info & GUEST_INTR_STATE_NMI);
	} else {
		vmcs_write32(VM_ENTRY_INTR_INFO_FIELD, 0);
	}
	vmcs_write32(GUEST_SYSENTER_CS, vmcs12->guest_sysenter_cs);
	vmx_set_rflags(vcpu, vmcs12->guest_rflags);
	vmcs_writel(GUEST_PENDING_DBG_EXCEPTIONS,
		vmcs12->guest_pending_dbg_exceptions);
	vmcs_writel(GUEST_SYSENTER_ESP, vmcs12->guest_sysenter_esp);
	vmcs_writel(GUEST_SYSENTER_EIP, vmcs12->guest_sysenter_eip);

	if (nested_cpu_has_xsaves(vmcs12))
		vmcs_write64(XSS_EXIT_BITMAP, vmcs12->xss_exit_bitmap);
	vmcs_write64(VMCS_LINK_POINTER, -1ull);

	exec_control = vmcs12->pin_based_vm_exec_control;

	/* Preemption timer setting is only taken from vmcs01.  */
	exec_control &= ~PIN_BASED_VMX_PREEMPTION_TIMER;
	exec_control |= vmcs_config.pin_based_exec_ctrl;
	if (vmx->hv_deadline_tsc == -1)
		exec_control &= ~PIN_BASED_VMX_PREEMPTION_TIMER;

	/* Posted interrupts setting is only taken from vmcs12.  */
	if (nested_cpu_has_posted_intr(vmcs12)) {
		vmx->nested.posted_intr_nv = vmcs12->posted_intr_nv;
		vmx->nested.pi_pending = false;
		vmcs_write16(POSTED_INTR_NV, POSTED_INTR_NESTED_VECTOR);
	} else {
		exec_control &= ~PIN_BASED_POSTED_INTR;
	}

	vmcs_write32(PIN_BASED_VM_EXEC_CONTROL, exec_control);

	vmx->nested.preemption_timer_expired = false;
	if (nested_cpu_has_preemption_timer(vmcs12))
		vmx_start_preemption_timer(vcpu);

	/*
	 * Whether page-faults are trapped is determined by a combination of
	 * 3 settings: PFEC_MASK, PFEC_MATCH and EXCEPTION_BITMAP.PF.
	 * If enable_ept, L0 doesn't care about page faults and we should
	 * set all of these to L1's desires. However, if !enable_ept, L0 does
	 * care about (at least some) page faults, and because it is not easy
	 * (if at all possible?) to merge L0 and L1's desires, we simply ask
	 * to exit on each and every L2 page fault. This is done by setting
	 * MASK=MATCH=0 and (see below) EB.PF=1.
	 * Note that below we don't need special code to set EB.PF beyond the
	 * "or"ing of the EB of vmcs01 and vmcs12, because when enable_ept,
	 * vmcs01's EB.PF is 0 so the "or" will take vmcs12's value, and when
	 * !enable_ept, EB.PF is 1, so the "or" will always be 1.
	 */
	vmcs_write32(PAGE_FAULT_ERROR_CODE_MASK,
		enable_ept ? vmcs12->page_fault_error_code_mask : 0);
	vmcs_write32(PAGE_FAULT_ERROR_CODE_MATCH,
		enable_ept ? vmcs12->page_fault_error_code_match : 0);

	if (cpu_has_secondary_exec_ctrls()) {
		exec_control = vmx->secondary_exec_control;

		/* Take the following fields only from vmcs12 */
		exec_control &= ~(SECONDARY_EXEC_VIRTUALIZE_APIC_ACCESSES |
				  SECONDARY_EXEC_ENABLE_INVPCID |
				  SECONDARY_EXEC_RDTSCP |
				  SECONDARY_EXEC_XSAVES |
				  SECONDARY_EXEC_VIRTUAL_INTR_DELIVERY |
				  SECONDARY_EXEC_APIC_REGISTER_VIRT |
				  SECONDARY_EXEC_ENABLE_VMFUNC);
		if (nested_cpu_has(vmcs12,
				   CPU_BASED_ACTIVATE_SECONDARY_CONTROLS)) {
			vmcs12_exec_ctrl = vmcs12->secondary_vm_exec_control &
				~SECONDARY_EXEC_ENABLE_PML;
			exec_control |= vmcs12_exec_ctrl;
		}

		/* All VMFUNCs are currently emulated through L0 vmexits.  */
		if (exec_control & SECONDARY_EXEC_ENABLE_VMFUNC)
			vmcs_write64(VM_FUNCTION_CONTROL, 0);

		if (exec_control & SECONDARY_EXEC_VIRTUAL_INTR_DELIVERY) {
			vmcs_write64(EOI_EXIT_BITMAP0,
				vmcs12->eoi_exit_bitmap0);
			vmcs_write64(EOI_EXIT_BITMAP1,
				vmcs12->eoi_exit_bitmap1);
			vmcs_write64(EOI_EXIT_BITMAP2,
				vmcs12->eoi_exit_bitmap2);
			vmcs_write64(EOI_EXIT_BITMAP3,
				vmcs12->eoi_exit_bitmap3);
			vmcs_write16(GUEST_INTR_STATUS,
				vmcs12->guest_intr_status);
		}

		/*
		 * Write an illegal value to APIC_ACCESS_ADDR. Later,
		 * nested_get_vmcs12_pages will either fix it up or
		 * remove the VM execution control.
		 */
		if (exec_control & SECONDARY_EXEC_VIRTUALIZE_APIC_ACCESSES)
			vmcs_write64(APIC_ACCESS_ADDR, -1ull);

		vmcs_write32(SECONDARY_VM_EXEC_CONTROL, exec_control);
	}


	/*
	 * Set host-state according to L0's settings (vmcs12 is irrelevant here)
	 * Some constant fields are set here by vmx_set_constant_host_state().
	 * Other fields are different per CPU, and will be set later when
	 * vmx_vcpu_load() is called, and when vmx_save_host_state() is called.
	 */
	vmx_set_constant_host_state(vmx);

	/*
	 * Set the MSR load/store lists to match L0's settings.
	 */
	vmcs_write32(VM_EXIT_MSR_STORE_COUNT, 0);
	vmcs_write32(VM_EXIT_MSR_LOAD_COUNT, vmx->msr_autoload.nr);
	vmcs_write64(VM_EXIT_MSR_LOAD_ADDR, __pa(vmx->msr_autoload.host));
	vmcs_write32(VM_ENTRY_MSR_LOAD_COUNT, vmx->msr_autoload.nr);
	vmcs_write64(VM_ENTRY_MSR_LOAD_ADDR, __pa(vmx->msr_autoload.guest));

	/*
	 * HOST_RSP is normally set correctly in vmx_vcpu_run() just before
	 * entry, but only if the current (host) sp changed from the value
	 * we wrote last (vmx->host_rsp). This cache is no longer relevant
	 * if we switch vmcs, and rather than hold a separate cache per vmcs,
	 * here we just force the write to happen on entry.
	 */
	vmx->host_rsp = 0;

	exec_control = vmx_exec_control(vmx); /* L0's desires */
	exec_control &= ~CPU_BASED_VIRTUAL_INTR_PENDING;
	exec_control &= ~CPU_BASED_VIRTUAL_NMI_PENDING;
	exec_control &= ~CPU_BASED_TPR_SHADOW;
	exec_control |= vmcs12->cpu_based_vm_exec_control;

	/*
	 * Write an illegal value to VIRTUAL_APIC_PAGE_ADDR. Later, if
	 * nested_get_vmcs12_pages can't fix it up, the illegal value
	 * will result in a VM entry failure.
	 */
	if (exec_control & CPU_BASED_TPR_SHADOW) {
		vmcs_write64(VIRTUAL_APIC_PAGE_ADDR, -1ull);
		vmcs_write32(TPR_THRESHOLD, vmcs12->tpr_threshold);
	} else {
#ifdef CONFIG_X86_64
		exec_control |= CPU_BASED_CR8_LOAD_EXITING |
				CPU_BASED_CR8_STORE_EXITING;
#endif
	}

	/*
	 * Merging of IO bitmap not currently supported.
	 * Rather, exit every time.
	 */
	exec_control &= ~CPU_BASED_USE_IO_BITMAPS;
	exec_control |= CPU_BASED_UNCOND_IO_EXITING;

	vmcs_write32(CPU_BASED_VM_EXEC_CONTROL, exec_control);

	/* EXCEPTION_BITMAP and CR0_GUEST_HOST_MASK should basically be the
	 * bitwise-or of what L1 wants to trap for L2, and what we want to
	 * trap. Note that CR0.TS also needs updating - we do this later.
	 */
	update_exception_bitmap(vcpu);
	vcpu->arch.cr0_guest_owned_bits &= ~vmcs12->cr0_guest_host_mask;
	vmcs_writel(CR0_GUEST_HOST_MASK, ~vcpu->arch.cr0_guest_owned_bits);

	/* L2->L1 exit controls are emulated - the hardware exit is to L0 so
	 * we should use its exit controls. Note that VM_EXIT_LOAD_IA32_EFER
	 * bits are further modified by vmx_set_efer() below.
	 */
	vmcs_write32(VM_EXIT_CONTROLS, vmcs_config.vmexit_ctrl);

	/* vmcs12's VM_ENTRY_LOAD_IA32_EFER and VM_ENTRY_IA32E_MODE are
	 * emulated by vmx_set_efer(), below.
	 */
	vm_entry_controls_init(vmx, 
		(vmcs12->vm_entry_controls & ~VM_ENTRY_LOAD_IA32_EFER &
			~VM_ENTRY_IA32E_MODE) |
		(vmcs_config.vmentry_ctrl & ~VM_ENTRY_IA32E_MODE));

	if (from_vmentry &&
	    (vmcs12->vm_entry_controls & VM_ENTRY_LOAD_IA32_PAT)) {
		vmcs_write64(GUEST_IA32_PAT, vmcs12->guest_ia32_pat);
		vcpu->arch.pat = vmcs12->guest_ia32_pat;
	} else if (vmcs_config.vmentry_ctrl & VM_ENTRY_LOAD_IA32_PAT) {
		vmcs_write64(GUEST_IA32_PAT, vmx->vcpu.arch.pat);
	}

	set_cr4_guest_host_mask(vmx);

	if (from_vmentry &&
	    vmcs12->vm_entry_controls & VM_ENTRY_LOAD_BNDCFGS)
		vmcs_write64(GUEST_BNDCFGS, vmcs12->guest_bndcfgs);

	if (vmcs12->cpu_based_vm_exec_control & CPU_BASED_USE_TSC_OFFSETING)
		vmcs_write64(TSC_OFFSET,
			vcpu->arch.tsc_offset + vmcs12->tsc_offset);
	else
		vmcs_write64(TSC_OFFSET, vcpu->arch.tsc_offset);
	if (kvm_has_tsc_control)
		decache_tsc_multiplier(vmx);

	if (enable_vpid) {
		/*
		 * There is no direct mapping between vpid02 and vpid12, the
		 * vpid02 is per-vCPU for L0 and reused while the value of
		 * vpid12 is changed w/ one invvpid during nested vmentry.
		 * The vpid12 is allocated by L1 for L2, so it will not
		 * influence global bitmap(for vpid01 and vpid02 allocation)
		 * even if spawn a lot of nested vCPUs.
		 */
		if (nested_cpu_has_vpid(vmcs12) && vmx->nested.vpid02) {
			vmcs_write16(VIRTUAL_PROCESSOR_ID, vmx->nested.vpid02);
			if (vmcs12->virtual_processor_id != vmx->nested.last_vpid) {
				vmx->nested.last_vpid = vmcs12->virtual_processor_id;
				__vmx_flush_tlb(vcpu, to_vmx(vcpu)->nested.vpid02);
			}
		} else {
			vmcs_write16(VIRTUAL_PROCESSOR_ID, vmx->vpid);
			vmx_flush_tlb(vcpu);
		}

	}

	if (enable_pml) {
		/*
		 * Conceptually we want to copy the PML address and index from
		 * vmcs01 here, and then back to vmcs01 on nested vmexit. But,
		 * since we always flush the log on each vmexit, this happens
		 * to be equivalent to simply resetting the fields in vmcs02.
		 */
		ASSERT(vmx->pml_pg);
		vmcs_write64(PML_ADDRESS, page_to_phys(vmx->pml_pg));
		vmcs_write16(GUEST_PML_INDEX, PML_ENTITY_NUM - 1);
	}

	if (nested_cpu_has_ept(vmcs12)) {
		if (nested_ept_init_mmu_context(vcpu)) {
			*entry_failure_code = ENTRY_FAIL_DEFAULT;
			return 1;
		}
	} else if (nested_cpu_has2(vmcs12,
				   SECONDARY_EXEC_VIRTUALIZE_APIC_ACCESSES)) {
		vmx_flush_tlb_ept_only(vcpu);
	}

	/*
	 * This sets GUEST_CR0 to vmcs12->guest_cr0, possibly modifying those
	 * bits which we consider mandatory enabled.
	 * The CR0_READ_SHADOW is what L2 should have expected to read given
	 * the specifications by L1; It's not enough to take
	 * vmcs12->cr0_read_shadow because on our cr0_guest_host_mask we we
	 * have more bits than L1 expected.
	 */
	vmx_set_cr0(vcpu, vmcs12->guest_cr0);
	vmcs_writel(CR0_READ_SHADOW, nested_read_cr0(vmcs12));

	vmx_set_cr4(vcpu, vmcs12->guest_cr4);
	vmcs_writel(CR4_READ_SHADOW, nested_read_cr4(vmcs12));

	if (from_vmentry &&
	    (vmcs12->vm_entry_controls & VM_ENTRY_LOAD_IA32_EFER))
		vcpu->arch.efer = vmcs12->guest_ia32_efer;
	else if (vmcs12->vm_entry_controls & VM_ENTRY_IA32E_MODE)
		vcpu->arch.efer |= (EFER_LMA | EFER_LME);
	else
		vcpu->arch.efer &= ~(EFER_LMA | EFER_LME);
	/* Note: modifies VM_ENTRY/EXIT_CONTROLS and GUEST/HOST_IA32_EFER */
	vmx_set_efer(vcpu, vcpu->arch.efer);

	/* Shadow page tables on either EPT or shadow page tables. */
	if (nested_vmx_load_cr3(vcpu, vmcs12->guest_cr3, nested_cpu_has_ept(vmcs12),
				entry_failure_code))
		return 1;

	if (!enable_ept)
		vcpu->arch.walk_mmu->inject_page_fault = vmx_inject_page_fault_nested;

	/*
	 * L1 may access the L2's PDPTR, so save them to construct vmcs12
	 */
	if (enable_ept) {
		vmcs_write64(GUEST_PDPTR0, vmcs12->guest_pdptr0);
		vmcs_write64(GUEST_PDPTR1, vmcs12->guest_pdptr1);
		vmcs_write64(GUEST_PDPTR2, vmcs12->guest_pdptr2);
		vmcs_write64(GUEST_PDPTR3, vmcs12->guest_pdptr3);
	}

	kvm_register_write(vcpu, VCPU_REGS_RSP, vmcs12->guest_rsp);
	kvm_register_write(vcpu, VCPU_REGS_RIP, vmcs12->guest_rip);
	return 0;
}

static int check_vmentry_prereqs(struct kvm_vcpu *vcpu, struct vmcs12 *vmcs12)
{
	struct vcpu_vmx *vmx = to_vmx(vcpu);

	if (vmcs12->guest_activity_state != GUEST_ACTIVITY_ACTIVE &&
	    vmcs12->guest_activity_state != GUEST_ACTIVITY_HLT)
		return VMXERR_ENTRY_INVALID_CONTROL_FIELD;

	if (nested_vmx_check_io_bitmap_controls(vcpu, vmcs12))
		return VMXERR_ENTRY_INVALID_CONTROL_FIELD;

	if (nested_vmx_check_msr_bitmap_controls(vcpu, vmcs12))
		return VMXERR_ENTRY_INVALID_CONTROL_FIELD;

	if (nested_vmx_check_tpr_shadow_controls(vcpu, vmcs12))
		return VMXERR_ENTRY_INVALID_CONTROL_FIELD;

	if (nested_vmx_check_apicv_controls(vcpu, vmcs12))
		return VMXERR_ENTRY_INVALID_CONTROL_FIELD;

	if (nested_vmx_check_msr_switch_controls(vcpu, vmcs12))
		return VMXERR_ENTRY_INVALID_CONTROL_FIELD;

	if (nested_vmx_check_pml_controls(vcpu, vmcs12))
		return VMXERR_ENTRY_INVALID_CONTROL_FIELD;

	if (!vmx_control_verify(vmcs12->cpu_based_vm_exec_control,
				vmx->nested.nested_vmx_procbased_ctls_low,
				vmx->nested.nested_vmx_procbased_ctls_high) ||
	    (nested_cpu_has(vmcs12, CPU_BASED_ACTIVATE_SECONDARY_CONTROLS) &&
	     !vmx_control_verify(vmcs12->secondary_vm_exec_control,
				 vmx->nested.nested_vmx_secondary_ctls_low,
				 vmx->nested.nested_vmx_secondary_ctls_high)) ||
	    !vmx_control_verify(vmcs12->pin_based_vm_exec_control,
				vmx->nested.nested_vmx_pinbased_ctls_low,
				vmx->nested.nested_vmx_pinbased_ctls_high) ||
	    !vmx_control_verify(vmcs12->vm_exit_controls,
				vmx->nested.nested_vmx_exit_ctls_low,
				vmx->nested.nested_vmx_exit_ctls_high) ||
	    !vmx_control_verify(vmcs12->vm_entry_controls,
				vmx->nested.nested_vmx_entry_ctls_low,
				vmx->nested.nested_vmx_entry_ctls_high))
		return VMXERR_ENTRY_INVALID_CONTROL_FIELD;

	if (nested_cpu_has_vmfunc(vmcs12)) {
		if (vmcs12->vm_function_control &
		    ~vmx->nested.nested_vmx_vmfunc_controls)
			return VMXERR_ENTRY_INVALID_CONTROL_FIELD;

		if (nested_cpu_has_eptp_switching(vmcs12)) {
			if (!nested_cpu_has_ept(vmcs12) ||
			    !page_address_valid(vcpu, vmcs12->eptp_list_address))
				return VMXERR_ENTRY_INVALID_CONTROL_FIELD;
		}
	}

	if (vmcs12->cr3_target_count > nested_cpu_vmx_misc_cr3_count(vcpu))
		return VMXERR_ENTRY_INVALID_CONTROL_FIELD;

	if (!nested_host_cr0_valid(vcpu, vmcs12->host_cr0) ||
	    !nested_host_cr4_valid(vcpu, vmcs12->host_cr4) ||
	    !nested_cr3_valid(vcpu, vmcs12->host_cr3))
		return VMXERR_ENTRY_INVALID_HOST_STATE_FIELD;

	return 0;
}

static int check_vmentry_postreqs(struct kvm_vcpu *vcpu, struct vmcs12 *vmcs12,
				  u32 *exit_qual)
{
	bool ia32e;

	*exit_qual = ENTRY_FAIL_DEFAULT;

	if (!nested_guest_cr0_valid(vcpu, vmcs12->guest_cr0) ||
	    !nested_guest_cr4_valid(vcpu, vmcs12->guest_cr4))
		return 1;

	if (!nested_cpu_has2(vmcs12, SECONDARY_EXEC_SHADOW_VMCS) &&
	    vmcs12->vmcs_link_pointer != -1ull) {
		*exit_qual = ENTRY_FAIL_VMCS_LINK_PTR;
		return 1;
	}

	/*
	 * If the load IA32_EFER VM-entry control is 1, the following checks
	 * are performed on the field for the IA32_EFER MSR:
	 * - Bits reserved in the IA32_EFER MSR must be 0.
	 * - Bit 10 (corresponding to IA32_EFER.LMA) must equal the value of
	 *   the IA-32e mode guest VM-exit control. It must also be identical
	 *   to bit 8 (LME) if bit 31 in the CR0 field (corresponding to
	 *   CR0.PG) is 1.
	 */
	if (to_vmx(vcpu)->nested.nested_run_pending &&
	    (vmcs12->vm_entry_controls & VM_ENTRY_LOAD_IA32_EFER)) {
		ia32e = (vmcs12->vm_entry_controls & VM_ENTRY_IA32E_MODE) != 0;
		if (!kvm_valid_efer(vcpu, vmcs12->guest_ia32_efer) ||
		    ia32e != !!(vmcs12->guest_ia32_efer & EFER_LMA) ||
		    ((vmcs12->guest_cr0 & X86_CR0_PG) &&
		     ia32e != !!(vmcs12->guest_ia32_efer & EFER_LME)))
			return 1;
	}

	/*
	 * If the load IA32_EFER VM-exit control is 1, bits reserved in the
	 * IA32_EFER MSR must be 0 in the field for that register. In addition,
	 * the values of the LMA and LME bits in the field must each be that of
	 * the host address-space size VM-exit control.
	 */
	if (vmcs12->vm_exit_controls & VM_EXIT_LOAD_IA32_EFER) {
		ia32e = (vmcs12->vm_exit_controls &
			 VM_EXIT_HOST_ADDR_SPACE_SIZE) != 0;
		if (!kvm_valid_efer(vcpu, vmcs12->host_ia32_efer) ||
		    ia32e != !!(vmcs12->host_ia32_efer & EFER_LMA) ||
		    ia32e != !!(vmcs12->host_ia32_efer & EFER_LME))
			return 1;
	}

	return 0;
}

static int enter_vmx_non_root_mode(struct kvm_vcpu *vcpu, bool from_vmentry)
{
	struct vcpu_vmx *vmx = to_vmx(vcpu);
	struct vmcs12 *vmcs12 = get_vmcs12(vcpu);
	struct loaded_vmcs *vmcs02;
	u32 msr_entry_idx;
	u32 exit_qual;

	vmcs02 = nested_get_current_vmcs02(vmx);
	if (!vmcs02)
		return -ENOMEM;

	enter_guest_mode(vcpu);

	if (!(vmcs12->vm_entry_controls & VM_ENTRY_LOAD_DEBUG_CONTROLS))
		vmx->nested.vmcs01_debugctl = vmcs_read64(GUEST_IA32_DEBUGCTL);

	vmx_switch_vmcs(vcpu, vmcs02);
	vmx_segment_cache_clear(vmx);

	if (prepare_vmcs02(vcpu, vmcs12, from_vmentry, &exit_qual)) {
		leave_guest_mode(vcpu);
		vmx_switch_vmcs(vcpu, &vmx->vmcs01);
		nested_vmx_entry_failure(vcpu, vmcs12,
					 EXIT_REASON_INVALID_STATE, exit_qual);
		return 1;
	}

	nested_get_vmcs12_pages(vcpu, vmcs12);

	msr_entry_idx = nested_vmx_load_msr(vcpu,
					    vmcs12->vm_entry_msr_load_addr,
					    vmcs12->vm_entry_msr_load_count);
	if (msr_entry_idx) {
		leave_guest_mode(vcpu);
		vmx_switch_vmcs(vcpu, &vmx->vmcs01);
		nested_vmx_entry_failure(vcpu, vmcs12,
				EXIT_REASON_MSR_LOAD_FAIL, msr_entry_idx);
		return 1;
	}

	/*
	 * Note no nested_vmx_succeed or nested_vmx_fail here. At this point
	 * we are no longer running L1, and VMLAUNCH/VMRESUME has not yet
	 * returned as far as L1 is concerned. It will only return (and set
	 * the success flag) when L2 exits (see nested_vmx_vmexit()).
	 */
	return 0;
}

/*
 * nested_vmx_run() handles a nested entry, i.e., a VMLAUNCH or VMRESUME on L1
 * for running an L2 nested guest.
 */
static int nested_vmx_run(struct kvm_vcpu *vcpu, bool launch)
{
	struct vmcs12 *vmcs12;
	struct vcpu_vmx *vmx = to_vmx(vcpu);
	u32 interrupt_shadow = vmx_get_interrupt_shadow(vcpu);
	u32 exit_qual;
	int ret;

	if (!nested_vmx_check_permission(vcpu))
		return 1;

	if (!nested_vmx_check_vmcs12(vcpu))
		goto out;

	vmcs12 = get_vmcs12(vcpu);

	if (enable_shadow_vmcs)
		copy_shadow_to_vmcs12(vmx);

	/*
	 * The nested entry process starts with enforcing various prerequisites
	 * on vmcs12 as required by the Intel SDM, and act appropriately when
	 * they fail: As the SDM explains, some conditions should cause the
	 * instruction to fail, while others will cause the instruction to seem
	 * to succeed, but return an EXIT_REASON_INVALID_STATE.
	 * To speed up the normal (success) code path, we should avoid checking
	 * for misconfigurations which will anyway be caught by the processor
	 * when using the merged vmcs02.
	 */
	if (interrupt_shadow & KVM_X86_SHADOW_INT_MOV_SS) {
		nested_vmx_failValid(vcpu,
				     VMXERR_ENTRY_EVENTS_BLOCKED_BY_MOV_SS);
		goto out;
	}

	if (vmcs12->launch_state == launch) {
		nested_vmx_failValid(vcpu,
			launch ? VMXERR_VMLAUNCH_NONCLEAR_VMCS
			       : VMXERR_VMRESUME_NONLAUNCHED_VMCS);
		goto out;
	}

	ret = check_vmentry_prereqs(vcpu, vmcs12);
	if (ret) {
		nested_vmx_failValid(vcpu, ret);
		goto out;
	}

	/*
	 * After this point, the trap flag no longer triggers a singlestep trap
	 * on the vm entry instructions; don't call kvm_skip_emulated_instruction.
	 * This is not 100% correct; for performance reasons, we delegate most
	 * of the checks on host state to the processor.  If those fail,
	 * the singlestep trap is missed.
	 */
	skip_emulated_instruction(vcpu);

	ret = check_vmentry_postreqs(vcpu, vmcs12, &exit_qual);
	if (ret) {
		nested_vmx_entry_failure(vcpu, vmcs12,
					 EXIT_REASON_INVALID_STATE, exit_qual);
		return 1;
	}

	/*
	 * We're finally done with prerequisite checking, and can start with
	 * the nested entry.
	 */

	ret = enter_vmx_non_root_mode(vcpu, true);
	if (ret)
		return ret;

	if (vmcs12->guest_activity_state == GUEST_ACTIVITY_HLT)
		return kvm_vcpu_halt(vcpu);

	vmx->nested.nested_run_pending = 1;

	return 1;

out:
	return kvm_skip_emulated_instruction(vcpu);
}

/*
 * On a nested exit from L2 to L1, vmcs12.guest_cr0 might not be up-to-date
 * because L2 may have changed some cr0 bits directly (CRO_GUEST_HOST_MASK).
 * This function returns the new value we should put in vmcs12.guest_cr0.
 * It's not enough to just return the vmcs02 GUEST_CR0. Rather,
 *  1. Bits that neither L0 nor L1 trapped, were set directly by L2 and are now
 *     available in vmcs02 GUEST_CR0. (Note: It's enough to check that L0
 *     didn't trap the bit, because if L1 did, so would L0).
 *  2. Bits that L1 asked to trap (and therefore L0 also did) could not have
 *     been modified by L2, and L1 knows it. So just leave the old value of
 *     the bit from vmcs12.guest_cr0. Note that the bit from vmcs02 GUEST_CR0
 *     isn't relevant, because if L0 traps this bit it can set it to anything.
 *  3. Bits that L1 didn't trap, but L0 did. L1 believes the guest could have
 *     changed these bits, and therefore they need to be updated, but L0
 *     didn't necessarily allow them to be changed in GUEST_CR0 - and rather
 *     put them in vmcs02 CR0_READ_SHADOW. So take these bits from there.
 */
static inline unsigned long
vmcs12_guest_cr0(struct kvm_vcpu *vcpu, struct vmcs12 *vmcs12)
{
	return
	/*1*/	(vmcs_readl(GUEST_CR0) & vcpu->arch.cr0_guest_owned_bits) |
	/*2*/	(vmcs12->guest_cr0 & vmcs12->cr0_guest_host_mask) |
	/*3*/	(vmcs_readl(CR0_READ_SHADOW) & ~(vmcs12->cr0_guest_host_mask |
			vcpu->arch.cr0_guest_owned_bits));
}

static inline unsigned long
vmcs12_guest_cr4(struct kvm_vcpu *vcpu, struct vmcs12 *vmcs12)
{
	return
	/*1*/	(vmcs_readl(GUEST_CR4) & vcpu->arch.cr4_guest_owned_bits) |
	/*2*/	(vmcs12->guest_cr4 & vmcs12->cr4_guest_host_mask) |
	/*3*/	(vmcs_readl(CR4_READ_SHADOW) & ~(vmcs12->cr4_guest_host_mask |
			vcpu->arch.cr4_guest_owned_bits));
}

static void vmcs12_save_pending_event(struct kvm_vcpu *vcpu,
				       struct vmcs12 *vmcs12)
{
	u32 idt_vectoring;
	unsigned int nr;

	if (vcpu->arch.exception.injected) {
		nr = vcpu->arch.exception.nr;
		idt_vectoring = nr | VECTORING_INFO_VALID_MASK;

		if (kvm_exception_is_soft(nr)) {
			vmcs12->vm_exit_instruction_len =
				vcpu->arch.event_exit_inst_len;
			idt_vectoring |= INTR_TYPE_SOFT_EXCEPTION;
		} else
			idt_vectoring |= INTR_TYPE_HARD_EXCEPTION;

		if (vcpu->arch.exception.has_error_code) {
			idt_vectoring |= VECTORING_INFO_DELIVER_CODE_MASK;
			vmcs12->idt_vectoring_error_code =
				vcpu->arch.exception.error_code;
		}

		vmcs12->idt_vectoring_info_field = idt_vectoring;
	} else if (vcpu->arch.nmi_injected) {
		vmcs12->idt_vectoring_info_field =
			INTR_TYPE_NMI_INTR | INTR_INFO_VALID_MASK | NMI_VECTOR;
	} else if (vcpu->arch.interrupt.pending) {
		nr = vcpu->arch.interrupt.nr;
		idt_vectoring = nr | VECTORING_INFO_VALID_MASK;

		if (vcpu->arch.interrupt.soft) {
			idt_vectoring |= INTR_TYPE_SOFT_INTR;
			vmcs12->vm_entry_instruction_len =
				vcpu->arch.event_exit_inst_len;
		} else
			idt_vectoring |= INTR_TYPE_EXT_INTR;

		vmcs12->idt_vectoring_info_field = idt_vectoring;
	}
}

static int vmx_check_nested_events(struct kvm_vcpu *vcpu, bool external_intr)
{
	struct vcpu_vmx *vmx = to_vmx(vcpu);
	unsigned long exit_qual;

	if (kvm_event_needs_reinjection(vcpu))
		return -EBUSY;

	if (vcpu->arch.exception.pending &&
		nested_vmx_check_exception(vcpu, &exit_qual)) {
		if (vmx->nested.nested_run_pending)
			return -EBUSY;
		nested_vmx_inject_exception_vmexit(vcpu, exit_qual);
		vcpu->arch.exception.pending = false;
		return 0;
	}

	if (nested_cpu_has_preemption_timer(get_vmcs12(vcpu)) &&
	    vmx->nested.preemption_timer_expired) {
		if (vmx->nested.nested_run_pending)
			return -EBUSY;
		nested_vmx_vmexit(vcpu, EXIT_REASON_PREEMPTION_TIMER, 0, 0);
		return 0;
	}

	if (vcpu->arch.nmi_pending && nested_exit_on_nmi(vcpu)) {
		if (vmx->nested.nested_run_pending)
			return -EBUSY;
		nested_vmx_vmexit(vcpu, EXIT_REASON_EXCEPTION_NMI,
				  NMI_VECTOR | INTR_TYPE_NMI_INTR |
				  INTR_INFO_VALID_MASK, 0);
		/*
		 * The NMI-triggered VM exit counts as injection:
		 * clear this one and block further NMIs.
		 */
		vcpu->arch.nmi_pending = 0;
		vmx_set_nmi_mask(vcpu, true);
		return 0;
	}

	if ((kvm_cpu_has_interrupt(vcpu) || external_intr) &&
	    nested_exit_on_intr(vcpu)) {
		if (vmx->nested.nested_run_pending)
			return -EBUSY;
		nested_vmx_vmexit(vcpu, EXIT_REASON_EXTERNAL_INTERRUPT, 0, 0);
		return 0;
	}

	vmx_complete_nested_posted_interrupt(vcpu);
	return 0;
}

static u32 vmx_get_preemption_timer_value(struct kvm_vcpu *vcpu)
{
	ktime_t remaining =
		hrtimer_get_remaining(&to_vmx(vcpu)->nested.preemption_timer);
	u64 value;

	if (ktime_to_ns(remaining) <= 0)
		return 0;

	value = ktime_to_ns(remaining) * vcpu->arch.virtual_tsc_khz;
	do_div(value, 1000000);
	return value >> VMX_MISC_EMULATED_PREEMPTION_TIMER_RATE;
}

/*
 * Update the guest state fields of vmcs12 to reflect changes that
 * occurred while L2 was running. (The "IA-32e mode guest" bit of the
 * VM-entry controls is also updated, since this is really a guest
 * state bit.)
 */
static void sync_vmcs12(struct kvm_vcpu *vcpu, struct vmcs12 *vmcs12)
{
	vmcs12->guest_cr0 = vmcs12_guest_cr0(vcpu, vmcs12);
	vmcs12->guest_cr4 = vmcs12_guest_cr4(vcpu, vmcs12);

	vmcs12->guest_rsp = kvm_register_read(vcpu, VCPU_REGS_RSP);
	vmcs12->guest_rip = kvm_register_read(vcpu, VCPU_REGS_RIP);
	vmcs12->guest_rflags = vmcs_readl(GUEST_RFLAGS);

	vmcs12->guest_es_selector = vmcs_read16(GUEST_ES_SELECTOR);
	vmcs12->guest_cs_selector = vmcs_read16(GUEST_CS_SELECTOR);
	vmcs12->guest_ss_selector = vmcs_read16(GUEST_SS_SELECTOR);
	vmcs12->guest_ds_selector = vmcs_read16(GUEST_DS_SELECTOR);
	vmcs12->guest_fs_selector = vmcs_read16(GUEST_FS_SELECTOR);
	vmcs12->guest_gs_selector = vmcs_read16(GUEST_GS_SELECTOR);
	vmcs12->guest_ldtr_selector = vmcs_read16(GUEST_LDTR_SELECTOR);
	vmcs12->guest_tr_selector = vmcs_read16(GUEST_TR_SELECTOR);
	vmcs12->guest_es_limit = vmcs_read32(GUEST_ES_LIMIT);
	vmcs12->guest_cs_limit = vmcs_read32(GUEST_CS_LIMIT);
	vmcs12->guest_ss_limit = vmcs_read32(GUEST_SS_LIMIT);
	vmcs12->guest_ds_limit = vmcs_read32(GUEST_DS_LIMIT);
	vmcs12->guest_fs_limit = vmcs_read32(GUEST_FS_LIMIT);
	vmcs12->guest_gs_limit = vmcs_read32(GUEST_GS_LIMIT);
	vmcs12->guest_ldtr_limit = vmcs_read32(GUEST_LDTR_LIMIT);
	vmcs12->guest_tr_limit = vmcs_read32(GUEST_TR_LIMIT);
	vmcs12->guest_gdtr_limit = vmcs_read32(GUEST_GDTR_LIMIT);
	vmcs12->guest_idtr_limit = vmcs_read32(GUEST_IDTR_LIMIT);
	vmcs12->guest_es_ar_bytes = vmcs_read32(GUEST_ES_AR_BYTES);
	vmcs12->guest_cs_ar_bytes = vmcs_read32(GUEST_CS_AR_BYTES);
	vmcs12->guest_ss_ar_bytes = vmcs_read32(GUEST_SS_AR_BYTES);
	vmcs12->guest_ds_ar_bytes = vmcs_read32(GUEST_DS_AR_BYTES);
	vmcs12->guest_fs_ar_bytes = vmcs_read32(GUEST_FS_AR_BYTES);
	vmcs12->guest_gs_ar_bytes = vmcs_read32(GUEST_GS_AR_BYTES);
	vmcs12->guest_ldtr_ar_bytes = vmcs_read32(GUEST_LDTR_AR_BYTES);
	vmcs12->guest_tr_ar_bytes = vmcs_read32(GUEST_TR_AR_BYTES);
	vmcs12->guest_es_base = vmcs_readl(GUEST_ES_BASE);
	vmcs12->guest_cs_base = vmcs_readl(GUEST_CS_BASE);
	vmcs12->guest_ss_base = vmcs_readl(GUEST_SS_BASE);
	vmcs12->guest_ds_base = vmcs_readl(GUEST_DS_BASE);
	vmcs12->guest_fs_base = vmcs_readl(GUEST_FS_BASE);
	vmcs12->guest_gs_base = vmcs_readl(GUEST_GS_BASE);
	vmcs12->guest_ldtr_base = vmcs_readl(GUEST_LDTR_BASE);
	vmcs12->guest_tr_base = vmcs_readl(GUEST_TR_BASE);
	vmcs12->guest_gdtr_base = vmcs_readl(GUEST_GDTR_BASE);
	vmcs12->guest_idtr_base = vmcs_readl(GUEST_IDTR_BASE);

	vmcs12->guest_interruptibility_info =
		vmcs_read32(GUEST_INTERRUPTIBILITY_INFO);
	vmcs12->guest_pending_dbg_exceptions =
		vmcs_readl(GUEST_PENDING_DBG_EXCEPTIONS);
	if (vcpu->arch.mp_state == KVM_MP_STATE_HALTED)
		vmcs12->guest_activity_state = GUEST_ACTIVITY_HLT;
	else
		vmcs12->guest_activity_state = GUEST_ACTIVITY_ACTIVE;

	if (nested_cpu_has_preemption_timer(vmcs12)) {
		if (vmcs12->vm_exit_controls &
		    VM_EXIT_SAVE_VMX_PREEMPTION_TIMER)
			vmcs12->vmx_preemption_timer_value =
				vmx_get_preemption_timer_value(vcpu);
		hrtimer_cancel(&to_vmx(vcpu)->nested.preemption_timer);
	}

	/*
	 * In some cases (usually, nested EPT), L2 is allowed to change its
	 * own CR3 without exiting. If it has changed it, we must keep it.
	 * Of course, if L0 is using shadow page tables, GUEST_CR3 was defined
	 * by L0, not L1 or L2, so we mustn't unconditionally copy it to vmcs12.
	 *
	 * Additionally, restore L2's PDPTR to vmcs12.
	 */
	if (enable_ept) {
		vmcs12->guest_cr3 = vmcs_readl(GUEST_CR3);
		vmcs12->guest_pdptr0 = vmcs_read64(GUEST_PDPTR0);
		vmcs12->guest_pdptr1 = vmcs_read64(GUEST_PDPTR1);
		vmcs12->guest_pdptr2 = vmcs_read64(GUEST_PDPTR2);
		vmcs12->guest_pdptr3 = vmcs_read64(GUEST_PDPTR3);
	}

	vmcs12->guest_linear_address = vmcs_readl(GUEST_LINEAR_ADDRESS);

	if (nested_cpu_has_vid(vmcs12))
		vmcs12->guest_intr_status = vmcs_read16(GUEST_INTR_STATUS);

	vmcs12->vm_entry_controls =
		(vmcs12->vm_entry_controls & ~VM_ENTRY_IA32E_MODE) |
		(vm_entry_controls_get(to_vmx(vcpu)) & VM_ENTRY_IA32E_MODE);

	if (vmcs12->vm_exit_controls & VM_EXIT_SAVE_DEBUG_CONTROLS) {
		kvm_get_dr(vcpu, 7, (unsigned long *)&vmcs12->guest_dr7);
		vmcs12->guest_ia32_debugctl = vmcs_read64(GUEST_IA32_DEBUGCTL);
	}

	/* TODO: These cannot have changed unless we have MSR bitmaps and
	 * the relevant bit asks not to trap the change */
	if (vmcs12->vm_exit_controls & VM_EXIT_SAVE_IA32_PAT)
		vmcs12->guest_ia32_pat = vmcs_read64(GUEST_IA32_PAT);
	if (vmcs12->vm_exit_controls & VM_EXIT_SAVE_IA32_EFER)
		vmcs12->guest_ia32_efer = vcpu->arch.efer;
	vmcs12->guest_sysenter_cs = vmcs_read32(GUEST_SYSENTER_CS);
	vmcs12->guest_sysenter_esp = vmcs_readl(GUEST_SYSENTER_ESP);
	vmcs12->guest_sysenter_eip = vmcs_readl(GUEST_SYSENTER_EIP);
	if (kvm_mpx_supported())
		vmcs12->guest_bndcfgs = vmcs_read64(GUEST_BNDCFGS);
}

/*
 * prepare_vmcs12 is part of what we need to do when the nested L2 guest exits
 * and we want to prepare to run its L1 parent. L1 keeps a vmcs for L2 (vmcs12),
 * and this function updates it to reflect the changes to the guest state while
 * L2 was running (and perhaps made some exits which were handled directly by L0
 * without going back to L1), and to reflect the exit reason.
 * Note that we do not have to copy here all VMCS fields, just those that
 * could have changed by the L2 guest or the exit - i.e., the guest-state and
 * exit-information fields only. Other fields are modified by L1 with VMWRITE,
 * which already writes to vmcs12 directly.
 */
static void prepare_vmcs12(struct kvm_vcpu *vcpu, struct vmcs12 *vmcs12,
			   u32 exit_reason, u32 exit_intr_info,
			   unsigned long exit_qualification)
{
	/* update guest state fields: */
	sync_vmcs12(vcpu, vmcs12);

	/* update exit information fields: */

	vmcs12->vm_exit_reason = exit_reason;
	vmcs12->exit_qualification = exit_qualification;
	vmcs12->vm_exit_intr_info = exit_intr_info;

	vmcs12->idt_vectoring_info_field = 0;
	vmcs12->vm_exit_instruction_len = vmcs_read32(VM_EXIT_INSTRUCTION_LEN);
	vmcs12->vmx_instruction_info = vmcs_read32(VMX_INSTRUCTION_INFO);

	if (!(vmcs12->vm_exit_reason & VMX_EXIT_REASONS_FAILED_VMENTRY)) {
		vmcs12->launch_state = 1;

		/* vm_entry_intr_info_field is cleared on exit. Emulate this
		 * instead of reading the real value. */
		vmcs12->vm_entry_intr_info_field &= ~INTR_INFO_VALID_MASK;

		/*
		 * Transfer the event that L0 or L1 may wanted to inject into
		 * L2 to IDT_VECTORING_INFO_FIELD.
		 */
		vmcs12_save_pending_event(vcpu, vmcs12);
	}

	/*
	 * Drop what we picked up for L2 via vmx_complete_interrupts. It is
	 * preserved above and would only end up incorrectly in L1.
	 */
	vcpu->arch.nmi_injected = false;
	kvm_clear_exception_queue(vcpu);
	kvm_clear_interrupt_queue(vcpu);
}

/*
 * A part of what we need to when the nested L2 guest exits and we want to
 * run its L1 parent, is to reset L1's guest state to the host state specified
 * in vmcs12.
 * This function is to be called not only on normal nested exit, but also on
 * a nested entry failure, as explained in Intel's spec, 3B.23.7 ("VM-Entry
 * Failures During or After Loading Guest State").
 * This function should be called when the active VMCS is L1's (vmcs01).
 */
static void load_vmcs12_host_state(struct kvm_vcpu *vcpu,
				   struct vmcs12 *vmcs12)
{
	struct kvm_segment seg;
	u32 entry_failure_code;

	if (vmcs12->vm_exit_controls & VM_EXIT_LOAD_IA32_EFER)
		vcpu->arch.efer = vmcs12->host_ia32_efer;
	else if (vmcs12->vm_exit_controls & VM_EXIT_HOST_ADDR_SPACE_SIZE)
		vcpu->arch.efer |= (EFER_LMA | EFER_LME);
	else
		vcpu->arch.efer &= ~(EFER_LMA | EFER_LME);
	vmx_set_efer(vcpu, vcpu->arch.efer);

	kvm_register_write(vcpu, VCPU_REGS_RSP, vmcs12->host_rsp);
	kvm_register_write(vcpu, VCPU_REGS_RIP, vmcs12->host_rip);
	vmx_set_rflags(vcpu, X86_EFLAGS_FIXED);
	/*
	 * Note that calling vmx_set_cr0 is important, even if cr0 hasn't
	 * actually changed, because vmx_set_cr0 refers to efer set above.
	 *
	 * CR0_GUEST_HOST_MASK is already set in the original vmcs01
	 * (KVM doesn't change it);
	 */
	vcpu->arch.cr0_guest_owned_bits = X86_CR0_TS;
	vmx_set_cr0(vcpu, vmcs12->host_cr0);

	/* Same as above - no reason to call set_cr4_guest_host_mask().  */
	vcpu->arch.cr4_guest_owned_bits = ~vmcs_readl(CR4_GUEST_HOST_MASK);
	kvm_set_cr4(vcpu, vmcs12->host_cr4);

	nested_ept_uninit_mmu_context(vcpu);

	/*
	 * Only PDPTE load can fail as the value of cr3 was checked on entry and
	 * couldn't have changed.
	 */
	if (nested_vmx_load_cr3(vcpu, vmcs12->host_cr3, false, &entry_failure_code))
		nested_vmx_abort(vcpu, VMX_ABORT_LOAD_HOST_PDPTE_FAIL);

	if (!enable_ept)
		vcpu->arch.walk_mmu->inject_page_fault = kvm_inject_page_fault;

	if (enable_vpid) {
		/*
		 * Trivially support vpid by letting L2s share their parent
		 * L1's vpid. TODO: move to a more elaborate solution, giving
		 * each L2 its own vpid and exposing the vpid feature to L1.
		 */
		vmx_flush_tlb(vcpu);
	}
	/* Restore posted intr vector. */
	if (nested_cpu_has_posted_intr(vmcs12))
		vmcs_write16(POSTED_INTR_NV, POSTED_INTR_VECTOR);

	vmcs_write32(GUEST_SYSENTER_CS, vmcs12->host_ia32_sysenter_cs);
	vmcs_writel(GUEST_SYSENTER_ESP, vmcs12->host_ia32_sysenter_esp);
	vmcs_writel(GUEST_SYSENTER_EIP, vmcs12->host_ia32_sysenter_eip);
	vmcs_writel(GUEST_IDTR_BASE, vmcs12->host_idtr_base);
	vmcs_writel(GUEST_GDTR_BASE, vmcs12->host_gdtr_base);

	/* If not VM_EXIT_CLEAR_BNDCFGS, the L2 value propagates to L1.  */
	if (vmcs12->vm_exit_controls & VM_EXIT_CLEAR_BNDCFGS)
		vmcs_write64(GUEST_BNDCFGS, 0);

	if (vmcs12->vm_exit_controls & VM_EXIT_LOAD_IA32_PAT) {
		vmcs_write64(GUEST_IA32_PAT, vmcs12->host_ia32_pat);
		vcpu->arch.pat = vmcs12->host_ia32_pat;
	}
	if (vmcs12->vm_exit_controls & VM_EXIT_LOAD_IA32_PERF_GLOBAL_CTRL)
		vmcs_write64(GUEST_IA32_PERF_GLOBAL_CTRL,
			vmcs12->host_ia32_perf_global_ctrl);

	/* Set L1 segment info according to Intel SDM
	    27.5.2 Loading Host Segment and Descriptor-Table Registers */
	seg = (struct kvm_segment) {
		.base = 0,
		.limit = 0xFFFFFFFF,
		.selector = vmcs12->host_cs_selector,
		.type = 11,
		.present = 1,
		.s = 1,
		.g = 1
	};
	if (vmcs12->vm_exit_controls & VM_EXIT_HOST_ADDR_SPACE_SIZE)
		seg.l = 1;
	else
		seg.db = 1;
	vmx_set_segment(vcpu, &seg, VCPU_SREG_CS);
	seg = (struct kvm_segment) {
		.base = 0,
		.limit = 0xFFFFFFFF,
		.type = 3,
		.present = 1,
		.s = 1,
		.db = 1,
		.g = 1
	};
	seg.selector = vmcs12->host_ds_selector;
	vmx_set_segment(vcpu, &seg, VCPU_SREG_DS);
	seg.selector = vmcs12->host_es_selector;
	vmx_set_segment(vcpu, &seg, VCPU_SREG_ES);
	seg.selector = vmcs12->host_ss_selector;
	vmx_set_segment(vcpu, &seg, VCPU_SREG_SS);
	seg.selector = vmcs12->host_fs_selector;
	seg.base = vmcs12->host_fs_base;
	vmx_set_segment(vcpu, &seg, VCPU_SREG_FS);
	seg.selector = vmcs12->host_gs_selector;
	seg.base = vmcs12->host_gs_base;
	vmx_set_segment(vcpu, &seg, VCPU_SREG_GS);
	seg = (struct kvm_segment) {
		.base = vmcs12->host_tr_base,
		.limit = 0x67,
		.selector = vmcs12->host_tr_selector,
		.type = 11,
		.present = 1
	};
	vmx_set_segment(vcpu, &seg, VCPU_SREG_TR);

	kvm_set_dr(vcpu, 7, 0x400);
	vmcs_write64(GUEST_IA32_DEBUGCTL, 0);

	if (cpu_has_vmx_msr_bitmap())
		vmx_set_msr_bitmap(vcpu);

	if (nested_vmx_load_msr(vcpu, vmcs12->vm_exit_msr_load_addr,
				vmcs12->vm_exit_msr_load_count))
		nested_vmx_abort(vcpu, VMX_ABORT_LOAD_HOST_MSR_FAIL);
}

/*
 * Emulate an exit from nested guest (L2) to L1, i.e., prepare to run L1
 * and modify vmcs12 to make it see what it would expect to see there if
 * L2 was its real guest. Must only be called when in L2 (is_guest_mode())
 */
static void nested_vmx_vmexit(struct kvm_vcpu *vcpu, u32 exit_reason,
			      u32 exit_intr_info,
			      unsigned long exit_qualification)
{
	struct vcpu_vmx *vmx = to_vmx(vcpu);
	struct vmcs12 *vmcs12 = get_vmcs12(vcpu);

	/* trying to cancel vmlaunch/vmresume is a bug */
	WARN_ON_ONCE(vmx->nested.nested_run_pending);

	/*
	 * The only expected VM-instruction error is "VM entry with
	 * invalid control field(s)." Anything else indicates a
	 * problem with L0.
	 */
	WARN_ON_ONCE(vmx->fail && (vmcs_read32(VM_INSTRUCTION_ERROR) !=
				   VMXERR_ENTRY_INVALID_CONTROL_FIELD));

	leave_guest_mode(vcpu);

	if (likely(!vmx->fail)) {
		prepare_vmcs12(vcpu, vmcs12, exit_reason, exit_intr_info,
			       exit_qualification);

		if (nested_vmx_store_msr(vcpu, vmcs12->vm_exit_msr_store_addr,
					 vmcs12->vm_exit_msr_store_count))
			nested_vmx_abort(vcpu, VMX_ABORT_SAVE_GUEST_MSR_FAIL);
	}

	vmx_switch_vmcs(vcpu, &vmx->vmcs01);
	vm_entry_controls_reset_shadow(vmx);
	vm_exit_controls_reset_shadow(vmx);
	vmx_segment_cache_clear(vmx);

	/* if no vmcs02 cache requested, remove the one we used */
	if (VMCS02_POOL_SIZE == 0)
		nested_free_vmcs02(vmx, vmx->nested.current_vmptr);

	/* Update any VMCS fields that might have changed while L2 ran */
	vmcs_write32(VM_EXIT_MSR_LOAD_COUNT, vmx->msr_autoload.nr);
	vmcs_write32(VM_ENTRY_MSR_LOAD_COUNT, vmx->msr_autoload.nr);
	vmcs_write64(TSC_OFFSET, vcpu->arch.tsc_offset);
	if (vmx->hv_deadline_tsc == -1)
		vmcs_clear_bits(PIN_BASED_VM_EXEC_CONTROL,
				PIN_BASED_VMX_PREEMPTION_TIMER);
	else
		vmcs_set_bits(PIN_BASED_VM_EXEC_CONTROL,
			      PIN_BASED_VMX_PREEMPTION_TIMER);
	if (kvm_has_tsc_control)
		decache_tsc_multiplier(vmx);

	if (vmx->nested.change_vmcs01_virtual_x2apic_mode) {
		vmx->nested.change_vmcs01_virtual_x2apic_mode = false;
		vmx_set_virtual_x2apic_mode(vcpu,
				vcpu->arch.apic_base & X2APIC_ENABLE);
	} else if (!nested_cpu_has_ept(vmcs12) &&
		   nested_cpu_has2(vmcs12,
				   SECONDARY_EXEC_VIRTUALIZE_APIC_ACCESSES)) {
		vmx_flush_tlb_ept_only(vcpu);
	}

	/* This is needed for same reason as it was needed in prepare_vmcs02 */
	vmx->host_rsp = 0;

	/* Unpin physical memory we referred to in vmcs02 */
	if (vmx->nested.apic_access_page) {
		kvm_release_page_dirty(vmx->nested.apic_access_page);
		vmx->nested.apic_access_page = NULL;
	}
	if (vmx->nested.virtual_apic_page) {
		kvm_release_page_dirty(vmx->nested.virtual_apic_page);
		vmx->nested.virtual_apic_page = NULL;
	}
	if (vmx->nested.pi_desc_page) {
		kunmap(vmx->nested.pi_desc_page);
		kvm_release_page_dirty(vmx->nested.pi_desc_page);
		vmx->nested.pi_desc_page = NULL;
		vmx->nested.pi_desc = NULL;
	}

	/*
	 * We are now running in L2, mmu_notifier will force to reload the
	 * page's hpa for L2 vmcs. Need to reload it for L1 before entering L1.
	 */
	kvm_make_request(KVM_REQ_APIC_PAGE_RELOAD, vcpu);

	if (enable_shadow_vmcs)
		vmx->nested.sync_shadow_vmcs = true;

	/* in case we halted in L2 */
	vcpu->arch.mp_state = KVM_MP_STATE_RUNNABLE;

	if (likely(!vmx->fail)) {
		/*
		 * TODO: SDM says that with acknowledge interrupt on
		 * exit, bit 31 of the VM-exit interrupt information
		 * (valid interrupt) is always set to 1 on
		 * EXIT_REASON_EXTERNAL_INTERRUPT, so we shouldn't
		 * need kvm_cpu_has_interrupt().  See the commit
		 * message for details.
		 */
		if (nested_exit_intr_ack_set(vcpu) &&
		    exit_reason == EXIT_REASON_EXTERNAL_INTERRUPT &&
		    kvm_cpu_has_interrupt(vcpu)) {
			int irq = kvm_cpu_get_interrupt(vcpu);
			WARN_ON(irq < 0);
			vmcs12->vm_exit_intr_info = irq |
				INTR_INFO_VALID_MASK | INTR_TYPE_EXT_INTR;
		}

		trace_kvm_nested_vmexit_inject(vmcs12->vm_exit_reason,
					       vmcs12->exit_qualification,
					       vmcs12->idt_vectoring_info_field,
					       vmcs12->vm_exit_intr_info,
					       vmcs12->vm_exit_intr_error_code,
					       KVM_ISA_VMX);

		load_vmcs12_host_state(vcpu, vmcs12);

		return;
	}
	
	/*
	 * After an early L2 VM-entry failure, we're now back
	 * in L1 which thinks it just finished a VMLAUNCH or
	 * VMRESUME instruction, so we need to set the failure
	 * flag and the VM-instruction error field of the VMCS
	 * accordingly.
	 */
	nested_vmx_failValid(vcpu, VMXERR_ENTRY_INVALID_CONTROL_FIELD);
	/*
	 * The emulated instruction was already skipped in
	 * nested_vmx_run, but the updated RIP was never
	 * written back to the vmcs01.
	 */
	skip_emulated_instruction(vcpu);
	vmx->fail = 0;
}

/*
 * Forcibly leave nested mode in order to be able to reset the VCPU later on.
 */
static void vmx_leave_nested(struct kvm_vcpu *vcpu)
{
	if (is_guest_mode(vcpu)) {
		to_vmx(vcpu)->nested.nested_run_pending = 0;
		nested_vmx_vmexit(vcpu, -1, 0, 0);
	}
	free_nested(to_vmx(vcpu));
}

/*
 * L1's failure to enter L2 is a subset of a normal exit, as explained in
 * 23.7 "VM-entry failures during or after loading guest state" (this also
 * lists the acceptable exit-reason and exit-qualification parameters).
 * It should only be called before L2 actually succeeded to run, and when
 * vmcs01 is current (it doesn't leave_guest_mode() or switch vmcss).
 */
static void nested_vmx_entry_failure(struct kvm_vcpu *vcpu,
			struct vmcs12 *vmcs12,
			u32 reason, unsigned long qualification)
{
	load_vmcs12_host_state(vcpu, vmcs12);
	vmcs12->vm_exit_reason = reason | VMX_EXIT_REASONS_FAILED_VMENTRY;
	vmcs12->exit_qualification = qualification;
	nested_vmx_succeed(vcpu);
	if (enable_shadow_vmcs)
		to_vmx(vcpu)->nested.sync_shadow_vmcs = true;
}

static int vmx_check_intercept(struct kvm_vcpu *vcpu,
			       struct x86_instruction_info *info,
			       enum x86_intercept_stage stage)
{
	return X86EMUL_CONTINUE;
}

#ifdef CONFIG_X86_64
/* (a << shift) / divisor, return 1 if overflow otherwise 0 */
static inline int u64_shl_div_u64(u64 a, unsigned int shift,
				  u64 divisor, u64 *result)
{
	u64 low = a << shift, high = a >> (64 - shift);

	/* To avoid the overflow on divq */
	if (high >= divisor)
		return 1;

	/* Low hold the result, high hold rem which is discarded */
	asm("divq %2\n\t" : "=a" (low), "=d" (high) :
	    "rm" (divisor), "0" (low), "1" (high));
	*result = low;

	return 0;
}

static int vmx_set_hv_timer(struct kvm_vcpu *vcpu, u64 guest_deadline_tsc)
{
	struct vcpu_vmx *vmx = to_vmx(vcpu);
	u64 tscl = rdtsc();
	u64 guest_tscl = kvm_read_l1_tsc(vcpu, tscl);
	u64 delta_tsc = max(guest_deadline_tsc, guest_tscl) - guest_tscl;

	/* Convert to host delta tsc if tsc scaling is enabled */
	if (vcpu->arch.tsc_scaling_ratio != kvm_default_tsc_scaling_ratio &&
			u64_shl_div_u64(delta_tsc,
				kvm_tsc_scaling_ratio_frac_bits,
				vcpu->arch.tsc_scaling_ratio,
				&delta_tsc))
		return -ERANGE;

	/*
	 * If the delta tsc can't fit in the 32 bit after the multi shift,
	 * we can't use the preemption timer.
	 * It's possible that it fits on later vmentries, but checking
	 * on every vmentry is costly so we just use an hrtimer.
	 */
	if (delta_tsc >> (cpu_preemption_timer_multi + 32))
		return -ERANGE;

	vmx->hv_deadline_tsc = tscl + delta_tsc;
	vmcs_set_bits(PIN_BASED_VM_EXEC_CONTROL,
			PIN_BASED_VMX_PREEMPTION_TIMER);

	return delta_tsc == 0;
}

static void vmx_cancel_hv_timer(struct kvm_vcpu *vcpu)
{
	struct vcpu_vmx *vmx = to_vmx(vcpu);
	vmx->hv_deadline_tsc = -1;
	vmcs_clear_bits(PIN_BASED_VM_EXEC_CONTROL,
			PIN_BASED_VMX_PREEMPTION_TIMER);
}
#endif

static void vmx_sched_in(struct kvm_vcpu *vcpu, int cpu)
{
	if (ple_gap)
		shrink_ple_window(vcpu);
}

static void vmx_slot_enable_log_dirty(struct kvm *kvm,
				     struct kvm_memory_slot *slot)
{
	kvm_mmu_slot_leaf_clear_dirty(kvm, slot);
	kvm_mmu_slot_largepage_remove_write_access(kvm, slot);
}

static void vmx_slot_disable_log_dirty(struct kvm *kvm,
				       struct kvm_memory_slot *slot)
{
	kvm_mmu_slot_set_dirty(kvm, slot);
}

static void vmx_flush_log_dirty(struct kvm *kvm)
{
	kvm_flush_pml_buffers(kvm);
}

static int vmx_write_pml_buffer(struct kvm_vcpu *vcpu)
{
	struct vmcs12 *vmcs12;
	struct vcpu_vmx *vmx = to_vmx(vcpu);
	gpa_t gpa;
	struct page *page = NULL;
	u64 *pml_address;

	if (is_guest_mode(vcpu)) {
		WARN_ON_ONCE(vmx->nested.pml_full);

		/*
		 * Check if PML is enabled for the nested guest.
		 * Whether eptp bit 6 is set is already checked
		 * as part of A/D emulation.
		 */
		vmcs12 = get_vmcs12(vcpu);
		if (!nested_cpu_has_pml(vmcs12))
			return 0;

		if (vmcs12->guest_pml_index >= PML_ENTITY_NUM) {
			vmx->nested.pml_full = true;
			return 1;
		}

		gpa = vmcs_read64(GUEST_PHYSICAL_ADDRESS) & ~0xFFFull;

		page = kvm_vcpu_gpa_to_page(vcpu, vmcs12->pml_address);
		if (is_error_page(page))
			return 0;

		pml_address = kmap(page);
		pml_address[vmcs12->guest_pml_index--] = gpa;
		kunmap(page);
		kvm_release_page_clean(page);
	}

	return 0;
}

static void vmx_enable_log_dirty_pt_masked(struct kvm *kvm,
					   struct kvm_memory_slot *memslot,
					   gfn_t offset, unsigned long mask)
{
	kvm_mmu_clear_dirty_pt_masked(kvm, memslot, offset, mask);
}

/*
 * This routine does the following things for vCPU which is going
 * to be blocked if VT-d PI is enabled.
 * - Store the vCPU to the wakeup list, so when interrupts happen
 *   we can find the right vCPU to wake up.
 * - Change the Posted-interrupt descriptor as below:
 *      'NDST' <-- vcpu->pre_pcpu
 *      'NV' <-- POSTED_INTR_WAKEUP_VECTOR
 * - If 'ON' is set during this process, which means at least one
 *   interrupt is posted for this vCPU, we cannot block it, in
 *   this case, return 1, otherwise, return 0.
 *
 */
static int pi_pre_block(struct kvm_vcpu *vcpu)
{
	unsigned long flags;
	unsigned int dest;
	struct pi_desc old, new;
	struct pi_desc *pi_desc = vcpu_to_pi_desc(vcpu);

	if (!kvm_arch_has_assigned_device(vcpu->kvm) ||
		!irq_remapping_cap(IRQ_POSTING_CAP)  ||
		!kvm_vcpu_apicv_active(vcpu))
		return 0;

	vcpu->pre_pcpu = vcpu->cpu;
	spin_lock_irqsave(&per_cpu(blocked_vcpu_on_cpu_lock,
			  vcpu->pre_pcpu), flags);
	list_add_tail(&vcpu->blocked_vcpu_list,
		      &per_cpu(blocked_vcpu_on_cpu,
		      vcpu->pre_pcpu));
	spin_unlock_irqrestore(&per_cpu(blocked_vcpu_on_cpu_lock,
			       vcpu->pre_pcpu), flags);

	do {
		old.control = new.control = pi_desc->control;

		/*
		 * We should not block the vCPU if
		 * an interrupt is posted for it.
		 */
		if (pi_test_on(pi_desc) == 1) {
			spin_lock_irqsave(&per_cpu(blocked_vcpu_on_cpu_lock,
					  vcpu->pre_pcpu), flags);
			list_del(&vcpu->blocked_vcpu_list);
			spin_unlock_irqrestore(
					&per_cpu(blocked_vcpu_on_cpu_lock,
					vcpu->pre_pcpu), flags);
			vcpu->pre_pcpu = -1;

			return 1;
		}

		WARN((pi_desc->sn == 1),
		     "Warning: SN field of posted-interrupts "
		     "is set before blocking\n");

		/*
		 * Since vCPU can be preempted during this process,
		 * vcpu->cpu could be different with pre_pcpu, we
		 * need to set pre_pcpu as the destination of wakeup
		 * notification event, then we can find the right vCPU
		 * to wakeup in wakeup handler if interrupts happen
		 * when the vCPU is in blocked state.
		 */
		dest = cpu_physical_id(vcpu->pre_pcpu);

		if (x2apic_enabled())
			new.ndst = dest;
		else
			new.ndst = (dest << 8) & 0xFF00;

		/* set 'NV' to 'wakeup vector' */
		new.nv = POSTED_INTR_WAKEUP_VECTOR;
	} while (cmpxchg(&pi_desc->control, old.control,
			new.control) != old.control);

	return 0;
}

static int vmx_pre_block(struct kvm_vcpu *vcpu)
{
	if (pi_pre_block(vcpu))
		return 1;

	if (kvm_lapic_hv_timer_in_use(vcpu))
		kvm_lapic_switch_to_sw_timer(vcpu);

	return 0;
}

static void pi_post_block(struct kvm_vcpu *vcpu)
{
	struct pi_desc *pi_desc = vcpu_to_pi_desc(vcpu);
	struct pi_desc old, new;
	unsigned int dest;
	unsigned long flags;

	if (!kvm_arch_has_assigned_device(vcpu->kvm) ||
		!irq_remapping_cap(IRQ_POSTING_CAP)  ||
		!kvm_vcpu_apicv_active(vcpu))
		return;

	do {
		old.control = new.control = pi_desc->control;

		dest = cpu_physical_id(vcpu->cpu);

		if (x2apic_enabled())
			new.ndst = dest;
		else
			new.ndst = (dest << 8) & 0xFF00;

		/* Allow posting non-urgent interrupts */
		new.sn = 0;

		/* set 'NV' to 'notification vector' */
		new.nv = POSTED_INTR_VECTOR;
	} while (cmpxchg(&pi_desc->control, old.control,
			new.control) != old.control);

	if(vcpu->pre_pcpu != -1) {
		spin_lock_irqsave(
			&per_cpu(blocked_vcpu_on_cpu_lock,
			vcpu->pre_pcpu), flags);
		list_del(&vcpu->blocked_vcpu_list);
		spin_unlock_irqrestore(
			&per_cpu(blocked_vcpu_on_cpu_lock,
			vcpu->pre_pcpu), flags);
		vcpu->pre_pcpu = -1;
	}
}

static void vmx_post_block(struct kvm_vcpu *vcpu)
{
	if (kvm_x86_ops->set_hv_timer)
		kvm_lapic_switch_to_hv_timer(vcpu);

	pi_post_block(vcpu);
}

/*
 * vmx_update_pi_irte - set IRTE for Posted-Interrupts
 *
 * @kvm: kvm
 * @host_irq: host irq of the interrupt
 * @guest_irq: gsi of the interrupt
 * @set: set or unset PI
 * returns 0 on success, < 0 on failure
 */
static int vmx_update_pi_irte(struct kvm *kvm, unsigned int host_irq,
			      uint32_t guest_irq, bool set)
{
	struct kvm_kernel_irq_routing_entry *e;
	struct kvm_irq_routing_table *irq_rt;
	struct kvm_lapic_irq irq;
	struct kvm_vcpu *vcpu;
	struct vcpu_data vcpu_info;
	int idx, ret = 0;

	if (!kvm_arch_has_assigned_device(kvm) ||
		!irq_remapping_cap(IRQ_POSTING_CAP) ||
		!kvm_vcpu_apicv_active(kvm->vcpus[0]))
		return 0;

	idx = srcu_read_lock(&kvm->irq_srcu);
	irq_rt = srcu_dereference(kvm->irq_routing, &kvm->irq_srcu);
	if (guest_irq >= irq_rt->nr_rt_entries ||
	    hlist_empty(&irq_rt->map[guest_irq])) {
		pr_warn_once("no route for guest_irq %u/%u (broken user space?)\n",
			     guest_irq, irq_rt->nr_rt_entries);
		goto out;
	}

	hlist_for_each_entry(e, &irq_rt->map[guest_irq], link) {
		if (e->type != KVM_IRQ_ROUTING_MSI)
			continue;
		/*
		 * VT-d PI cannot support posting multicast/broadcast
		 * interrupts to a vCPU, we still use interrupt remapping
		 * for these kind of interrupts.
		 *
		 * For lowest-priority interrupts, we only support
		 * those with single CPU as the destination, e.g. user
		 * configures the interrupts via /proc/irq or uses
		 * irqbalance to make the interrupts single-CPU.
		 *
		 * We will support full lowest-priority interrupt later.
		 */

		kvm_set_msi_irq(kvm, e, &irq);
		if (!kvm_intr_is_single_vcpu(kvm, &irq, &vcpu)) {
			/*
			 * Make sure the IRTE is in remapped mode if
			 * we don't handle it in posted mode.
			 */
			ret = irq_set_vcpu_affinity(host_irq, NULL);
			if (ret < 0) {
				printk(KERN_INFO
				   "failed to back to remapped mode, irq: %u\n",
				   host_irq);
				goto out;
			}

			continue;
		}

		vcpu_info.pi_desc_addr = __pa(vcpu_to_pi_desc(vcpu));
		vcpu_info.vector = irq.vector;

		trace_kvm_pi_irte_update(vcpu->vcpu_id, host_irq, e->gsi,
				vcpu_info.vector, vcpu_info.pi_desc_addr, set);

		if (set)
			ret = irq_set_vcpu_affinity(host_irq, &vcpu_info);
		else {
			/* suppress notification event before unposting */
			pi_set_sn(vcpu_to_pi_desc(vcpu));
			ret = irq_set_vcpu_affinity(host_irq, NULL);
			pi_clear_sn(vcpu_to_pi_desc(vcpu));
		}

		if (ret < 0) {
			printk(KERN_INFO "%s: failed to update PI IRTE\n",
					__func__);
			goto out;
		}
	}

	ret = 0;
out:
	srcu_read_unlock(&kvm->irq_srcu, idx);
	return ret;
}

static void vmx_setup_mce(struct kvm_vcpu *vcpu)
{
	if (vcpu->arch.mcg_cap & MCG_LMCE_P)
		to_vmx(vcpu)->msr_ia32_feature_control_valid_bits |=
			FEATURE_CONTROL_LMCE;
	else
		to_vmx(vcpu)->msr_ia32_feature_control_valid_bits &=
			~FEATURE_CONTROL_LMCE;
}

static struct kvm_x86_ops vmx_x86_ops __ro_after_init = {
	.cpu_has_kvm_support = cpu_has_kvm_support,
	.disabled_by_bios = vmx_disabled_by_bios,
	.hardware_setup = hardware_setup,
	.hardware_unsetup = hardware_unsetup,
	.check_processor_compatibility = vmx_check_processor_compat,
	.hardware_enable = hardware_enable,
	.hardware_disable = hardware_disable,
	.cpu_has_accelerated_tpr = report_flexpriority,
	.cpu_has_high_real_mode_segbase = vmx_has_high_real_mode_segbase,

	.vcpu_create = vmx_create_vcpu,
	.vcpu_free = vmx_free_vcpu,
	.vcpu_reset = vmx_vcpu_reset,

	.prepare_guest_switch = vmx_save_host_state,
	.vcpu_load = vmx_vcpu_load,
	.vcpu_put = vmx_vcpu_put,

	.update_bp_intercept = update_exception_bitmap,
	.get_msr = vmx_get_msr,
	.set_msr = vmx_set_msr,
	.get_segment_base = vmx_get_segment_base,
	.get_segment = vmx_get_segment,
	.set_segment = vmx_set_segment,
	.get_cpl = vmx_get_cpl,
	.get_cs_db_l_bits = vmx_get_cs_db_l_bits,
	.decache_cr0_guest_bits = vmx_decache_cr0_guest_bits,
	.decache_cr3 = vmx_decache_cr3,
	.decache_cr4_guest_bits = vmx_decache_cr4_guest_bits,
	.set_cr0 = vmx_set_cr0,
	.set_cr3 = vmx_set_cr3,
	.set_cr4 = vmx_set_cr4,
	.set_efer = vmx_set_efer,
	.get_idt = vmx_get_idt,
	.set_idt = vmx_set_idt,
	.get_gdt = vmx_get_gdt,
	.set_gdt = vmx_set_gdt,
	.get_dr6 = vmx_get_dr6,
	.set_dr6 = vmx_set_dr6,
	.set_dr7 = vmx_set_dr7,
	.sync_dirty_debug_regs = vmx_sync_dirty_debug_regs,
	.cache_reg = vmx_cache_reg,
	.get_rflags = vmx_get_rflags,
	.set_rflags = vmx_set_rflags,

	.tlb_flush = vmx_flush_tlb,

	.run = vmx_vcpu_run,
	.handle_exit = vmx_handle_exit,
	.skip_emulated_instruction = skip_emulated_instruction,
	.set_interrupt_shadow = vmx_set_interrupt_shadow,
	.get_interrupt_shadow = vmx_get_interrupt_shadow,
	.patch_hypercall = vmx_patch_hypercall,
	.set_irq = vmx_inject_irq,
	.set_nmi = vmx_inject_nmi,
	.queue_exception = vmx_queue_exception,
	.cancel_injection = vmx_cancel_injection,
	.interrupt_allowed = vmx_interrupt_allowed,
	.nmi_allowed = vmx_nmi_allowed,
	.get_nmi_mask = vmx_get_nmi_mask,
	.set_nmi_mask = vmx_set_nmi_mask,
	.enable_nmi_window = enable_nmi_window,
	.enable_irq_window = enable_irq_window,
	.update_cr8_intercept = update_cr8_intercept,
	.set_virtual_x2apic_mode = vmx_set_virtual_x2apic_mode,
	.set_apic_access_page_addr = vmx_set_apic_access_page_addr,
	.get_enable_apicv = vmx_get_enable_apicv,
	.refresh_apicv_exec_ctrl = vmx_refresh_apicv_exec_ctrl,
	.load_eoi_exitmap = vmx_load_eoi_exitmap,
	.apicv_post_state_restore = vmx_apicv_post_state_restore,
	.hwapic_irr_update = vmx_hwapic_irr_update,
	.hwapic_isr_update = vmx_hwapic_isr_update,
	.sync_pir_to_irr = vmx_sync_pir_to_irr,
	.deliver_posted_interrupt = vmx_deliver_posted_interrupt,

	.set_tss_addr = vmx_set_tss_addr,
	.get_tdp_level = get_ept_level,
	.get_mt_mask = vmx_get_mt_mask,

	.get_exit_info = vmx_get_exit_info,

	.get_lpage_level = vmx_get_lpage_level,

	.cpuid_update = vmx_cpuid_update,

	.rdtscp_supported = vmx_rdtscp_supported,
	.invpcid_supported = vmx_invpcid_supported,

	.set_supported_cpuid = vmx_set_supported_cpuid,

	.has_wbinvd_exit = cpu_has_vmx_wbinvd_exit,

	.write_tsc_offset = vmx_write_tsc_offset,

	.set_tdp_cr3 = vmx_set_cr3,

	.check_intercept = vmx_check_intercept,
	.handle_external_intr = vmx_handle_external_intr,
	.mpx_supported = vmx_mpx_supported,
	.xsaves_supported = vmx_xsaves_supported,

	.check_nested_events = vmx_check_nested_events,

	.sched_in = vmx_sched_in,

	.slot_enable_log_dirty = vmx_slot_enable_log_dirty,
	.slot_disable_log_dirty = vmx_slot_disable_log_dirty,
	.flush_log_dirty = vmx_flush_log_dirty,
	.enable_log_dirty_pt_masked = vmx_enable_log_dirty_pt_masked,
	.write_log_dirty = vmx_write_pml_buffer,

	.pre_block = vmx_pre_block,
	.post_block = vmx_post_block,

	.pmu_ops = &intel_pmu_ops,

	.update_pi_irte = vmx_update_pi_irte,

#ifdef CONFIG_X86_64
	.set_hv_timer = vmx_set_hv_timer,
	.cancel_hv_timer = vmx_cancel_hv_timer,
#endif

	.setup_mce = vmx_setup_mce,
};

static int __init vmx_init(void)
{
	int r = kvm_init(&vmx_x86_ops, sizeof(struct vcpu_vmx),
                     __alignof__(struct vcpu_vmx), THIS_MODULE);
	if (r)
		return r;

#ifdef CONFIG_KEXEC_CORE
	rcu_assign_pointer(crash_vmclear_loaded_vmcss,
			   crash_vmclear_local_loaded_vmcss);
#endif

	return 0;
}

static void __exit vmx_exit(void)
{
#ifdef CONFIG_KEXEC_CORE
	RCU_INIT_POINTER(crash_vmclear_loaded_vmcss, NULL);
	synchronize_rcu();
#endif

	kvm_exit();
}

module_init(vmx_init)
module_exit(vmx_exit)<|MERGE_RESOLUTION|>--- conflicted
+++ resolved
@@ -5273,7 +5273,6 @@
 }
 
 static bool vmx_rdrand_supported(void)
-<<<<<<< HEAD
 {
 	return vmcs_config.cpu_based_2nd_exec_ctrl &
 		SECONDARY_EXEC_RDRAND;
@@ -5287,21 +5286,6 @@
 
 static void vmx_compute_secondary_exec_control(struct vcpu_vmx *vmx)
 {
-=======
-{
-	return vmcs_config.cpu_based_2nd_exec_ctrl &
-		SECONDARY_EXEC_RDRAND;
-}
-
-static bool vmx_rdseed_supported(void)
-{
-	return vmcs_config.cpu_based_2nd_exec_ctrl &
-		SECONDARY_EXEC_RDSEED;
-}
-
-static void vmx_compute_secondary_exec_control(struct vcpu_vmx *vmx)
-{
->>>>>>> ebb2c243
 	struct kvm_vcpu *vcpu = &vmx->vcpu;
 
 	u32 exec_control = vmcs_config.cpu_based_2nd_exec_ctrl;
