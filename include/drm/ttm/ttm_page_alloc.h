/*
 * Copyright (c) Red Hat Inc.

 * Permission is hereby granted, free of charge, to any person obtaining a
 * copy of this software and associated documentation files (the "Software"),
 * to deal in the Software without restriction, including without limitation
 * the rights to use, copy, modify, merge, publish, distribute, sub license,
 * and/or sell copies of the Software, and to permit persons to whom the
 * Software is furnished to do so, subject to the following conditions:
 *
 * The above copyright notice and this permission notice (including the
 * next paragraph) shall be included in all copies or substantial portions
 * of the Software.
 *
 * THE SOFTWARE IS PROVIDED "AS IS", WITHOUT WARRANTY OF ANY KIND, EXPRESS OR
 * IMPLIED, INCLUDING BUT NOT LIMITED TO THE WARRANTIES OF MERCHANTABILITY,
 * FITNESS FOR A PARTICULAR PURPOSE AND NON-INFRINGEMENT. IN NO EVENT SHALL
 * THE AUTHORS OR COPYRIGHT HOLDERS BE LIABLE FOR ANY CLAIM, DAMAGES OR OTHER
 * LIABILITY, WHETHER IN AN ACTION OF CONTRACT, TORT OR OTHERWISE, ARISING
 * FROM, OUT OF OR IN CONNECTION WITH THE SOFTWARE OR THE USE OR OTHER
 * DEALINGS IN THE SOFTWARE.
 *
 * Authors: Dave Airlie <airlied@redhat.com>
 *          Jerome Glisse <jglisse@redhat.com>
 */
#ifndef TTM_PAGE_ALLOC
#define TTM_PAGE_ALLOC

#include <drm/ttm/ttm_bo_driver.h>
#include <drm/ttm/ttm_memory.h>

struct device;

/**
 * Initialize pool allocator.
 */
int ttm_page_alloc_init(struct ttm_mem_global *glob, unsigned max_pages);
/**
 * Free pool allocator.
 */
void ttm_page_alloc_fini(void);

/**
 * ttm_pool_populate:
 *
 * @ttm: The struct ttm_tt to contain the backing pages.
 *
 * Add backing pages to all of @ttm
 */
int ttm_pool_populate(struct ttm_tt *ttm);

/**
 * ttm_pool_unpopulate:
 *
 * @ttm: The struct ttm_tt which to free backing pages.
 *
 * Free all pages of @ttm
 */
void ttm_pool_unpopulate(struct ttm_tt *ttm);

/**
 * Populates and DMA maps pages to fullfil a ttm_dma_populate() request
 */
<<<<<<< HEAD
int ttm_page_alloc_debugfs(struct seq_file *m, void *data);
=======
int ttm_populate_and_map_pages(struct device *dev, struct ttm_dma_tt *tt);

/**
 * Unpopulates and DMA unmaps pages as part of a
 * ttm_dma_unpopulate() request */
void ttm_unmap_and_unpopulate_pages(struct device *dev, struct ttm_dma_tt *tt);
>>>>>>> ae64f9bd

/**
 * Output the state of pools to debugfs file
 */
int ttm_page_alloc_debugfs(struct seq_file *m, void *data);

#if defined(CONFIG_SWIOTLB) || defined(CONFIG_INTEL_IOMMU)
/**
 * Initialize pool allocator.
 */
int ttm_dma_page_alloc_init(struct ttm_mem_global *glob, unsigned max_pages);

/**
 * Free pool allocator.
 */
void ttm_dma_page_alloc_fini(void);

/**
 * Output the state of pools to debugfs file
 */
int ttm_dma_page_alloc_debugfs(struct seq_file *m, void *data);

int ttm_dma_populate(struct ttm_dma_tt *ttm_dma, struct device *dev);
void ttm_dma_unpopulate(struct ttm_dma_tt *ttm_dma, struct device *dev);
<<<<<<< HEAD


/**
 * Populates and DMA maps pages to fullfil a ttm_dma_populate() request
 */
int ttm_populate_and_map_pages(struct device *dev, struct ttm_dma_tt *tt);

/**
 * Unpopulates and DMA unmaps pages as part of a
 * ttm_dma_unpopulate() request */
void ttm_unmap_and_unpopulate_pages(struct device *dev, struct ttm_dma_tt *tt);
=======
>>>>>>> ae64f9bd

#else
static inline int ttm_dma_page_alloc_init(struct ttm_mem_global *glob,
					  unsigned max_pages)
{
	return -ENODEV;
}

static inline void ttm_dma_page_alloc_fini(void) { return; }

static inline int ttm_dma_page_alloc_debugfs(struct seq_file *m, void *data)
{
	return 0;
}
static inline int ttm_dma_populate(struct ttm_dma_tt *ttm_dma,
				   struct device *dev)
{
	return -ENOMEM;
}
static inline void ttm_dma_unpopulate(struct ttm_dma_tt *ttm_dma,
				      struct device *dev)
{
}

static inline int ttm_populate_and_map_pages(struct device *dev, struct ttm_dma_tt *tt)
{
	return -ENOMEM;
}

static inline void ttm_unmap_and_unpopulate_pages(struct device *dev, struct ttm_dma_tt *tt)
{
}

#endif

#endif<|MERGE_RESOLUTION|>--- conflicted
+++ resolved
@@ -61,16 +61,12 @@
 /**
  * Populates and DMA maps pages to fullfil a ttm_dma_populate() request
  */
-<<<<<<< HEAD
-int ttm_page_alloc_debugfs(struct seq_file *m, void *data);
-=======
 int ttm_populate_and_map_pages(struct device *dev, struct ttm_dma_tt *tt);
 
 /**
  * Unpopulates and DMA unmaps pages as part of a
  * ttm_dma_unpopulate() request */
 void ttm_unmap_and_unpopulate_pages(struct device *dev, struct ttm_dma_tt *tt);
->>>>>>> ae64f9bd
 
 /**
  * Output the state of pools to debugfs file
@@ -95,20 +91,6 @@
 
 int ttm_dma_populate(struct ttm_dma_tt *ttm_dma, struct device *dev);
 void ttm_dma_unpopulate(struct ttm_dma_tt *ttm_dma, struct device *dev);
-<<<<<<< HEAD
-
-
-/**
- * Populates and DMA maps pages to fullfil a ttm_dma_populate() request
- */
-int ttm_populate_and_map_pages(struct device *dev, struct ttm_dma_tt *tt);
-
-/**
- * Unpopulates and DMA unmaps pages as part of a
- * ttm_dma_unpopulate() request */
-void ttm_unmap_and_unpopulate_pages(struct device *dev, struct ttm_dma_tt *tt);
-=======
->>>>>>> ae64f9bd
 
 #else
 static inline int ttm_dma_page_alloc_init(struct ttm_mem_global *glob,
@@ -132,16 +114,6 @@
 				      struct device *dev)
 {
 }
-
-static inline int ttm_populate_and_map_pages(struct device *dev, struct ttm_dma_tt *tt)
-{
-	return -ENOMEM;
-}
-
-static inline void ttm_unmap_and_unpopulate_pages(struct device *dev, struct ttm_dma_tt *tt)
-{
-}
-
 #endif
 
 #endif