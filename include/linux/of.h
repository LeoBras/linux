--- conflicted
+++ resolved
@@ -742,8 +742,6 @@
 	return 0;
 }
 
-<<<<<<< HEAD
-=======
 static inline int of_property_read_variable_u8_array(const struct device_node *np,
 					const char *propname, u8 *out_values,
 					size_t sz_min, size_t sz_max)
@@ -767,7 +765,6 @@
 	return -ENOSYS;
 }
 
->>>>>>> 0c86a6bd
 static inline int of_property_read_u64(const struct device_node *np,
 				       const char *propname, u64 *out_value)
 {
