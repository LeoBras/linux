<<<<<<< HEAD
/* SPDX-License-Identifier: GPL-2.0 */
#ifndef LINUX_KMEMCHECK_H
#define LINUX_KMEMCHECK_H

#include <linux/mm_types.h>
#include <linux/types.h>

#ifdef CONFIG_KMEMCHECK
extern int kmemcheck_enabled;

/* The slab-related functions. */
void kmemcheck_alloc_shadow(struct page *page, int order, gfp_t flags, int node);
void kmemcheck_free_shadow(struct page *page, int order);
void kmemcheck_slab_alloc(struct kmem_cache *s, gfp_t gfpflags, void *object,
			  size_t size);
void kmemcheck_slab_free(struct kmem_cache *s, void *object, size_t size);

void kmemcheck_pagealloc_alloc(struct page *p, unsigned int order,
			       gfp_t gfpflags);

void kmemcheck_show_pages(struct page *p, unsigned int n);
void kmemcheck_hide_pages(struct page *p, unsigned int n);

bool kmemcheck_page_is_tracked(struct page *p);

void kmemcheck_mark_unallocated(void *address, unsigned int n);
void kmemcheck_mark_uninitialized(void *address, unsigned int n);
void kmemcheck_mark_initialized(void *address, unsigned int n);
void kmemcheck_mark_freed(void *address, unsigned int n);

void kmemcheck_mark_unallocated_pages(struct page *p, unsigned int n);
void kmemcheck_mark_uninitialized_pages(struct page *p, unsigned int n);
void kmemcheck_mark_initialized_pages(struct page *p, unsigned int n);

int kmemcheck_show_addr(unsigned long address);
int kmemcheck_hide_addr(unsigned long address);

bool kmemcheck_is_obj_initialized(unsigned long addr, size_t size);

/*
 * Bitfield annotations
 *
 * How to use: If you have a struct using bitfields, for example
 *
 *     struct a {
 *             int x:8, y:8;
 *     };
 *
 * then this should be rewritten as
 *
 *     struct a {
 *             kmemcheck_bitfield_begin(flags);
 *             int x:8, y:8;
 *             kmemcheck_bitfield_end(flags);
 *     };
 *
 * Now the "flags_begin" and "flags_end" members may be used to refer to the
 * beginning and end, respectively, of the bitfield (and things like
 * &x.flags_begin is allowed). As soon as the struct is allocated, the bit-
 * fields should be annotated:
 *
 *     struct a *a = kmalloc(sizeof(struct a), GFP_KERNEL);
 *     kmemcheck_annotate_bitfield(a, flags);
 */
#define kmemcheck_bitfield_begin(name)	\
	int name##_begin[0];

#define kmemcheck_bitfield_end(name)	\
	int name##_end[0];

#define kmemcheck_annotate_bitfield(ptr, name)				\
	do {								\
		int _n;							\
									\
		if (!ptr)						\
			break;						\
									\
		_n = (long) &((ptr)->name##_end)			\
			- (long) &((ptr)->name##_begin);		\
		BUILD_BUG_ON(_n < 0);					\
									\
		kmemcheck_mark_initialized(&((ptr)->name##_begin), _n);	\
	} while (0)

#define kmemcheck_annotate_variable(var)				\
	do {								\
		kmemcheck_mark_initialized(&(var), sizeof(var));	\
	} while (0)							\

#else
#define kmemcheck_enabled 0

static inline void
kmemcheck_alloc_shadow(struct page *page, int order, gfp_t flags, int node)
{
}

static inline void
kmemcheck_free_shadow(struct page *page, int order)
{
}

static inline void
kmemcheck_slab_alloc(struct kmem_cache *s, gfp_t gfpflags, void *object,
		     size_t size)
{
}

static inline void kmemcheck_slab_free(struct kmem_cache *s, void *object,
				       size_t size)
{
}

static inline void kmemcheck_pagealloc_alloc(struct page *p,
	unsigned int order, gfp_t gfpflags)
{
}

static inline bool kmemcheck_page_is_tracked(struct page *p)
{
	return false;
}

static inline void kmemcheck_mark_unallocated(void *address, unsigned int n)
{
}

static inline void kmemcheck_mark_uninitialized(void *address, unsigned int n)
{
}

static inline void kmemcheck_mark_initialized(void *address, unsigned int n)
{
}

static inline void kmemcheck_mark_freed(void *address, unsigned int n)
{
}

static inline void kmemcheck_mark_unallocated_pages(struct page *p,
						    unsigned int n)
{
}

static inline void kmemcheck_mark_uninitialized_pages(struct page *p,
						      unsigned int n)
{
}

static inline void kmemcheck_mark_initialized_pages(struct page *p,
						    unsigned int n)
{
}

static inline bool kmemcheck_is_obj_initialized(unsigned long addr, size_t size)
{
	return true;
}

#define kmemcheck_bitfield_begin(name)
#define kmemcheck_bitfield_end(name)
#define kmemcheck_annotate_bitfield(ptr, name)	\
	do {					\
	} while (0)

#define kmemcheck_annotate_variable(var)	\
	do {					\
	} while (0)

#endif /* CONFIG_KMEMCHECK */

#endif /* LINUX_KMEMCHECK_H */
=======
/* SPDX-License-Identifier: GPL-2.0 */
>>>>>>> 0c86a6bd
<|MERGE_RESOLUTION|>--- conflicted
+++ resolved
@@ -1,176 +1 @@
-<<<<<<< HEAD
-/* SPDX-License-Identifier: GPL-2.0 */
-#ifndef LINUX_KMEMCHECK_H
-#define LINUX_KMEMCHECK_H
-
-#include <linux/mm_types.h>
-#include <linux/types.h>
-
-#ifdef CONFIG_KMEMCHECK
-extern int kmemcheck_enabled;
-
-/* The slab-related functions. */
-void kmemcheck_alloc_shadow(struct page *page, int order, gfp_t flags, int node);
-void kmemcheck_free_shadow(struct page *page, int order);
-void kmemcheck_slab_alloc(struct kmem_cache *s, gfp_t gfpflags, void *object,
-			  size_t size);
-void kmemcheck_slab_free(struct kmem_cache *s, void *object, size_t size);
-
-void kmemcheck_pagealloc_alloc(struct page *p, unsigned int order,
-			       gfp_t gfpflags);
-
-void kmemcheck_show_pages(struct page *p, unsigned int n);
-void kmemcheck_hide_pages(struct page *p, unsigned int n);
-
-bool kmemcheck_page_is_tracked(struct page *p);
-
-void kmemcheck_mark_unallocated(void *address, unsigned int n);
-void kmemcheck_mark_uninitialized(void *address, unsigned int n);
-void kmemcheck_mark_initialized(void *address, unsigned int n);
-void kmemcheck_mark_freed(void *address, unsigned int n);
-
-void kmemcheck_mark_unallocated_pages(struct page *p, unsigned int n);
-void kmemcheck_mark_uninitialized_pages(struct page *p, unsigned int n);
-void kmemcheck_mark_initialized_pages(struct page *p, unsigned int n);
-
-int kmemcheck_show_addr(unsigned long address);
-int kmemcheck_hide_addr(unsigned long address);
-
-bool kmemcheck_is_obj_initialized(unsigned long addr, size_t size);
-
-/*
- * Bitfield annotations
- *
- * How to use: If you have a struct using bitfields, for example
- *
- *     struct a {
- *             int x:8, y:8;
- *     };
- *
- * then this should be rewritten as
- *
- *     struct a {
- *             kmemcheck_bitfield_begin(flags);
- *             int x:8, y:8;
- *             kmemcheck_bitfield_end(flags);
- *     };
- *
- * Now the "flags_begin" and "flags_end" members may be used to refer to the
- * beginning and end, respectively, of the bitfield (and things like
- * &x.flags_begin is allowed). As soon as the struct is allocated, the bit-
- * fields should be annotated:
- *
- *     struct a *a = kmalloc(sizeof(struct a), GFP_KERNEL);
- *     kmemcheck_annotate_bitfield(a, flags);
- */
-#define kmemcheck_bitfield_begin(name)	\
-	int name##_begin[0];
-
-#define kmemcheck_bitfield_end(name)	\
-	int name##_end[0];
-
-#define kmemcheck_annotate_bitfield(ptr, name)				\
-	do {								\
-		int _n;							\
-									\
-		if (!ptr)						\
-			break;						\
-									\
-		_n = (long) &((ptr)->name##_end)			\
-			- (long) &((ptr)->name##_begin);		\
-		BUILD_BUG_ON(_n < 0);					\
-									\
-		kmemcheck_mark_initialized(&((ptr)->name##_begin), _n);	\
-	} while (0)
-
-#define kmemcheck_annotate_variable(var)				\
-	do {								\
-		kmemcheck_mark_initialized(&(var), sizeof(var));	\
-	} while (0)							\
-
-#else
-#define kmemcheck_enabled 0
-
-static inline void
-kmemcheck_alloc_shadow(struct page *page, int order, gfp_t flags, int node)
-{
-}
-
-static inline void
-kmemcheck_free_shadow(struct page *page, int order)
-{
-}
-
-static inline void
-kmemcheck_slab_alloc(struct kmem_cache *s, gfp_t gfpflags, void *object,
-		     size_t size)
-{
-}
-
-static inline void kmemcheck_slab_free(struct kmem_cache *s, void *object,
-				       size_t size)
-{
-}
-
-static inline void kmemcheck_pagealloc_alloc(struct page *p,
-	unsigned int order, gfp_t gfpflags)
-{
-}
-
-static inline bool kmemcheck_page_is_tracked(struct page *p)
-{
-	return false;
-}
-
-static inline void kmemcheck_mark_unallocated(void *address, unsigned int n)
-{
-}
-
-static inline void kmemcheck_mark_uninitialized(void *address, unsigned int n)
-{
-}
-
-static inline void kmemcheck_mark_initialized(void *address, unsigned int n)
-{
-}
-
-static inline void kmemcheck_mark_freed(void *address, unsigned int n)
-{
-}
-
-static inline void kmemcheck_mark_unallocated_pages(struct page *p,
-						    unsigned int n)
-{
-}
-
-static inline void kmemcheck_mark_uninitialized_pages(struct page *p,
-						      unsigned int n)
-{
-}
-
-static inline void kmemcheck_mark_initialized_pages(struct page *p,
-						    unsigned int n)
-{
-}
-
-static inline bool kmemcheck_is_obj_initialized(unsigned long addr, size_t size)
-{
-	return true;
-}
-
-#define kmemcheck_bitfield_begin(name)
-#define kmemcheck_bitfield_end(name)
-#define kmemcheck_annotate_bitfield(ptr, name)	\
-	do {					\
-	} while (0)
-
-#define kmemcheck_annotate_variable(var)	\
-	do {					\
-	} while (0)
-
-#endif /* CONFIG_KMEMCHECK */
-
-#endif /* LINUX_KMEMCHECK_H */
-=======
-/* SPDX-License-Identifier: GPL-2.0 */
->>>>>>> 0c86a6bd
+/* SPDX-License-Identifier: GPL-2.0 */