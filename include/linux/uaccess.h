#ifndef __LINUX_UACCESS_H__
#define __LINUX_UACCESS_H__

#include <linux/sched.h>
#include <linux/thread_info.h>
#include <linux/kasan-checks.h>

#define VERIFY_READ 0
#define VERIFY_WRITE 1

#define uaccess_kernel() segment_eq(get_fs(), KERNEL_DS)

#include <asm/uaccess.h>

/*
 * Architectures should provide two primitives (raw_copy_{to,from}_user())
 * and get rid of their private instances of copy_{to,from}_user() and
 * __copy_{to,from}_user{,_inatomic}().
 *
 * raw_copy_{to,from}_user(to, from, size) should copy up to size bytes and
 * return the amount left to copy.  They should assume that access_ok() has
 * already been checked (and succeeded); they should *not* zero-pad anything.
 * No KASAN or object size checks either - those belong here.
 *
 * Both of these functions should attempt to copy size bytes starting at from
 * into the area starting at to.  They must not fetch or store anything
 * outside of those areas.  Return value must be between 0 (everything
 * copied successfully) and size (nothing copied).
 *
 * If raw_copy_{to,from}_user(to, from, size) returns N, size - N bytes starting
 * at to must become equal to the bytes fetched from the corresponding area
 * starting at from.  All data past to + size - N must be left unmodified.
 *
 * If copying succeeds, the return value must be 0.  If some data cannot be
 * fetched, it is permitted to copy less than had been fetched; the only
 * hard requirement is that not storing anything at all (i.e. returning size)
 * should happen only when nothing could be copied.  In other words, you don't
 * have to squeeze as much as possible - it is allowed, but not necessary.
 *
 * For raw_copy_from_user() to always points to kernel memory and no faults
 * on store should happen.  Interpretation of from is affected by set_fs().
 * For raw_copy_to_user() it's the other way round.
 *
 * Both can be inlined - it's up to architectures whether it wants to bother
 * with that.  They should not be used directly; they are used to implement
 * the 6 functions (copy_{to,from}_user(), __copy_{to,from}_user_inatomic())
 * that are used instead.  Out of those, __... ones are inlined.  Plain
 * copy_{to,from}_user() might or might not be inlined.  If you want them
 * inlined, have asm/uaccess.h define INLINE_COPY_{TO,FROM}_USER.
 *
 * NOTE: only copy_from_user() zero-pads the destination in case of short copy.
 * Neither __copy_from_user() nor __copy_from_user_inatomic() zero anything
 * at all; their callers absolutely must check the return value.
 *
 * Biarch ones should also provide raw_copy_in_user() - similar to the above,
 * but both source and destination are __user pointers (affected by set_fs()
 * as usual) and both source and destination can trigger faults.
 */

static __always_inline unsigned long
__copy_from_user_inatomic(void *to, const void __user *from, unsigned long n)
{
	kasan_check_write(to, n);
	check_object_size(to, n, false);
	return raw_copy_from_user(to, from, n);
}

static __always_inline unsigned long
__copy_from_user(void *to, const void __user *from, unsigned long n)
{
	might_fault();
	kasan_check_write(to, n);
	check_object_size(to, n, false);
	return raw_copy_from_user(to, from, n);
}

/**
 * __copy_to_user_inatomic: - Copy a block of data into user space, with less checking.
 * @to:   Destination address, in user space.
 * @from: Source address, in kernel space.
 * @n:    Number of bytes to copy.
 *
 * Context: User context only.
 *
 * Copy data from kernel space to user space.  Caller must check
 * the specified block with access_ok() before calling this function.
 * The caller should also make sure he pins the user space address
 * so that we don't result in page fault and sleep.
 */
static __always_inline unsigned long
__copy_to_user_inatomic(void __user *to, const void *from, unsigned long n)
{
	kasan_check_read(from, n);
	check_object_size(from, n, true);
	return raw_copy_to_user(to, from, n);
}

static __always_inline unsigned long
__copy_to_user(void __user *to, const void *from, unsigned long n)
{
	might_fault();
	kasan_check_read(from, n);
	check_object_size(from, n, true);
	return raw_copy_to_user(to, from, n);
}

#ifdef INLINE_COPY_FROM_USER
static inline unsigned long
_copy_from_user(void *to, const void __user *from, unsigned long n)
{
	unsigned long res = n;
	might_fault();
	if (likely(access_ok(VERIFY_READ, from, n))) {
		kasan_check_write(to, n);
		res = raw_copy_from_user(to, from, n);
	}
	if (unlikely(res))
		memset(to + (n - res), 0, res);
	return res;
}
#else
extern unsigned long
_copy_from_user(void *, const void __user *, unsigned long);
#endif

#ifdef INLINE_COPY_TO_USER
static inline unsigned long
_copy_to_user(void __user *to, const void *from, unsigned long n)
{
	might_fault();
	if (access_ok(VERIFY_WRITE, to, n)) {
		kasan_check_read(from, n);
		n = raw_copy_to_user(to, from, n);
	}
	return n;
}
#else
extern unsigned long
_copy_to_user(void __user *, const void *, unsigned long);
#endif

static __always_inline unsigned long __must_check
copy_from_user(void *to, const void __user *from, unsigned long n)
{
	if (likely(check_copy_size(to, n, false)))
		n = _copy_from_user(to, from, n);
	return n;
}

static __always_inline unsigned long __must_check
copy_to_user(void __user *to, const void *from, unsigned long n)
{
	if (likely(check_copy_size(from, n, true)))
		n = _copy_to_user(to, from, n);
	return n;
}
#ifdef CONFIG_COMPAT
static __always_inline unsigned long __must_check
<<<<<<< HEAD
copy_in_user(void __user *to, const void *from, unsigned long n)
=======
copy_in_user(void __user *to, const void __user *from, unsigned long n)
>>>>>>> bb176f67
{
	might_fault();
	if (access_ok(VERIFY_WRITE, to, n) && access_ok(VERIFY_READ, from, n))
		n = raw_copy_in_user(to, from, n);
	return n;
}
#endif

static __always_inline void pagefault_disabled_inc(void)
{
	current->pagefault_disabled++;
}

static __always_inline void pagefault_disabled_dec(void)
{
	current->pagefault_disabled--;
}

/*
 * These routines enable/disable the pagefault handler. If disabled, it will
 * not take any locks and go straight to the fixup table.
 *
 * User access methods will not sleep when called from a pagefault_disabled()
 * environment.
 */
static inline void pagefault_disable(void)
{
	pagefault_disabled_inc();
	/*
	 * make sure to have issued the store before a pagefault
	 * can hit.
	 */
	barrier();
}

static inline void pagefault_enable(void)
{
	/*
	 * make sure to issue those last loads/stores before enabling
	 * the pagefault handler again.
	 */
	barrier();
	pagefault_disabled_dec();
}

/*
 * Is the pagefault handler disabled? If so, user access methods will not sleep.
 */
#define pagefault_disabled() (current->pagefault_disabled != 0)

/*
 * The pagefault handler is in general disabled by pagefault_disable() or
 * when in irq context (via in_atomic()).
 *
 * This function should only be used by the fault handlers. Other users should
 * stick to pagefault_disabled().
 * Please NEVER use preempt_disable() to disable the fault handler. With
 * !CONFIG_PREEMPT_COUNT, this is like a NOP. So the handler won't be disabled.
 * in_atomic() will report different values based on !CONFIG_PREEMPT_COUNT.
 */
#define faulthandler_disabled() (pagefault_disabled() || in_atomic())

#ifndef ARCH_HAS_NOCACHE_UACCESS

static inline unsigned long __copy_from_user_inatomic_nocache(void *to,
				const void __user *from, unsigned long n)
{
	return __copy_from_user_inatomic(to, from, n);
}

#endif		/* ARCH_HAS_NOCACHE_UACCESS */

/*
 * probe_kernel_read(): safely attempt to read from a location
 * @dst: pointer to the buffer that shall take the data
 * @src: address to read from
 * @size: size of the data chunk
 *
 * Safely read from address @src to the buffer at @dst.  If a kernel fault
 * happens, handle that and return -EFAULT.
 */
extern long probe_kernel_read(void *dst, const void *src, size_t size);
extern long __probe_kernel_read(void *dst, const void *src, size_t size);

/*
 * probe_kernel_write(): safely attempt to write to a location
 * @dst: address to write to
 * @src: pointer to the data that shall be written
 * @size: size of the data chunk
 *
 * Safely write to address @dst from the buffer at @src.  If a kernel fault
 * happens, handle that and return -EFAULT.
 */
extern long notrace probe_kernel_write(void *dst, const void *src, size_t size);
extern long notrace __probe_kernel_write(void *dst, const void *src, size_t size);

extern long strncpy_from_unsafe(char *dst, const void *unsafe_addr, long count);

/**
 * probe_kernel_address(): safely attempt to read from a location
 * @addr: address to read from
 * @retval: read into this variable
 *
 * Returns 0 on success, or -EFAULT.
 */
#define probe_kernel_address(addr, retval)		\
	probe_kernel_read(&retval, addr, sizeof(retval))

#ifndef user_access_begin
#define user_access_begin() do { } while (0)
#define user_access_end() do { } while (0)
#define unsafe_get_user(x, ptr, err) do { if (unlikely(__get_user(x, ptr))) goto err; } while (0)
#define unsafe_put_user(x, ptr, err) do { if (unlikely(__put_user(x, ptr))) goto err; } while (0)
#endif

#endif		/* __LINUX_UACCESS_H__ */<|MERGE_RESOLUTION|>--- conflicted
+++ resolved
@@ -156,11 +156,7 @@
 }
 #ifdef CONFIG_COMPAT
 static __always_inline unsigned long __must_check
-<<<<<<< HEAD
-copy_in_user(void __user *to, const void *from, unsigned long n)
-=======
 copy_in_user(void __user *to, const void __user *from, unsigned long n)
->>>>>>> bb176f67
 {
 	might_fault();
 	if (access_ok(VERIFY_WRITE, to, n) && access_ok(VERIFY_READ, from, n))
