/*
 * Copyright (c) 2014 Mellanox Technologies. All rights reserved.
 *
 * This software is available to you under a choice of one of two
 * licenses.  You may choose to be licensed under the terms of the GNU
 * General Public License (GPL) Version 2, available from the file
 * COPYING in the main directory of this source tree, or the
 * OpenIB.org BSD license below:
 *
 *     Redistribution and use in source and binary forms, with or
 *     without modification, are permitted provided that the following
 *     conditions are met:
 *
 *      - Redistributions of source code must retain the above
 *        copyright notice, this list of conditions and the following
 *        disclaimer.
 *
 *      - Redistributions in binary form must reproduce the above
 *        copyright notice, this list of conditions and the following
 *        disclaimer in the documentation and/or other materials
 *        provided with the distribution.
 *
 * THE SOFTWARE IS PROVIDED "AS IS", WITHOUT WARRANTY OF ANY KIND,
 * EXPRESS OR IMPLIED, INCLUDING BUT NOT LIMITED TO THE WARRANTIES OF
 * MERCHANTABILITY, FITNESS FOR A PARTICULAR PURPOSE AND
 * NONINFRINGEMENT. IN NO EVENT SHALL THE AUTHORS OR COPYRIGHT HOLDERS
 * BE LIABLE FOR ANY CLAIM, DAMAGES OR OTHER LIABILITY, WHETHER IN AN
 * ACTION OF CONTRACT, TORT OR OTHERWISE, ARISING FROM, OUT OF OR IN
 * CONNECTION WITH THE SOFTWARE OR THE USE OR OTHER DEALINGS IN THE
 * SOFTWARE.
 */

#ifndef IB_UMEM_ODP_H
#define IB_UMEM_ODP_H

#include <rdma/ib_umem.h>
#include <rdma/ib_verbs.h>

struct ib_umem_odp {
	struct ib_umem umem;
	struct mmu_interval_notifier notifier;
	struct pid *tgid;

	/*
	 * An array of the pages included in the on-demand paging umem.
	 * Indices of pages that are currently not mapped into the device will
	 * contain NULL.
	 */
	struct page		**page_list;
	/*
	 * An array of the same size as page_list, with DMA addresses mapped
	 * for pages the pages in page_list. The lower two bits designate
	 * access permissions. See ODP_READ_ALLOWED_BIT and
	 * ODP_WRITE_ALLOWED_BIT.
	 */
	dma_addr_t		*dma_list;
	/*
	 * The umem_mutex protects the page_list and dma_list fields of an ODP
	 * umem, allowing only a single thread to map/unmap pages. The mutex
	 * also protects access to the mmu notifier counters.
	 */
	struct mutex		umem_mutex;
	void			*private; /* for the HW driver to use. */

	int npages;

	/*
	 * An implicit odp umem cannot be DMA mapped, has 0 length, and serves
	 * only as an anchor for the driver to hold onto the per_mm. FIXME:
	 * This should be removed and drivers should work with the per_mm
	 * directly.
	 */
	bool is_implicit_odp;

<<<<<<< HEAD
	struct completion	notifier_completion;
=======
>>>>>>> 7794b1d4
	unsigned int		page_shift;
};

static inline struct ib_umem_odp *to_ib_umem_odp(struct ib_umem *umem)
{
	return container_of(umem, struct ib_umem_odp, umem);
}

/* Returns the first page of an ODP umem. */
static inline unsigned long ib_umem_start(struct ib_umem_odp *umem_odp)
{
	return umem_odp->notifier.interval_tree.start;
}

/* Returns the address of the page after the last one of an ODP umem. */
static inline unsigned long ib_umem_end(struct ib_umem_odp *umem_odp)
{
	return umem_odp->notifier.interval_tree.last + 1;
}

static inline size_t ib_umem_odp_num_pages(struct ib_umem_odp *umem_odp)
{
	return (ib_umem_end(umem_odp) - ib_umem_start(umem_odp)) >>
	       umem_odp->page_shift;
}

/*
 * The lower 2 bits of the DMA address signal the R/W permissions for
 * the entry. To upgrade the permissions, provide the appropriate
 * bitmask to the map_dma_pages function.
 *
 * Be aware that upgrading a mapped address might result in change of
 * the DMA address for the page.
 */
#define ODP_READ_ALLOWED_BIT  (1<<0ULL)
#define ODP_WRITE_ALLOWED_BIT (1<<1ULL)

#define ODP_DMA_ADDR_MASK (~(ODP_READ_ALLOWED_BIT | ODP_WRITE_ALLOWED_BIT))

#ifdef CONFIG_INFINIBAND_ON_DEMAND_PAGING

struct ib_umem_odp *
ib_umem_odp_get(struct ib_udata *udata, unsigned long addr, size_t size,
		int access, const struct mmu_interval_notifier_ops *ops);
struct ib_umem_odp *ib_umem_odp_alloc_implicit(struct ib_udata *udata,
					       int access);
struct ib_umem_odp *
ib_umem_odp_alloc_child(struct ib_umem_odp *root_umem, unsigned long addr,
			size_t size,
			const struct mmu_interval_notifier_ops *ops);
void ib_umem_odp_release(struct ib_umem_odp *umem_odp);

int ib_umem_odp_map_dma_pages(struct ib_umem_odp *umem_odp, u64 start_offset,
			      u64 bcnt, u64 access_mask,
			      unsigned long current_seq);

void ib_umem_odp_unmap_dma_pages(struct ib_umem_odp *umem_odp, u64 start_offset,
				 u64 bound);

<<<<<<< HEAD
typedef int (*umem_call_back)(struct ib_umem_odp *item, u64 start, u64 end,
			      void *cookie);
/*
 * Call the callback on each ib_umem in the range. Returns the logical or of
 * the return values of the functions called.
 */
int rbt_ib_umem_for_each_in_range(struct rb_root_cached *root,
				  u64 start, u64 end,
				  umem_call_back cb,
				  bool blockable, void *cookie);

static inline int ib_umem_mmu_notifier_retry(struct ib_umem_odp *umem_odp,
					     unsigned long mmu_seq)
{
	/*
	 * This code is strongly based on the KVM code from
	 * mmu_notifier_retry. Should be called with
	 * the relevant locks taken (umem_odp->umem_mutex
	 * and the ucontext umem_mutex semaphore locked for read).
	 */

	if (unlikely(umem_odp->notifiers_count))
		return 1;
	if (umem_odp->notifiers_seq != mmu_seq)
		return 1;
	return 0;
}

=======
>>>>>>> 7794b1d4
#else /* CONFIG_INFINIBAND_ON_DEMAND_PAGING */

static inline struct ib_umem_odp *
ib_umem_odp_get(struct ib_udata *udata, unsigned long addr, size_t size,
		int access, const struct mmu_interval_notifier_ops *ops)
{
	return ERR_PTR(-EINVAL);
}

static inline void ib_umem_odp_release(struct ib_umem_odp *umem_odp) {}

#endif /* CONFIG_INFINIBAND_ON_DEMAND_PAGING */

#endif /* IB_UMEM_ODP_H */<|MERGE_RESOLUTION|>--- conflicted
+++ resolved
@@ -72,10 +72,6 @@
 	 */
 	bool is_implicit_odp;
 
-<<<<<<< HEAD
-	struct completion	notifier_completion;
-=======
->>>>>>> 7794b1d4
 	unsigned int		page_shift;
 };
 
@@ -135,37 +131,6 @@
 void ib_umem_odp_unmap_dma_pages(struct ib_umem_odp *umem_odp, u64 start_offset,
 				 u64 bound);
 
-<<<<<<< HEAD
-typedef int (*umem_call_back)(struct ib_umem_odp *item, u64 start, u64 end,
-			      void *cookie);
-/*
- * Call the callback on each ib_umem in the range. Returns the logical or of
- * the return values of the functions called.
- */
-int rbt_ib_umem_for_each_in_range(struct rb_root_cached *root,
-				  u64 start, u64 end,
-				  umem_call_back cb,
-				  bool blockable, void *cookie);
-
-static inline int ib_umem_mmu_notifier_retry(struct ib_umem_odp *umem_odp,
-					     unsigned long mmu_seq)
-{
-	/*
-	 * This code is strongly based on the KVM code from
-	 * mmu_notifier_retry. Should be called with
-	 * the relevant locks taken (umem_odp->umem_mutex
-	 * and the ucontext umem_mutex semaphore locked for read).
-	 */
-
-	if (unlikely(umem_odp->notifiers_count))
-		return 1;
-	if (umem_odp->notifiers_seq != mmu_seq)
-		return 1;
-	return 0;
-}
-
-=======
->>>>>>> 7794b1d4
 #else /* CONFIG_INFINIBAND_ON_DEMAND_PAGING */
 
 static inline struct ib_umem_odp *
