--- conflicted
+++ resolved
@@ -294,8 +294,6 @@
 }
 #endif
 
-<<<<<<< HEAD
-=======
 static int kobject_uevent_net_broadcast(struct kobject *kobj,
 					struct kobj_uevent_env *env,
 					const char *action_string,
@@ -345,7 +343,6 @@
 	return retval;
 }
 
->>>>>>> 0c86a6bd
 static void zap_modalias_env(struct kobj_uevent_env *env)
 {
 	static const char modalias_prefix[] = "MODALIAS=";
