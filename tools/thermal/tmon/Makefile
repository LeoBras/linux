# SPDX-License-Identifier: GPL-2.0
<<<<<<< HEAD
=======
# We need this for the "cc-option" macro.
include ../../../scripts/Kbuild.include

>>>>>>> 0c86a6bd
VERSION = 1.0

BINDIR=usr/bin
WARNFLAGS=-Wall -Wshadow -W -Wformat -Wimplicit-function-declaration -Wimplicit-int
CFLAGS+= -O1 ${WARNFLAGS}
# Add "-fstack-protector" only if toolchain supports it.
CFLAGS+= $(call cc-option,-fstack-protector)
CC?= $(CROSS_COMPILE)gcc
PKG_CONFIG?= pkg-config

CFLAGS+=-D VERSION=\"$(VERSION)\"
LDFLAGS+=
TARGET=tmon

INSTALL_PROGRAM=install -m 755 -p
DEL_FILE=rm -f

# Static builds might require -ltinfo, for instance
ifneq ($(findstring -static, $(LDFLAGS)),)
STATIC := --static
endif

TMON_LIBS=-lm -lpthread
TMON_LIBS += $(shell $(PKG_CONFIG) --libs $(STATIC) panelw ncursesw 2> /dev/null || \
		     $(PKG_CONFIG) --libs $(STATIC) panel ncurses 2> /dev/null || \
		     echo -lpanel -lncurses)

CFLAGS    += $(shell $(PKG_CONFIG) --cflags $(STATIC) panelw ncursesw 2> /dev/null || \
		     $(PKG_CONFIG) --cflags $(STATIC) panel ncurses 2> /dev/null)

OBJS = tmon.o tui.o sysfs.o pid.o
OBJS +=

tmon: $(OBJS) Makefile tmon.h
	$(CC) $(CFLAGS) $(LDFLAGS) $(OBJS)  -o $(TARGET) $(TMON_LIBS)

valgrind: tmon
	 sudo valgrind -v --track-origins=yes --tool=memcheck --leak-check=yes --show-reachable=yes --num-callers=20 --track-fds=yes ./$(TARGET)  1> /dev/null

install:
	- mkdir -p $(INSTALL_ROOT)/$(BINDIR)
	- $(INSTALL_PROGRAM) "$(TARGET)" "$(INSTALL_ROOT)/$(BINDIR)/$(TARGET)"

uninstall:
	$(DEL_FILE) "$(INSTALL_ROOT)/$(BINDIR)/$(TARGET)"

clean:
	find . -name "*.o" | xargs $(DEL_FILE)
	rm -f $(TARGET)

dist:
	git tag v$(VERSION)
	git archive --format=tar --prefix="$(TARGET)-$(VERSION)/" v$(VERSION) | \
		gzip > $(TARGET)-$(VERSION).tar.gz<|MERGE_RESOLUTION|>--- conflicted
+++ resolved
@@ -1,10 +1,7 @@
 # SPDX-License-Identifier: GPL-2.0
-<<<<<<< HEAD
-=======
 # We need this for the "cc-option" macro.
 include ../../../scripts/Kbuild.include
 
->>>>>>> 0c86a6bd
 VERSION = 1.0
 
 BINDIR=usr/bin
